--- conflicted
+++ resolved
@@ -1331,13 +1331,8 @@
 
 # Find files with funny names
 funny:
-<<<<<<< HEAD
 	find $(SUBDIRS) $(SUBDIRSTOO) \
-		-name .svn -prune \
-=======
-	find $(DISTDIRS) \
->>>>>>> 32d48949
-		-o -type d \
+		-type d \
 		-o -name '*.[chs]' \
 		-o -name '*.py' \
 		-o -name '*.pyw' \
