.. highlightlang:: c

.. _typeobjects:

Type Objects
------------

.. index:: object: type


.. c:type:: PyTypeObject

   The C structure of the objects used to describe built-in types.


.. c:var:: PyObject* PyType_Type

   This is the type object for type objects; it is the same object as
   :class:`type` in the Python layer.
<<<<<<< HEAD
=======

>>>>>>> 175d89ef

.. c:function:: int PyType_Check(PyObject *o)

   Return true if the object *o* is a type object, including instances of types
   derived from the standard type object.  Return false in all other cases.


.. c:function:: int PyType_CheckExact(PyObject *o)

   Return true if the object *o* is a type object, but not a subtype of the
   standard type object.  Return false in all other cases.


<<<<<<< HEAD
.. cfunction:: unsigned int PyType_ClearCache()
=======
.. c:function:: unsigned int PyType_ClearCache()
>>>>>>> 175d89ef

   Clear the internal lookup cache. Return the current version tag.

.. c:function:: long PyType_GetFlags(PyTypeObject* type)

   Return the :attr:`tp_flags` member of *type*. This function is primarily
   meant for use with `Py_LIMITED_API`; the individual flag bits are
   guaranteed to be stable across Python releases, but access to
   :attr:`tp_flags` itself is not part of the limited API.

   .. versionadded:: 3.2

.. c:function:: void PyType_Modified(PyTypeObject *type)

   Invalidate the internal lookup cache for the type and all of its
   subtypes.  This function must be called after any manual
   modification of the attributes or base classes of the type.


.. c:function:: int PyType_HasFeature(PyObject *o, int feature)

   Return true if the type object *o* sets the feature *feature*.  Type features
   are denoted by single bit flags.


.. c:function:: int PyType_IS_GC(PyObject *o)

   Return true if the type object includes support for the cycle detector; this
   tests the type flag :const:`Py_TPFLAGS_HAVE_GC`.


.. c:function:: int PyType_IsSubtype(PyTypeObject *a, PyTypeObject *b)

   Return true if *a* is a subtype of *b*.


.. c:function:: PyObject* PyType_GenericAlloc(PyTypeObject *type, Py_ssize_t nitems)

   XXX: Document.


.. c:function:: PyObject* PyType_GenericNew(PyTypeObject *type, PyObject *args, PyObject *kwds)

   XXX: Document.


.. c:function:: int PyType_Ready(PyTypeObject *type)

   Finalize a type object.  This should be called on all type objects to finish
   their initialization.  This function is responsible for adding inherited slots
   from a type's base class.  Return ``0`` on success, or return ``-1`` and sets an
   exception on error.<|MERGE_RESOLUTION|>--- conflicted
+++ resolved
@@ -17,10 +17,7 @@
 
    This is the type object for type objects; it is the same object as
    :class:`type` in the Python layer.
-<<<<<<< HEAD
-=======
 
->>>>>>> 175d89ef
 
 .. c:function:: int PyType_Check(PyObject *o)
 
@@ -34,11 +31,7 @@
    standard type object.  Return false in all other cases.
 
 
-<<<<<<< HEAD
-.. cfunction:: unsigned int PyType_ClearCache()
-=======
 .. c:function:: unsigned int PyType_ClearCache()
->>>>>>> 175d89ef
 
    Clear the internal lookup cache. Return the current version tag.
 
