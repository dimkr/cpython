.. highlightlang:: c

.. _bytesobjects:

Bytes Objects
-------------

These functions raise :exc:`TypeError` when expecting a bytes parameter and are
called with a non-bytes parameter.

.. index:: object: bytes


.. c:type:: PyBytesObject

   This subtype of :c:type:`PyObject` represents a Python bytes object.


.. c:var:: PyTypeObject PyBytes_Type

<<<<<<< HEAD
   This instance of :ctype:`PyTypeObject` represents the Python bytes type; it
   is the same object as :class:`bytes` in the Python layer.
=======
   This instance of :c:type:`PyTypeObject` represents the Python bytes type; it
   is the same object as :class:`bytes` in the Python layer.

>>>>>>> 175d89ef

.. c:function:: int PyBytes_Check(PyObject *o)

   Return true if the object *o* is a bytes object or an instance of a subtype
   of the bytes type.


.. c:function:: int PyBytes_CheckExact(PyObject *o)

   Return true if the object *o* is a bytes object, but not an instance of a
   subtype of the bytes type.


.. c:function:: PyObject* PyBytes_FromString(const char *v)

   Return a new bytes object with a copy of the string *v* as value on success,
   and *NULL* on failure.  The parameter *v* must not be *NULL*; it will not be
   checked.


.. c:function:: PyObject* PyBytes_FromStringAndSize(const char *v, Py_ssize_t len)

   Return a new bytes object with a copy of the string *v* as value and length
   *len* on success, and *NULL* on failure.  If *v* is *NULL*, the contents of
   the bytes object are uninitialized.


.. c:function:: PyObject* PyBytes_FromFormat(const char *format, ...)

   Take a C :c:func:`printf`\ -style *format* string and a variable number of
   arguments, calculate the size of the resulting Python bytes object and return
   a bytes object with the values formatted into it.  The variable arguments
   must be C types and must correspond exactly to the format characters in the
   *format* string.  The following format characters are allowed:

   .. % XXX: This should be exactly the same as the table in PyErr_Format.
   .. % One should just refer to the other.
   .. % XXX: The descriptions for %zd and %zu are wrong, but the truth is complicated
   .. % because not all compilers support the %z width modifier -- we fake it
   .. % when necessary via interpolating PY_FORMAT_SIZE_T.

   +-------------------+---------------+--------------------------------+
   | Format Characters | Type          | Comment                        |
   +===================+===============+================================+
   | :attr:`%%`        | *n/a*         | The literal % character.       |
   +-------------------+---------------+--------------------------------+
   | :attr:`%c`        | int           | A single character,            |
   |                   |               | represented as an C int.       |
   +-------------------+---------------+--------------------------------+
   | :attr:`%d`        | int           | Exactly equivalent to          |
   |                   |               | ``printf("%d")``.              |
   +-------------------+---------------+--------------------------------+
   | :attr:`%u`        | unsigned int  | Exactly equivalent to          |
   |                   |               | ``printf("%u")``.              |
   +-------------------+---------------+--------------------------------+
   | :attr:`%ld`       | long          | Exactly equivalent to          |
   |                   |               | ``printf("%ld")``.             |
   +-------------------+---------------+--------------------------------+
   | :attr:`%lu`       | unsigned long | Exactly equivalent to          |
   |                   |               | ``printf("%lu")``.             |
   +-------------------+---------------+--------------------------------+
   | :attr:`%zd`       | Py_ssize_t    | Exactly equivalent to          |
   |                   |               | ``printf("%zd")``.             |
   +-------------------+---------------+--------------------------------+
   | :attr:`%zu`       | size_t        | Exactly equivalent to          |
   |                   |               | ``printf("%zu")``.             |
   +-------------------+---------------+--------------------------------+
   | :attr:`%i`        | int           | Exactly equivalent to          |
   |                   |               | ``printf("%i")``.              |
   +-------------------+---------------+--------------------------------+
   | :attr:`%x`        | int           | Exactly equivalent to          |
   |                   |               | ``printf("%x")``.              |
   +-------------------+---------------+--------------------------------+
   | :attr:`%s`        | char\*        | A null-terminated C character  |
   |                   |               | array.                         |
   +-------------------+---------------+--------------------------------+
   | :attr:`%p`        | void\*        | The hex representation of a C  |
   |                   |               | pointer. Mostly equivalent to  |
   |                   |               | ``printf("%p")`` except that   |
   |                   |               | it is guaranteed to start with |
   |                   |               | the literal ``0x`` regardless  |
   |                   |               | of what the platform's         |
   |                   |               | ``printf`` yields.             |
   +-------------------+---------------+--------------------------------+

   An unrecognized format character causes all the rest of the format string to be
   copied as-is to the result string, and any extra arguments discarded.


.. c:function:: PyObject* PyBytes_FromFormatV(const char *format, va_list vargs)

   Identical to :c:func:`PyBytes_FromFormat` except that it takes exactly two
   arguments.


.. c:function:: PyObject* PyBytes_FromObject(PyObject *o)

   Return the bytes representation of object *o* that implements the buffer
   protocol.


.. c:function:: Py_ssize_t PyBytes_Size(PyObject *o)

   Return the length of the bytes in bytes object *o*.


.. c:function:: Py_ssize_t PyBytes_GET_SIZE(PyObject *o)

   Macro form of :c:func:`PyBytes_Size` but without error checking.


.. c:function:: char* PyBytes_AsString(PyObject *o)

   Return a NUL-terminated representation of the contents of *o*.  The pointer
   refers to the internal buffer of *o*, not a copy.  The data must not be
   modified in any way, unless the string was just created using
   ``PyBytes_FromStringAndSize(NULL, size)``. It must not be deallocated.  If
   *o* is not a string object at all, :c:func:`PyBytes_AsString` returns *NULL*
   and raises :exc:`TypeError`.


.. c:function:: char* PyBytes_AS_STRING(PyObject *string)

   Macro form of :c:func:`PyBytes_AsString` but without error checking.


.. c:function:: int PyBytes_AsStringAndSize(PyObject *obj, char **buffer, Py_ssize_t *length)

   Return a NUL-terminated representation of the contents of the object *obj*
   through the output variables *buffer* and *length*.

   If *length* is *NULL*, the resulting buffer may not contain NUL characters;
   if it does, the function returns ``-1`` and a :exc:`TypeError` is raised.

   The buffer refers to an internal string buffer of *obj*, not a copy. The data
   must not be modified in any way, unless the string was just created using
   ``PyBytes_FromStringAndSize(NULL, size)``.  It must not be deallocated.  If
   *string* is not a string object at all, :c:func:`PyBytes_AsStringAndSize`
   returns ``-1`` and raises :exc:`TypeError`.


.. c:function:: void PyBytes_Concat(PyObject **bytes, PyObject *newpart)

   Create a new bytes object in *\*bytes* containing the contents of *newpart*
   appended to *bytes*; the caller will own the new reference.  The reference to
   the old value of *bytes* will be stolen.  If the new string cannot be
   created, the old reference to *bytes* will still be discarded and the value
   of *\*bytes* will be set to *NULL*; the appropriate exception will be set.


.. c:function:: void PyBytes_ConcatAndDel(PyObject **bytes, PyObject *newpart)

   Create a new string object in *\*bytes* containing the contents of *newpart*
   appended to *bytes*.  This version decrements the reference count of
   *newpart*.


.. c:function:: int _PyBytes_Resize(PyObject **bytes, Py_ssize_t newsize)

   A way to resize a bytes object even though it is "immutable". Only use this
   to build up a brand new bytes object; don't use this if the bytes may already
   be known in other parts of the code.  It is an error to call this function if
   the refcount on the input bytes object is not one. Pass the address of an
   existing bytes object as an lvalue (it may be written into), and the new size
   desired.  On success, *\*bytes* holds the resized bytes object and ``0`` is
   returned; the address in *\*bytes* may differ from its input value.  If the
   reallocation fails, the original bytes object at *\*bytes* is deallocated,
   *\*bytes* is set to *NULL*, a memory exception is set, and ``-1`` is
   returned.<|MERGE_RESOLUTION|>--- conflicted
+++ resolved
@@ -18,14 +18,9 @@
 
 .. c:var:: PyTypeObject PyBytes_Type
 
-<<<<<<< HEAD
-   This instance of :ctype:`PyTypeObject` represents the Python bytes type; it
-   is the same object as :class:`bytes` in the Python layer.
-=======
    This instance of :c:type:`PyTypeObject` represents the Python bytes type; it
    is the same object as :class:`bytes` in the Python layer.
 
->>>>>>> 175d89ef
 
 .. c:function:: int PyBytes_Check(PyObject *o)
 
