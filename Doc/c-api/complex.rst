--- conflicted
+++ resolved
@@ -81,11 +81,7 @@
 
 .. c:var:: PyTypeObject PyComplex_Type
 
-<<<<<<< HEAD
-   This instance of :ctype:`PyTypeObject` represents the Python complex number
-=======
    This instance of :c:type:`PyTypeObject` represents the Python complex number
->>>>>>> 175d89ef
    type. It is the same object as :class:`complex` in the Python layer.
 
 
