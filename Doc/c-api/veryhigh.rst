--- conflicted
+++ resolved
@@ -130,13 +130,7 @@
    prompted using ``sys.ps1`` and ``sys.ps2``.  *filename* is decoded from the
    filesystem encoding (:func:`sys.getfilesystemencoding`).
 
-<<<<<<< HEAD
-   Read and execute a single statement from a file associated with an
-   interactive device according to the *flags* argument.  The user will be
-   prompted using ``sys.ps1`` and ``sys.ps2``.  Returns ``0`` when the input was
-=======
    Returns ``0`` when the input was
->>>>>>> 175d89ef
    executed successfully, ``-1`` if there was an exception, or an error code
    from the :file:`errcode.h` include file distributed as part of Python if
    there was a parse error.  (Note that :file:`errcode.h` is not included by
@@ -149,20 +143,12 @@
    leaving *flags* set to *NULL*.
 
 
-<<<<<<< HEAD
-.. cfunction:: int PyRun_InteractiveLoopFlags(FILE *fp, const char *filename, PyCompilerFlags *flags)
-
-   Read and execute statements from a file associated with an interactive device
-   until EOF is reached.  The user will be prompted using ``sys.ps1`` and
-   ``sys.ps2``.  Returns ``0`` at EOF.
-=======
 .. c:function:: int PyRun_InteractiveLoopFlags(FILE *fp, const char *filename, PyCompilerFlags *flags)
 
    Read and execute statements from a file associated with an interactive device
    until EOF is reached.  The user will be prompted using ``sys.ps1`` and
    ``sys.ps2``.  *filename* is decoded from the filesystem encoding
    (:func:`sys.getfilesystemencoding`).  Returns ``0`` at EOF.
->>>>>>> 175d89ef
 
 
 .. c:function:: struct _node* PyParser_SimpleParseString(const char *str, int start)
