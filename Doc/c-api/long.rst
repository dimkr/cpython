.. highlightlang:: c

.. _longobjects:

Integer Objects
---------------

.. index:: object: long integer
           object: integer

All integers are implemented as "long" integer objects of arbitrary size.

.. c:type:: PyLongObject

   This subtype of :c:type:`PyObject` represents a Python integer object.


.. c:var:: PyTypeObject PyLong_Type

<<<<<<< HEAD
   This instance of :ctype:`PyTypeObject` represents the Python integer type.
=======
   This instance of :c:type:`PyTypeObject` represents the Python integer type.
>>>>>>> 175d89ef
   This is the same object as :class:`int` in the Python layer.


.. c:function:: int PyLong_Check(PyObject *p)

   Return true if its argument is a :c:type:`PyLongObject` or a subtype of
   :c:type:`PyLongObject`.


.. c:function:: int PyLong_CheckExact(PyObject *p)

   Return true if its argument is a :c:type:`PyLongObject`, but not a subtype of
   :c:type:`PyLongObject`.


.. c:function:: PyObject* PyLong_FromLong(long v)

   Return a new :c:type:`PyLongObject` object from *v*, or *NULL* on failure.

   The current implementation keeps an array of integer objects for all integers
   between ``-5`` and ``256``, when you create an int in that range you actually
   just get back a reference to the existing object. So it should be possible to
   change the value of ``1``.  I suspect the behaviour of Python in this case is
   undefined. :-)


.. c:function:: PyObject* PyLong_FromUnsignedLong(unsigned long v)

   Return a new :c:type:`PyLongObject` object from a C :c:type:`unsigned long`, or
   *NULL* on failure.


.. c:function:: PyObject* PyLong_FromSsize_t(Py_ssize_t v)

   Return a new :c:type:`PyLongObject` object from a C :c:type:`Py_ssize_t`, or
   *NULL* on failure.


.. c:function:: PyObject* PyLong_FromSize_t(size_t v)

   Return a new :c:type:`PyLongObject` object from a C :c:type:`size_t`, or
   *NULL* on failure.


.. c:function:: PyObject* PyLong_FromLongLong(PY_LONG_LONG v)

   Return a new :c:type:`PyLongObject` object from a C :c:type:`long long`, or *NULL*
   on failure.


.. c:function:: PyObject* PyLong_FromUnsignedLongLong(unsigned PY_LONG_LONG v)

   Return a new :c:type:`PyLongObject` object from a C :c:type:`unsigned long long`,
   or *NULL* on failure.


.. c:function:: PyObject* PyLong_FromDouble(double v)

   Return a new :c:type:`PyLongObject` object from the integer part of *v*, or
   *NULL* on failure.


.. c:function:: PyObject* PyLong_FromString(char *str, char **pend, int base)

   Return a new :c:type:`PyLongObject` based on the string value in *str*, which
   is interpreted according to the radix in *base*.  If *pend* is non-*NULL*,
   *\*pend* will point to the first character in *str* which follows the
   representation of the number.  If *base* is ``0``, the radix will be
   determined based on the leading characters of *str*: if *str* starts with
   ``'0x'`` or ``'0X'``, radix 16 will be used; if *str* starts with ``'0o'`` or
   ``'0O'``, radix 8 will be used; if *str* starts with ``'0b'`` or ``'0B'``,
   radix 2 will be used; otherwise radix 10 will be used.  If *base* is not
   ``0``, it must be between ``2`` and ``36``, inclusive.  Leading spaces are
   ignored.  If there are no digits, :exc:`ValueError` will be raised.


.. c:function:: PyObject* PyLong_FromUnicode(Py_UNICODE *u, Py_ssize_t length, int base)

   Convert a sequence of Unicode digits to a Python integer value.  The Unicode
   string is first encoded to a byte string using :c:func:`PyUnicode_EncodeDecimal`
   and then converted using :c:func:`PyLong_FromString`.


.. c:function:: PyObject* PyLong_FromVoidPtr(void *p)

   Create a Python integer from the pointer *p*. The pointer value can be
   retrieved from the resulting value using :c:func:`PyLong_AsVoidPtr`.


.. XXX alias PyLong_AS_LONG (for now)
.. c:function:: long PyLong_AsLong(PyObject *pylong)

   .. index::
      single: LONG_MAX
      single: OverflowError (built-in exception)

   Return a C :c:type:`long` representation of the contents of *pylong*.  If
   *pylong* is greater than :const:`LONG_MAX`, raise an :exc:`OverflowError`,
   and return -1. Convert non-long objects automatically to long first,
   and return -1 if that raises exceptions.

.. c:function:: long PyLong_AsLongAndOverflow(PyObject *pylong, int *overflow)

   Return a C :c:type:`long` representation of the contents of
   *pylong*.  If *pylong* is greater than :const:`LONG_MAX` or less
   than :const:`LONG_MIN`, set *\*overflow* to ``1`` or ``-1``,
   respectively, and return ``-1``; otherwise, set *\*overflow* to
   ``0``.  If any other exception occurs (for example a TypeError or
   MemoryError), then ``-1`` will be returned and *\*overflow* will
   be ``0``.


.. c:function:: PY_LONG_LONG PyLong_AsLongLongAndOverflow(PyObject *pylong, int *overflow)

   Return a C :c:type:`long long` representation of the contents of
   *pylong*.  If *pylong* is greater than :const:`PY_LLONG_MAX` or less
   than :const:`PY_LLONG_MIN`, set *\*overflow* to ``1`` or ``-1``,
   respectively, and return ``-1``; otherwise, set *\*overflow* to
   ``0``.  If any other exception occurs (for example a TypeError or
   MemoryError), then ``-1`` will be returned and *\*overflow* will
   be ``0``.

   .. versionadded:: 3.2


.. c:function:: Py_ssize_t PyLong_AsSsize_t(PyObject *pylong)

   .. index::
      single: PY_SSIZE_T_MAX
      single: OverflowError (built-in exception)

   Return a C :c:type:`Py_ssize_t` representation of the contents of *pylong*.
   If *pylong* is greater than :const:`PY_SSIZE_T_MAX`, an :exc:`OverflowError`
   is raised and ``-1`` will be returned.


.. c:function:: unsigned long PyLong_AsUnsignedLong(PyObject *pylong)

   .. index::
      single: ULONG_MAX
      single: OverflowError (built-in exception)

   Return a C :c:type:`unsigned long` representation of the contents of *pylong*.
   If *pylong* is greater than :const:`ULONG_MAX`, an :exc:`OverflowError` is
   raised.


.. c:function:: size_t PyLong_AsSize_t(PyObject *pylong)

   Return a :c:type:`size_t` representation of the contents of *pylong*.  If
   *pylong* is greater than the maximum value for a :c:type:`size_t`, an
   :exc:`OverflowError` is raised.


.. c:function:: PY_LONG_LONG PyLong_AsLongLong(PyObject *pylong)

   .. index::
      single: OverflowError (built-in exception)

   Return a C :c:type:`long long` from a Python integer.  If *pylong*
   cannot be represented as a :c:type:`long long`, an
   :exc:`OverflowError` is raised and ``-1`` is returned.


<<<<<<< HEAD
.. cfunction:: unsigned PY_LONG_LONG PyLong_AsUnsignedLongLong(PyObject *pylong)
=======
.. c:function:: unsigned PY_LONG_LONG PyLong_AsUnsignedLongLong(PyObject *pylong)
>>>>>>> 175d89ef

   .. index::
      single: OverflowError (built-in exception)

   Return a C :c:type:`unsigned long long` from a Python integer. If
   *pylong* cannot be represented as an :c:type:`unsigned long long`,
   an :exc:`OverflowError` is raised and ``(unsigned long long)-1`` is
   returned.

   .. versionchanged:: 3.1
      A negative *pylong* now raises :exc:`OverflowError`, not :exc:`TypeError`.


.. c:function:: unsigned long PyLong_AsUnsignedLongMask(PyObject *io)

   Return a C :c:type:`unsigned long` from a Python integer, without checking for
   overflow.


.. c:function:: unsigned PY_LONG_LONG PyLong_AsUnsignedLongLongMask(PyObject *io)

   Return a C :c:type:`unsigned long long` from a Python integer, without
   checking for overflow.


.. c:function:: double PyLong_AsDouble(PyObject *pylong)

   Return a C :c:type:`double` representation of the contents of *pylong*.  If
   *pylong* cannot be approximately represented as a :c:type:`double`, an
   :exc:`OverflowError` exception is raised and ``-1.0`` will be returned.


.. c:function:: void* PyLong_AsVoidPtr(PyObject *pylong)

   Convert a Python integer *pylong* to a C :c:type:`void` pointer.
   If *pylong* cannot be converted, an :exc:`OverflowError` will be raised.  This
   is only assured to produce a usable :c:type:`void` pointer for values created
   with :c:func:`PyLong_FromVoidPtr`.<|MERGE_RESOLUTION|>--- conflicted
+++ resolved
@@ -17,11 +17,7 @@
 
 .. c:var:: PyTypeObject PyLong_Type
 
-<<<<<<< HEAD
-   This instance of :ctype:`PyTypeObject` represents the Python integer type.
-=======
    This instance of :c:type:`PyTypeObject` represents the Python integer type.
->>>>>>> 175d89ef
    This is the same object as :class:`int` in the Python layer.
 
 
@@ -186,11 +182,7 @@
    :exc:`OverflowError` is raised and ``-1`` is returned.
 
 
-<<<<<<< HEAD
-.. cfunction:: unsigned PY_LONG_LONG PyLong_AsUnsignedLongLong(PyObject *pylong)
-=======
 .. c:function:: unsigned PY_LONG_LONG PyLong_AsUnsignedLongLong(PyObject *pylong)
->>>>>>> 175d89ef
 
    .. index::
       single: OverflowError (built-in exception)
