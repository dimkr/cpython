.. highlightlang:: c

.. _listobjects:

List Objects
------------

.. index:: object: list


.. c:type:: PyListObject

   This subtype of :c:type:`PyObject` represents a Python list object.


.. c:var:: PyTypeObject PyList_Type

<<<<<<< HEAD
   This instance of :ctype:`PyTypeObject` represents the Python list type.
   This is the same object as :class:`list` in the Python layer.
=======
   This instance of :c:type:`PyTypeObject` represents the Python list type.
   This is the same object as :class:`list` in the Python layer.

>>>>>>> 175d89ef

.. c:function:: int PyList_Check(PyObject *p)

   Return true if *p* is a list object or an instance of a subtype of the list
   type.


.. c:function:: int PyList_CheckExact(PyObject *p)

   Return true if *p* is a list object, but not an instance of a subtype of
   the list type.


.. c:function:: PyObject* PyList_New(Py_ssize_t len)

   Return a new list of length *len* on success, or *NULL* on failure.

   .. note::

      If *len* is greater than zero, the returned list object's items are
      set to ``NULL``.  Thus you cannot use abstract API functions such as
      :c:func:`PySequence_SetItem`  or expose the object to Python code before
      setting all items to a real object with :c:func:`PyList_SetItem`.


.. c:function:: Py_ssize_t PyList_Size(PyObject *list)

   .. index:: builtin: len

   Return the length of the list object in *list*; this is equivalent to
   ``len(list)`` on a list object.


.. c:function:: Py_ssize_t PyList_GET_SIZE(PyObject *list)

   Macro form of :c:func:`PyList_Size` without error checking.


.. c:function:: PyObject* PyList_GetItem(PyObject *list, Py_ssize_t index)

   Return the object at position *index* in the list pointed to by *list*.  The
   position must be positive, indexing from the end of the list is not
   supported.  If *index* is out of bounds, return *NULL* and set an
   :exc:`IndexError` exception.


.. c:function:: PyObject* PyList_GET_ITEM(PyObject *list, Py_ssize_t i)

   Macro form of :c:func:`PyList_GetItem` without error checking.


.. c:function:: int PyList_SetItem(PyObject *list, Py_ssize_t index, PyObject *item)

   Set the item at index *index* in list to *item*.  Return ``0`` on success
   or ``-1`` on failure.

   .. note::

      This function "steals" a reference to *item* and discards a reference to
      an item already in the list at the affected position.


.. c:function:: void PyList_SET_ITEM(PyObject *list, Py_ssize_t i, PyObject *o)

   Macro form of :c:func:`PyList_SetItem` without error checking. This is
   normally only used to fill in new lists where there is no previous content.

   .. note::

      This macro "steals" a reference to *item*, and, unlike
      :c:func:`PyList_SetItem`, does *not* discard a reference to any item that
      is being replaced; any reference in *list* at position *i* will be
      leaked.


.. c:function:: int PyList_Insert(PyObject *list, Py_ssize_t index, PyObject *item)

   Insert the item *item* into list *list* in front of index *index*.  Return
   ``0`` if successful; return ``-1`` and set an exception if unsuccessful.
   Analogous to ``list.insert(index, item)``.


.. c:function:: int PyList_Append(PyObject *list, PyObject *item)

   Append the object *item* at the end of list *list*. Return ``0`` if
   successful; return ``-1`` and set an exception if unsuccessful.  Analogous
   to ``list.append(item)``.


.. c:function:: PyObject* PyList_GetSlice(PyObject *list, Py_ssize_t low, Py_ssize_t high)

   Return a list of the objects in *list* containing the objects *between* *low*
   and *high*.  Return *NULL* and set an exception if unsuccessful.  Analogous
   to ``list[low:high]``.  Negative indices, as when slicing from Python, are not
   supported.


.. c:function:: int PyList_SetSlice(PyObject *list, Py_ssize_t low, Py_ssize_t high, PyObject *itemlist)

   Set the slice of *list* between *low* and *high* to the contents of
   *itemlist*.  Analogous to ``list[low:high] = itemlist``. The *itemlist* may
   be *NULL*, indicating the assignment of an empty list (slice deletion).
   Return ``0`` on success, ``-1`` on failure.  Negative indices, as when
   slicing from Python, are not supported.


.. c:function:: int PyList_Sort(PyObject *list)

   Sort the items of *list* in place.  Return ``0`` on success, ``-1`` on
   failure.  This is equivalent to ``list.sort()``.


.. c:function:: int PyList_Reverse(PyObject *list)

   Reverse the items of *list* in place.  Return ``0`` on success, ``-1`` on
   failure.  This is the equivalent of ``list.reverse()``.


.. c:function:: PyObject* PyList_AsTuple(PyObject *list)

   .. index:: builtin: tuple

   Return a new tuple object containing the contents of *list*; equivalent to
   ``tuple(list)``.<|MERGE_RESOLUTION|>--- conflicted
+++ resolved
@@ -15,14 +15,9 @@
 
 .. c:var:: PyTypeObject PyList_Type
 
-<<<<<<< HEAD
-   This instance of :ctype:`PyTypeObject` represents the Python list type.
-   This is the same object as :class:`list` in the Python layer.
-=======
    This instance of :c:type:`PyTypeObject` represents the Python list type.
    This is the same object as :class:`list` in the Python layer.
 
->>>>>>> 175d89ef
 
 .. c:function:: int PyList_Check(PyObject *p)
 
