.. highlightlang:: c

.. _fileobjects:

File Objects
------------

.. index:: object: file

These APIs are a minimal emulation of the Python 2 C API for built-in file
<<<<<<< HEAD
objects, which used to rely on the buffered I/O (:ctype:`FILE\*`) support
=======
objects, which used to rely on the buffered I/O (:c:type:`FILE\*`) support
>>>>>>> 175d89ef
from the C standard library.  In Python 3, files and streams use the new
:mod:`io` module, which defines several layers over the low-level unbuffered
I/O of the operating system.  The functions described below are
convenience C wrappers over these new APIs, and meant mostly for internal
error reporting in the interpreter; third-party code is advised to access
the :mod:`io` APIs instead.


<<<<<<< HEAD
.. cfunction:: PyFile_FromFd(int fd, char *name, char *mode, int buffering, char *encoding, char *errors, char *newline, int closefd)
=======
.. c:function:: PyFile_FromFd(int fd, char *name, char *mode, int buffering, char *encoding, char *errors, char *newline, int closefd)
>>>>>>> 175d89ef

   Create a Python file object from the file descriptor of an already
   opened file *fd*.  The arguments *name*, *encoding*, *errors* and *newline*
   can be *NULL* to use the defaults; *buffering* can be *-1* to use the
<<<<<<< HEAD
   default.  Return *NULL* on failure.  For a more comprehensive description of
   the arguments, please refer to the :func:`io.open` function documentation.
=======
   default. *name* is ignored and kept for backward compatibility. Return
   *NULL* on failure. For a more comprehensive description of the arguments,
   please refer to the :func:`io.open` function documentation.
>>>>>>> 175d89ef

   .. warning::

     Since Python streams have their own buffering layer, mixing them with
     OS-level file descriptors can produce various issues (such as unexpected
     ordering of data).

   .. versionchanged:: 3.2
      Ignore *name* attribute.


.. c:function:: int PyObject_AsFileDescriptor(PyObject *p)

   Return the file descriptor associated with *p* as an :c:type:`int`.  If the
   object is an integer, its value is returned.  If not, the
   object's :meth:`fileno` method is called if it exists; the method must return
   an integer, which is returned as the file descriptor value.  Sets an
   exception and returns ``-1`` on failure.


.. c:function:: PyObject* PyFile_GetLine(PyObject *p, int n)

   .. index:: single: EOFError (built-in exception)

   Equivalent to ``p.readline([n])``, this function reads one line from the
   object *p*.  *p* may be a file object or any object with a :meth:`readline`
   method.  If *n* is ``0``, exactly one line is read, regardless of the length of
   the line.  If *n* is greater than ``0``, no more than *n* bytes will be read
   from the file; a partial line can be returned.  In both cases, an empty string
   is returned if the end of the file is reached immediately.  If *n* is less than
   ``0``, however, one line is read regardless of length, but :exc:`EOFError` is
   raised if the end of the file is reached immediately.


.. c:function:: int PyFile_WriteObject(PyObject *obj, PyObject *p, int flags)

   .. index:: single: Py_PRINT_RAW

   Write object *obj* to file object *p*.  The only supported flag for *flags* is
   :const:`Py_PRINT_RAW`; if given, the :func:`str` of the object is written
   instead of the :func:`repr`.  Return ``0`` on success or ``-1`` on failure; the
   appropriate exception will be set.


.. c:function:: int PyFile_WriteString(const char *s, PyObject *p)

   Write string *s* to file object *p*.  Return ``0`` on success or ``-1`` on
   failure; the appropriate exception will be set.<|MERGE_RESOLUTION|>--- conflicted
+++ resolved
@@ -8,11 +8,7 @@
 .. index:: object: file
 
 These APIs are a minimal emulation of the Python 2 C API for built-in file
-<<<<<<< HEAD
-objects, which used to rely on the buffered I/O (:ctype:`FILE\*`) support
-=======
 objects, which used to rely on the buffered I/O (:c:type:`FILE\*`) support
->>>>>>> 175d89ef
 from the C standard library.  In Python 3, files and streams use the new
 :mod:`io` module, which defines several layers over the low-level unbuffered
 I/O of the operating system.  The functions described below are
@@ -21,23 +17,14 @@
 the :mod:`io` APIs instead.
 
 
-<<<<<<< HEAD
-.. cfunction:: PyFile_FromFd(int fd, char *name, char *mode, int buffering, char *encoding, char *errors, char *newline, int closefd)
-=======
 .. c:function:: PyFile_FromFd(int fd, char *name, char *mode, int buffering, char *encoding, char *errors, char *newline, int closefd)
->>>>>>> 175d89ef
 
    Create a Python file object from the file descriptor of an already
    opened file *fd*.  The arguments *name*, *encoding*, *errors* and *newline*
    can be *NULL* to use the defaults; *buffering* can be *-1* to use the
-<<<<<<< HEAD
-   default.  Return *NULL* on failure.  For a more comprehensive description of
-   the arguments, please refer to the :func:`io.open` function documentation.
-=======
    default. *name* is ignored and kept for backward compatibility. Return
    *NULL* on failure. For a more comprehensive description of the arguments,
    please refer to the :func:`io.open` function documentation.
->>>>>>> 175d89ef
 
    .. warning::
 
