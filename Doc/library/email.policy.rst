:mod:`email.policy`: Policy Objects
-----------------------------------

.. module:: email.policy
   :synopsis: Controlling the parsing and generating of messages

.. moduleauthor:: R. David Murray <rdmurray@bitdance.com>
.. sectionauthor:: R. David Murray <rdmurray@bitdance.com>

.. versionadded:: 3.3


The :mod:`email` package's prime focus is the handling of email messages as
described by the various email and MIME RFCs.  However, the general format of
email messages (a block of header fields each consisting of a name followed by
a colon followed by a value, the whole block followed by a blank line and an
arbitrary 'body'), is a format that has found utility outside of the realm of
email.  Some of these uses conform fairly closely to the main RFCs, some do
not.  And even when working with email, there are times when it is desirable to
break strict compliance with the RFCs.

Policy objects give the email package the flexibility to handle all these
disparate use cases.

A :class:`Policy` object encapsulates a set of attributes and methods that
control the behavior of various components of the email package during use.
:class:`Policy` instances can be passed to various classes and methods in the
email package to alter the default behavior.  The settable values and their
defaults are described below.

There is a default policy used by all classes in the email package.  This
policy is named :class:`Compat32`, with a corresponding pre-defined instance
named :const:`compat32`.  It provides for complete backward compatibility (in
some cases, including bug compatibility) with the pre-Python3.3 version of the
email package.

The first part of this documentation covers the features of :class:`Policy`, an
:term:`abstract base class`  that defines the features that are common to all
policy objects, including :const:`compat32`.  This includes certain hook
methods that are called internally by the email package, which a custom policy
could override to obtain different behavior.

When a :class:`~email.message.Message` object is created, it acquires a policy.
By default this will be :const:`compat32`, but a different policy can be
specified.  If the ``Message`` is created by a :mod:`~email.parser`, a policy
passed to the parser will be the policy used by the ``Message`` it creates.  If
the ``Message`` is created by the program, then the policy can be specified
when it is created.  When a ``Message`` is passed to a :mod:`~email.generator`,
the generator uses the policy from the ``Message`` by default, but you can also
pass a specific policy to the generator that will override the one stored on
the ``Message`` object.

:class:`Policy` instances are immutable, but they can be cloned, accepting the
same keyword arguments as the class constructor and returning a new
:class:`Policy` instance that is a copy of the original but with the specified
attributes values changed.

As an example, the following code could be used to read an email message from a
file on disk and pass it to the system ``sendmail`` program on a Unix system:

.. testsetup::

   >>> from unittest import mock
   >>> mocker = mock.patch('subprocess.Popen')
   >>> m = mocker.start()
   >>> proc = mock.MagicMock()
   >>> m.return_value = proc
   >>> proc.stdin.close.return_value = None
   >>> mymsg = open('mymsg.txt', 'w')
   >>> mymsg.write('To: abc@xyz.com\n\n')
   17
   >>> mymsg.flush()

.. doctest::

   >>> from email import message_from_binary_file
   >>> from email.generator import BytesGenerator
   >>> from email import policy
   >>> from subprocess import Popen, PIPE
   >>> with open('mymsg.txt', 'rb') as f:
   ...     msg = message_from_binary_file(f, policy=policy.default)
   >>> p = Popen(['sendmail', msg['To'].addresses[0]], stdin=PIPE)
   >>> g = BytesGenerator(p.stdin, policy=msg.policy.clone(linesep='\r\n'))
   >>> g.flatten(msg)
   >>> p.stdin.close()
   >>> rc = p.wait()

.. testsetup::

   >>> mymsg.close()
   >>> mocker.stop()
   >>> import os
   >>> os.remove('mymsg.txt')

Here we are telling :class:`~email.generator.BytesGenerator` to use the RFC
correct line separator characters when creating the binary string to feed into
``sendmail's`` ``stdin``, where the default policy would use ``\n`` line
separators.

<<<<<<< HEAD
=======
Some email package methods accept a *policy* keyword argument, allowing the
policy to be overridden for that method.  For example, the following code uses
the :meth:`~email.message.Message.as_string` method of the *msg* object from
the previous example and writes the message to a file using the native line
separators for the platform on which it is running::

   >>> import os
   >>> with open('converted.txt', 'wb') as f:
   ...     f.write(msg.as_bytes(policy=msg.policy.clone(linesep=os.linesep)))
   17

>>>>>>> 69b45c12
Policy objects can also be combined using the addition operator, producing a
policy object whose settings are a combination of the non-default values of the
summed objects::

   >>> compat_SMTP = policy.compat32.clone(linesep='\r\n')
   >>> compat_strict = policy.compat32.clone(raise_on_defect=True)
   >>> compat_strict_SMTP = compat_SMTP + compat_strict

This operation is not commutative; that is, the order in which the objects are
added matters.  To illustrate::

   >>> policy100 = policy.compat32.clone(max_line_length=100)
   >>> policy80 = policy.compat32.clone(max_line_length=80)
   >>> apolicy = policy100 + policy80
   >>> apolicy.max_line_length
   80
   >>> apolicy = policy80 + policy100
   >>> apolicy.max_line_length
   100


.. class:: Policy(**kw)

   This is the :term:`abstract base class` for all policy classes.  It provides
   default implementations for a couple of trivial methods, as well as the
   implementation of the immutability property, the :meth:`clone` method, and
   the constructor semantics.

   The constructor of a policy class can be passed various keyword arguments.
   The arguments that may be specified are any non-method properties on this
   class, plus any additional non-method properties on the concrete class.  A
   value specified in the constructor will override the default value for the
   corresponding attribute.

   This class defines the following properties, and thus values for the
   following may be passed in the constructor of any policy class:

   .. attribute:: max_line_length

      The maximum length of any line in the serialized output, not counting the
      end of line character(s).  Default is 78, per :rfc:`5322`.  A value of
      ``0`` or :const:`None` indicates that no line wrapping should be
      done at all.

   .. attribute:: linesep

      The string to be used to terminate lines in serialized output.  The
      default is ``\n`` because that's the internal end-of-line discipline used
      by Python, though ``\r\n`` is required by the RFCs.

   .. attribute:: cte_type

      Controls the type of Content Transfer Encodings that may be or are
      required to be used.  The possible values are:

      .. tabularcolumns:: |l|L|

      ========  ===============================================================
      ``7bit``  all data must be "7 bit clean" (ASCII-only).  This means that
                where necessary data will be encoded using either
                quoted-printable or base64 encoding.

      ``8bit``  data is not constrained to be 7 bit clean.  Data in headers is
                still required to be ASCII-only and so will be encoded (see
                'binary_fold' below for an exception), but body parts may use
                the ``8bit`` CTE.
      ========  ===============================================================

      A ``cte_type`` value of ``8bit`` only works with ``BytesGenerator``, not
      ``Generator``, because strings cannot contain binary data.  If a
      ``Generator`` is operating under a policy that specifies
      ``cte_type=8bit``, it will act as if ``cte_type`` is ``7bit``.

   .. attribute:: raise_on_defect

      If :const:`True`, any defects encountered will be raised as errors.  If
      :const:`False` (the default), defects will be passed to the
      :meth:`register_defect` method.

   The following :class:`Policy` method is intended to be called by code using
   the email library to create policy instances with custom settings:

   .. method:: clone(**kw)

      Return a new :class:`Policy` instance whose attributes have the same
      values as the current instance, except where those attributes are
      given new values by the keyword arguments.

   The remaining :class:`Policy` methods are called by the email package code,
   and are not intended to be called by an application using the email package.
   A custom policy must implement all of these methods.

   .. method:: handle_defect(obj, defect)

      Handle a *defect* found on *obj*.  When the email package calls this
      method, *defect* will always be a subclass of
      :class:`~email.errors.Defect`.

      The default implementation checks the :attr:`raise_on_defect` flag.  If
      it is ``True``, *defect* is raised as an exception.  If it is ``False``
      (the default), *obj* and *defect* are passed to :meth:`register_defect`.

   .. method:: register_defect(obj, defect)

      Register a *defect* on *obj*.  In the email package, *defect* will always
      be a subclass of :class:`~email.errors.Defect`.

      The default implementation calls the ``append`` method of the ``defects``
      attribute of *obj*.  When the email package calls :attr:`handle_defect`,
      *obj* will normally have a ``defects`` attribute that has an ``append``
      method.  Custom object types used with the email package (for example,
      custom ``Message`` objects) should also provide such an attribute,
      otherwise defects in parsed messages will raise unexpected errors.

   .. method:: header_max_count(name)

      Return the maximum allowed number of headers named *name*.

      Called when a header is added to a :class:`~email.message.Message`
      object.  If the returned value is not ``0`` or ``None``, and there are
      already a number of headers with the name *name* equal to the value
      returned, a :exc:`ValueError` is raised.

      Because the default behavior of ``Message.__setitem__`` is to append the
      value to the list of headers, it is easy to create duplicate headers
      without realizing it.  This method allows certain headers to be limited
      in the number of instances of that header that may be added to a
      ``Message`` programmatically.  (The limit is not observed by the parser,
      which will faithfully produce as many headers as exist in the message
      being parsed.)

      The default implementation returns ``None`` for all header names.

   .. method:: header_source_parse(sourcelines)

      The email package calls this method with a list of strings, each string
      ending with the line separation characters found in the source being
      parsed.  The first line includes the field header name and separator.
      All whitespace in the source is preserved.  The method should return the
      ``(name, value)`` tuple that is to be stored in the ``Message`` to
      represent the parsed header.

      If an implementation wishes to retain compatibility with the existing
      email package policies, *name* should be the case preserved name (all
      characters up to the '``:``' separator), while *value* should be the
      unfolded value (all line separator characters removed, but whitespace
      kept intact), stripped of leading whitespace.

      *sourcelines* may contain surrogateescaped binary data.

      There is no default implementation

   .. method:: header_store_parse(name, value)

      The email package calls this method with the name and value provided by
      the application program when the application program is modifying a
      ``Message`` programmatically (as opposed to a ``Message`` created by a
      parser).  The method should return the ``(name, value)`` tuple that is to
      be stored in the ``Message`` to represent the header.

      If an implementation wishes to retain compatibility with the existing
      email package policies, the *name* and *value* should be strings or
      string subclasses that do not change the content of the passed in
      arguments.

      There is no default implementation

   .. method:: header_fetch_parse(name, value)

      The email package calls this method with the *name* and *value* currently
      stored in the ``Message`` when that header is requested by the
      application program, and whatever the method returns is what is passed
      back to the application as the value of the header being retrieved.
      Note that there may be more than one header with the same name stored in
      the ``Message``; the method is passed the specific name and value of the
      header destined to be returned to the application.

      *value* may contain surrogateescaped binary data.  There should be no
      surrogateescaped binary data in the value returned by the method.

      There is no default implementation

   .. method:: fold(name, value)

      The email package calls this method with the *name* and *value* currently
      stored in the ``Message`` for a given header.  The method should return a
      string that represents that header "folded" correctly (according to the
      policy settings) by composing the *name* with the *value* and inserting
      :attr:`linesep` characters at the appropriate places.  See :rfc:`5322`
      for a discussion of the rules for folding email headers.

      *value* may contain surrogateescaped binary data.  There should be no
      surrogateescaped binary data in the string returned by the method.

   .. method:: fold_binary(name, value)

      The same as :meth:`fold`, except that the returned value should be a
      bytes object rather than a string.

      *value* may contain surrogateescaped binary data.  These could be
      converted back into binary data in the returned bytes object.


.. class:: Compat32(**kw)

   This concrete :class:`Policy` is the backward compatibility policy.  It
   replicates the behavior of the email package in Python 3.2.  The
   :mod:`policy` module also defines an instance of this class,
   :const:`compat32`, that is used as the default policy.  Thus the default
   behavior of the email package is to maintain compatibility with Python 3.2.

   The class provides the following concrete implementations of the
   abstract methods of :class:`Policy`:

   .. method:: header_source_parse(sourcelines)

      The name is parsed as everything up to the '``:``' and returned
      unmodified.  The value is determined by stripping leading whitespace off
      the remainder of the first line, joining all subsequent lines together,
      and stripping any trailing carriage return or linefeed characters.

   .. method:: header_store_parse(name, value)

      The name and value are returned unmodified.

   .. method:: header_fetch_parse(name, value)

      If the value contains binary data, it is converted into a
      :class:`~email.header.Header` object using the ``unknown-8bit`` charset.
      Otherwise it is returned unmodified.

   .. method:: fold(name, value)

      Headers are folded using the :class:`~email.header.Header` folding
      algorithm, which preserves existing line breaks in the value, and wraps
      each resulting line to the ``max_line_length``.  Non-ASCII binary data are
      CTE encoded using the ``unknown-8bit`` charset.

   .. method:: fold_binary(name, value)

      Headers are folded using the :class:`~email.header.Header` folding
      algorithm, which preserves existing line breaks in the value, and wraps
      each resulting line to the ``max_line_length``.  If ``cte_type`` is
      ``7bit``, non-ascii binary data is CTE encoded using the ``unknown-8bit``
      charset.  Otherwise the original source header is used, with its existing
      line breaks and any (RFC invalid) binary data it may contain.


.. note::

   The documentation below describes new policies that are included in the
   standard library on a :term:`provisional basis <provisional package>`.
   Backwards incompatible changes (up to and including removal of the feature)
   may occur if deemed necessary by the core developers.


.. class:: EmailPolicy(**kw)

   This concrete :class:`Policy` provides behavior that is intended to be fully
   compliant with the current email RFCs.  These include (but are not limited
   to) :rfc:`5322`, :rfc:`2047`, and the current MIME RFCs.

   This policy adds new header parsing and folding algorithms.  Instead of
   simple strings, headers are custom objects with custom attributes depending
   on the type of the field.  The parsing and folding algorithm fully implement
   :rfc:`2047` and :rfc:`5322`.

   In addition to the settable attributes listed above that apply to all
   policies, this policy adds the following additional attributes:

   .. attribute:: refold_source

      If the value for a header in the ``Message`` object originated from a
      :mod:`~email.parser` (as opposed to being set by a program), this
      attribute indicates whether or not a generator should refold that value
      when transforming the message back into stream form.  The possible values
      are:

      ========  ===============================================================
      ``none``  all source values use original folding

      ``long``  source values that have any line that is longer than
                ``max_line_length`` will be refolded

      ``all``   all values are refolded.
      ========  ===============================================================

      The default is ``long``.

   .. attribute:: header_factory

      A callable that takes two arguments, ``name`` and ``value``, where
      ``name`` is a header field name and ``value`` is an unfolded header field
      value, and returns a string subclass that represents that header.  A
      default ``header_factory`` (see :mod:`~email.headerregistry`) is provided
      that understands some of the :RFC:`5322` header field types.  (Currently
      address fields and date fields have special treatment, while all other
      fields are treated as unstructured.  This list will be completed before
      the extension is marked stable.)

   The class provides the following concrete implementations of the abstract
   methods of :class:`Policy`:

   .. method:: header_max_count(name)

      Returns the value of the
      :attr:`~email.headerregistry.BaseHeader.max_count` attribute of the
      specialized class used to represent the header with the given name.

   .. method:: header_source_parse(sourcelines)

      The implementation of this method is the same as that for the
      :class:`Compat32` policy.

   .. method:: header_store_parse(name, value)

      The name is returned unchanged.  If the input value has a ``name``
      attribute and it matches *name* ignoring case, the value is returned
      unchanged.  Otherwise the *name* and *value* are passed to
      ``header_factory``, and the resulting custom header object is returned as
      the value.  In this case a ``ValueError`` is raised if the input value
      contains CR or LF characters.

   .. method:: header_fetch_parse(name, value)

      If the value has a ``name`` attribute, it is returned to unmodified.
      Otherwise the *name*, and the *value* with any CR or LF characters
      removed, are passed to the ``header_factory``, and the resulting custom
      header object is returned.  Any surrogateescaped bytes get turned into
      the unicode unknown-character glyph.

   .. method:: fold(name, value)

      Header folding is controlled by the :attr:`refold_source` policy setting.
      A value is considered to be a 'source value' if and only if it does not
      have a ``name`` attribute (having a ``name`` attribute means it is a
      header object of some sort).  If a source value needs to be refolded
      according to the policy, it is converted into a custom header object by
      passing the *name* and the *value* with any CR and LF characters removed
      to the ``header_factory``.  Folding of a custom header object is done by
      calling its ``fold`` method with the current policy.

      Source values are split into lines using :meth:`~str.splitlines`.  If
      the value is not to be refolded, the lines are rejoined using the
      ``linesep`` from the policy and returned.  The exception is lines
      containing non-ascii binary data.  In that case the value is refolded
      regardless of the ``refold_source`` setting, which causes the binary data
      to be CTE encoded using the ``unknown-8bit`` charset.

   .. method:: fold_binary(name, value)

      The same as :meth:`fold` if :attr:`cte_type` is ``7bit``, except that
      the returned value is bytes.

      If :attr:`cte_type` is ``8bit``, non-ASCII binary data is converted back
      into bytes.  Headers with binary data are not refolded, regardless of the
      ``refold_header`` setting, since there is no way to know whether the
      binary data consists of single byte characters or multibyte characters.

The following instances of :class:`EmailPolicy` provide defaults suitable for
specific application domains.  Note that in the future the behavior of these
instances (in particular the ``HTTP`` instance) may be adjusted to conform even
more closely to the RFCs relevant to their domains.

.. data:: default

   An instance of ``EmailPolicy`` with all defaults unchanged.  This policy
   uses the standard Python ``\n`` line endings rather than the RFC-correct
   ``\r\n``.

.. data:: SMTP

   Suitable for serializing messages in conformance with the email RFCs.
   Like ``default``, but with ``linesep`` set to ``\r\n``, which is RFC
   compliant.

.. data:: HTTP

   Suitable for serializing headers with for use in HTTP traffic.  Like
   ``SMTP`` except that ``max_line_length`` is set to ``None`` (unlimited).

.. data:: strict

   Convenience instance.  The same as ``default`` except that
   ``raise_on_defect`` is set to ``True``.  This allows any policy to be made
   strict by writing::

        somepolicy + policy.strict

With all of these :class:`EmailPolicies <.EmailPolicy>`, the effective API of
the email package is changed from the Python 3.2 API in the following ways:

   * Setting a header on a :class:`~email.message.Message` results in that
     header being parsed and a custom header object created.

   * Fetching a header value from a :class:`~email.message.Message` results
     in that header being parsed and a custom header object created and
     returned.

   * Any custom header object, or any header that is refolded due to the
     policy settings, is folded using an algorithm that fully implements the
     RFC folding algorithms, including knowing where encoded words are required
     and allowed.

From the application view, this means that any header obtained through the
:class:`~email.message.Message` is a custom header object with custom
attributes, whose string value is the fully decoded unicode value of the
header.  Likewise, a header may be assigned a new value, or a new header
created, using a unicode string, and the policy will take care of converting
the unicode string into the correct RFC encoded form.

The custom header objects and their attributes are described in
:mod:`~email.headerregistry`.<|MERGE_RESOLUTION|>--- conflicted
+++ resolved
@@ -97,8 +97,6 @@
 ``sendmail's`` ``stdin``, where the default policy would use ``\n`` line
 separators.
 
-<<<<<<< HEAD
-=======
 Some email package methods accept a *policy* keyword argument, allowing the
 policy to be overridden for that method.  For example, the following code uses
 the :meth:`~email.message.Message.as_string` method of the *msg* object from
@@ -110,7 +108,6 @@
    ...     f.write(msg.as_bytes(policy=msg.policy.clone(linesep=os.linesep)))
    17
 
->>>>>>> 69b45c12
 Policy objects can also be combined using the addition operator, producing a
 policy object whose settings are a combination of the non-default values of the
 summed objects::
