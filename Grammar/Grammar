# Grammar for Python

# Note:  Changing the grammar specified in this file will most likely
#        require corresponding changes in the parser module
#        (../Modules/parsermodule.c).  If you can't make the changes to
#        that module yourself, please co-ordinate the required changes
#        with someone who can; ask around on python-dev for help.  Fred
#        Drake <fdrake@acm.org> will probably be listening there.

# NOTE WELL: You should also follow all the steps listed in PEP 306,
# "How to Change Python's Grammar"

# Start symbols for the grammar:
#       single_input is a single interactive statement;
#       file_input is a module or sequence of commands read from an input file;
#       eval_input is the input for the eval() and input() functions.
# NB: compound_stmt in single_input is followed by extra NEWLINE!
single_input: NEWLINE | simple_stmt | compound_stmt NEWLINE
file_input: (NEWLINE | stmt)* ENDMARKER
eval_input: testlist NEWLINE* ENDMARKER

decorator: '@' dotted_name [ '(' [arglist] ')' ] NEWLINE
decorators: decorator+
decorated: decorators (classdef | funcdef)
<<<<<<< HEAD
funcdef: 'def' NAME parameters ['->' test] ':' suite
parameters: '(' [typedargslist] ')'
typedargslist: (tfpdef ['=' test] (',' tfpdef ['=' test])* [','
       ['*' [tfpdef] (',' tfpdef ['=' test])* [',' '**' tfpdef] | '**' tfpdef]]
     |  '*' [tfpdef] (',' tfpdef ['=' test])* [',' '**' tfpdef] | '**' tfpdef)
tfpdef: NAME [':' test]
varargslist: (vfpdef ['=' test] (',' vfpdef ['=' test])* [','
       ['*' [vfpdef] (',' vfpdef ['=' test])* [',' '**' vfpdef] | '**' vfpdef]]
     |  '*' [vfpdef] (',' vfpdef ['=' test])* [',' '**' vfpdef] | '**' vfpdef)
vfpdef: NAME
=======
funcdef: 'def' NAME parameters ':' suite
parameters: '(' [varargslist] ')'
varargslist: ((fpdef ['=' test] ',')*
              ('*' NAME [',' '**' NAME] | '**' NAME) |
              fpdef ['=' test] (',' fpdef ['=' test])* [','])
fpdef: NAME | '(' fplist ')'
fplist: fpdef (',' fpdef)* [',']
>>>>>>> 4f5f3481

stmt: simple_stmt | compound_stmt
simple_stmt: small_stmt (';' small_stmt)* [';'] NEWLINE
small_stmt: (expr_stmt | del_stmt | pass_stmt | flow_stmt |
             import_stmt | global_stmt | nonlocal_stmt | assert_stmt)
expr_stmt: testlist_star_expr (augassign (yield_expr|testlist) |
                     ('=' (yield_expr|testlist_star_expr))*)
testlist_star_expr: (test|star_expr) (',' (test|star_expr))* [',']
augassign: ('+=' | '-=' | '*=' | '/=' | '%=' | '&=' | '|=' | '^=' |
            '<<=' | '>>=' | '**=' | '//=')
# For normal assignments, additional restrictions enforced by the interpreter
del_stmt: 'del' exprlist
pass_stmt: 'pass'
flow_stmt: break_stmt | continue_stmt | return_stmt | raise_stmt | yield_stmt
break_stmt: 'break'
continue_stmt: 'continue'
return_stmt: 'return' [testlist]
yield_stmt: yield_expr
raise_stmt: 'raise' [test ['from' test]]
import_stmt: import_name | import_from
import_name: 'import' dotted_as_names
<<<<<<< HEAD
# note below: the ('.' | '...') is necessary because '...' is tokenized as ELLIPSIS
import_from: ('from' (('.' | '...')* dotted_name | ('.' | '...')+)
=======
import_from: ('from' ('.'* dotted_name | '.'+)
>>>>>>> 4f5f3481
              'import' ('*' | '(' import_as_names ')' | import_as_names))
import_as_name: NAME ['as' NAME]
dotted_as_name: dotted_name ['as' NAME]
import_as_names: import_as_name (',' import_as_name)* [',']
dotted_as_names: dotted_as_name (',' dotted_as_name)*
dotted_name: NAME ('.' NAME)*
global_stmt: 'global' NAME (',' NAME)*
nonlocal_stmt: 'nonlocal' NAME (',' NAME)*
assert_stmt: 'assert' test [',' test]

compound_stmt: if_stmt | while_stmt | for_stmt | try_stmt | with_stmt | funcdef | classdef | decorated
if_stmt: 'if' test ':' suite ('elif' test ':' suite)* ['else' ':' suite]
while_stmt: 'while' test ':' suite ['else' ':' suite]
for_stmt: 'for' exprlist 'in' testlist ':' suite ['else' ':' suite]
try_stmt: ('try' ':' suite
           ((except_clause ':' suite)+
            ['else' ':' suite]
            ['finally' ':' suite] |
           'finally' ':' suite))
with_stmt: 'with' with_item (',' with_item)*  ':' suite
with_item: test ['as' expr]
# NB compile.c makes sure that the default except clause is last
<<<<<<< HEAD
except_clause: 'except' [test ['as' NAME]]
=======
except_clause: 'except' [test [('as' | ',') test]]
>>>>>>> 4f5f3481
suite: simple_stmt | NEWLINE INDENT stmt+ DEDENT

test: or_test ['if' or_test 'else' test] | lambdef
test_nocond: or_test | lambdef_nocond
lambdef: 'lambda' [varargslist] ':' test
lambdef_nocond: 'lambda' [varargslist] ':' test_nocond
or_test: and_test ('or' and_test)*
and_test: not_test ('and' not_test)*
not_test: 'not' not_test | comparison
comparison: expr (comp_op expr)*
comp_op: '<'|'>'|'=='|'>='|'<='|'<>'|'!='|'in'|'not' 'in'|'is'|'is' 'not'
star_expr: '*' expr
expr: xor_expr ('|' xor_expr)*
xor_expr: and_expr ('^' and_expr)*
and_expr: shift_expr ('&' shift_expr)*
shift_expr: arith_expr (('<<'|'>>') arith_expr)*
arith_expr: term (('+'|'-') term)*
term: factor (('*'|'/'|'%'|'//') factor)*
factor: ('+'|'-'|'~') factor | power
power: atom trailer* ['**' factor]
atom: ('(' [yield_expr|testlist_comp] ')' |
<<<<<<< HEAD
       '[' [testlist_comp] ']' |
       '{' [dictorsetmaker] '}' |
       NAME | NUMBER | STRING+ | '...' | 'None' | 'True' | 'False')
testlist_comp: (test|star_expr) ( comp_for | (',' (test|star_expr))* [','] )
=======
       '[' [listmaker] ']' |
       '{' [dictorsetmaker] '}' |
       '`' testlist1 '`' |
       NAME | NUMBER | STRING+)
listmaker: test ( list_for | (',' test)* [','] )
testlist_comp: test ( comp_for | (',' test)* [','] )
lambdef: 'lambda' [varargslist] ':' test
>>>>>>> 4f5f3481
trailer: '(' [arglist] ')' | '[' subscriptlist ']' | '.' NAME
subscriptlist: subscript (',' subscript)* [',']
subscript: test | [test] ':' [test] [sliceop]
sliceop: ':' [test]
exprlist: (expr|star_expr) (',' (expr|star_expr))* [',']
testlist: test (',' test)* [',']
dictorsetmaker: ( (test ':' test (comp_for | (',' test ':' test)* [','])) |
                  (test (comp_for | (',' test)* [','])) )
<<<<<<< HEAD

classdef: 'class' NAME ['(' [arglist] ')'] ':' suite
=======

classdef: 'class' NAME ['(' [testlist] ')'] ':' suite

arglist: (argument ',')* (argument [',']
                         |'*' test (',' argument)* [',' '**' test] 
                         |'**' test)
# The reason that keywords are test nodes instead of NAME is that using NAME
# results in an ambiguity. ast.c makes sure it's a NAME.
argument: test [comp_for] | test '=' test

list_iter: list_for | list_if
list_for: 'for' exprlist 'in' testlist_safe [list_iter]
list_if: 'if' old_test [list_iter]

comp_iter: comp_for | comp_if
comp_for: 'for' exprlist 'in' or_test [comp_iter]
comp_if: 'if' old_test [comp_iter]
>>>>>>> 4f5f3481

arglist: (argument ',')* (argument [',']
                         |'*' test (',' argument)* [',' '**' test] 
                         |'**' test)
# The reason that keywords are test nodes instead of NAME is that using NAME
# results in an ambiguity. ast.c makes sure it's a NAME.
argument: test [comp_for] | test '=' test  # Really [keyword '='] test
comp_iter: comp_for | comp_if
comp_for: 'for' exprlist 'in' or_test [comp_iter]
comp_if: 'if' test_nocond [comp_iter]

# not used in grammar, but may appear in "node" passed from Parser to Compiler
encoding_decl: NAME

yield_expr: 'yield' [testlist]<|MERGE_RESOLUTION|>--- conflicted
+++ resolved
@@ -22,18 +22,6 @@
 decorator: '@' dotted_name [ '(' [arglist] ')' ] NEWLINE
 decorators: decorator+
 decorated: decorators (classdef | funcdef)
-<<<<<<< HEAD
-funcdef: 'def' NAME parameters ['->' test] ':' suite
-parameters: '(' [typedargslist] ')'
-typedargslist: (tfpdef ['=' test] (',' tfpdef ['=' test])* [','
-       ['*' [tfpdef] (',' tfpdef ['=' test])* [',' '**' tfpdef] | '**' tfpdef]]
-     |  '*' [tfpdef] (',' tfpdef ['=' test])* [',' '**' tfpdef] | '**' tfpdef)
-tfpdef: NAME [':' test]
-varargslist: (vfpdef ['=' test] (',' vfpdef ['=' test])* [','
-       ['*' [vfpdef] (',' vfpdef ['=' test])* [',' '**' vfpdef] | '**' vfpdef]]
-     |  '*' [vfpdef] (',' vfpdef ['=' test])* [',' '**' vfpdef] | '**' vfpdef)
-vfpdef: NAME
-=======
 funcdef: 'def' NAME parameters ':' suite
 parameters: '(' [varargslist] ')'
 varargslist: ((fpdef ['=' test] ',')*
@@ -41,18 +29,18 @@
               fpdef ['=' test] (',' fpdef ['=' test])* [','])
 fpdef: NAME | '(' fplist ')'
 fplist: fpdef (',' fpdef)* [',']
->>>>>>> 4f5f3481
 
 stmt: simple_stmt | compound_stmt
 simple_stmt: small_stmt (';' small_stmt)* [';'] NEWLINE
-small_stmt: (expr_stmt | del_stmt | pass_stmt | flow_stmt |
-             import_stmt | global_stmt | nonlocal_stmt | assert_stmt)
-expr_stmt: testlist_star_expr (augassign (yield_expr|testlist) |
-                     ('=' (yield_expr|testlist_star_expr))*)
-testlist_star_expr: (test|star_expr) (',' (test|star_expr))* [',']
+small_stmt: (expr_stmt | print_stmt  | del_stmt | pass_stmt | flow_stmt |
+             import_stmt | global_stmt | exec_stmt | assert_stmt)
+expr_stmt: testlist (augassign (yield_expr|testlist) |
+                     ('=' (yield_expr|testlist))*)
 augassign: ('+=' | '-=' | '*=' | '/=' | '%=' | '&=' | '|=' | '^=' |
             '<<=' | '>>=' | '**=' | '//=')
 # For normal assignments, additional restrictions enforced by the interpreter
+print_stmt: 'print' ( [ test (',' test)* [','] ] |
+                      '>>' test [ (',' test)+ [','] ] )
 del_stmt: 'del' exprlist
 pass_stmt: 'pass'
 flow_stmt: break_stmt | continue_stmt | return_stmt | raise_stmt | yield_stmt
@@ -60,15 +48,10 @@
 continue_stmt: 'continue'
 return_stmt: 'return' [testlist]
 yield_stmt: yield_expr
-raise_stmt: 'raise' [test ['from' test]]
+raise_stmt: 'raise' [test [',' test [',' test]]]
 import_stmt: import_name | import_from
 import_name: 'import' dotted_as_names
-<<<<<<< HEAD
-# note below: the ('.' | '...') is necessary because '...' is tokenized as ELLIPSIS
-import_from: ('from' (('.' | '...')* dotted_name | ('.' | '...')+)
-=======
 import_from: ('from' ('.'* dotted_name | '.'+)
->>>>>>> 4f5f3481
               'import' ('*' | '(' import_as_names ')' | import_as_names))
 import_as_name: NAME ['as' NAME]
 dotted_as_name: dotted_name ['as' NAME]
@@ -76,7 +59,7 @@
 dotted_as_names: dotted_as_name (',' dotted_as_name)*
 dotted_name: NAME ('.' NAME)*
 global_stmt: 'global' NAME (',' NAME)*
-nonlocal_stmt: 'nonlocal' NAME (',' NAME)*
+exec_stmt: 'exec' expr ['in' test [',' test]]
 assert_stmt: 'assert' test [',' test]
 
 compound_stmt: if_stmt | while_stmt | for_stmt | try_stmt | with_stmt | funcdef | classdef | decorated
@@ -91,23 +74,24 @@
 with_stmt: 'with' with_item (',' with_item)*  ':' suite
 with_item: test ['as' expr]
 # NB compile.c makes sure that the default except clause is last
-<<<<<<< HEAD
-except_clause: 'except' [test ['as' NAME]]
-=======
 except_clause: 'except' [test [('as' | ',') test]]
->>>>>>> 4f5f3481
 suite: simple_stmt | NEWLINE INDENT stmt+ DEDENT
 
+# Backward compatibility cruft to support:
+# [ x for x in lambda: True, lambda: False if x() ]
+# even while also allowing:
+# lambda x: 5 if x else 2
+# (But not a mix of the two)
+testlist_safe: old_test [(',' old_test)+ [',']]
+old_test: or_test | old_lambdef
+old_lambdef: 'lambda' [varargslist] ':' old_test
+
 test: or_test ['if' or_test 'else' test] | lambdef
-test_nocond: or_test | lambdef_nocond
-lambdef: 'lambda' [varargslist] ':' test
-lambdef_nocond: 'lambda' [varargslist] ':' test_nocond
 or_test: and_test ('or' and_test)*
 and_test: not_test ('and' not_test)*
 not_test: 'not' not_test | comparison
 comparison: expr (comp_op expr)*
 comp_op: '<'|'>'|'=='|'>='|'<='|'<>'|'!='|'in'|'not' 'in'|'is'|'is' 'not'
-star_expr: '*' expr
 expr: xor_expr ('|' xor_expr)*
 xor_expr: and_expr ('^' and_expr)*
 and_expr: shift_expr ('&' shift_expr)*
@@ -117,12 +101,6 @@
 factor: ('+'|'-'|'~') factor | power
 power: atom trailer* ['**' factor]
 atom: ('(' [yield_expr|testlist_comp] ')' |
-<<<<<<< HEAD
-       '[' [testlist_comp] ']' |
-       '{' [dictorsetmaker] '}' |
-       NAME | NUMBER | STRING+ | '...' | 'None' | 'True' | 'False')
-testlist_comp: (test|star_expr) ( comp_for | (',' (test|star_expr))* [','] )
-=======
        '[' [listmaker] ']' |
        '{' [dictorsetmaker] '}' |
        '`' testlist1 '`' |
@@ -130,19 +108,14 @@
 listmaker: test ( list_for | (',' test)* [','] )
 testlist_comp: test ( comp_for | (',' test)* [','] )
 lambdef: 'lambda' [varargslist] ':' test
->>>>>>> 4f5f3481
 trailer: '(' [arglist] ')' | '[' subscriptlist ']' | '.' NAME
 subscriptlist: subscript (',' subscript)* [',']
-subscript: test | [test] ':' [test] [sliceop]
+subscript: '.' '.' '.' | test | [test] ':' [test] [sliceop]
 sliceop: ':' [test]
-exprlist: (expr|star_expr) (',' (expr|star_expr))* [',']
+exprlist: expr (',' expr)* [',']
 testlist: test (',' test)* [',']
 dictorsetmaker: ( (test ':' test (comp_for | (',' test ':' test)* [','])) |
                   (test (comp_for | (',' test)* [','])) )
-<<<<<<< HEAD
-
-classdef: 'class' NAME ['(' [arglist] ')'] ':' suite
-=======
 
 classdef: 'class' NAME ['(' [testlist] ')'] ':' suite
 
@@ -160,17 +133,8 @@
 comp_iter: comp_for | comp_if
 comp_for: 'for' exprlist 'in' or_test [comp_iter]
 comp_if: 'if' old_test [comp_iter]
->>>>>>> 4f5f3481
 
-arglist: (argument ',')* (argument [',']
-                         |'*' test (',' argument)* [',' '**' test] 
-                         |'**' test)
-# The reason that keywords are test nodes instead of NAME is that using NAME
-# results in an ambiguity. ast.c makes sure it's a NAME.
-argument: test [comp_for] | test '=' test  # Really [keyword '='] test
-comp_iter: comp_for | comp_if
-comp_for: 'for' exprlist 'in' or_test [comp_iter]
-comp_if: 'if' test_nocond [comp_iter]
+testlist1: test (',' test)*
 
 # not used in grammar, but may appear in "node" passed from Parser to Compiler
 encoding_decl: NAME
