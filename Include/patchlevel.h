--- conflicted
+++ resolved
@@ -1,5 +1,9 @@
 
-/* Python version identification scheme.
+/* Newfangled version identification scheme.
+
+   This scheme was added in Python 1.5.2b2; before that time, only PATCHLEVEL
+   was available.  To test for presence of the scheme, test for
+   defined(PY_MAJOR_VERSION).
 
    When the major or minor version changes, the VERSION variable in
    configure.ac must also be changed.
@@ -16,24 +20,14 @@
 
 /* Version parsed out into numeric values */
 /*--start constants--*/
-<<<<<<< HEAD
-#define PY_MAJOR_VERSION	3
-#define PY_MINOR_VERSION	2
-#define PY_MICRO_VERSION	0
-=======
 #define PY_MAJOR_VERSION	2
 #define PY_MINOR_VERSION	7
 #define PY_MICRO_VERSION	3
->>>>>>> 4f5f3481
 #define PY_RELEASE_LEVEL	PY_RELEASE_LEVEL_FINAL
 #define PY_RELEASE_SERIAL	0
 
 /* Version as a string */
-<<<<<<< HEAD
-#define PY_VERSION      	"3.2.1a0"
-=======
 #define PY_VERSION      	"2.7.3+"
->>>>>>> 4f5f3481
 /*--end constants--*/
 
 /* Subversion Revision number of this file (not of the repository). Empty
