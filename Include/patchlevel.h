--- conflicted
+++ resolved
@@ -17,22 +17,13 @@
 /* Version parsed out into numeric values */
 /*--start constants--*/
 #define PY_MAJOR_VERSION	3
-<<<<<<< HEAD
-#define PY_MINOR_VERSION	1
-#define PY_MICRO_VERSION	3
-=======
 #define PY_MINOR_VERSION	2
 #define PY_MICRO_VERSION	0
->>>>>>> 175d89ef
 #define PY_RELEASE_LEVEL	PY_RELEASE_LEVEL_FINAL
 #define PY_RELEASE_SERIAL	0
 
 /* Version as a string */
-<<<<<<< HEAD
-#define PY_VERSION      	"3.1.3+"
-=======
 #define PY_VERSION      	"3.2.1a0"
->>>>>>> 175d89ef
 /*--end constants--*/
 
 /* Subversion Revision number of this file (not of the repository) */
