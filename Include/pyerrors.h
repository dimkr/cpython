--- conflicted
+++ resolved
@@ -6,33 +6,18 @@
 
 /* Error objects */
 
-<<<<<<< HEAD
-#ifndef Py_LIMITED_API
-/* PyException_HEAD defines the initial segment of every exception class. */
-#define PyException_HEAD PyObject_HEAD PyObject *dict;\
-             PyObject *args; PyObject *traceback;\
-             PyObject *context; PyObject *cause;
-
-typedef struct {
-    PyException_HEAD
+typedef struct {
+    PyObject_HEAD
+    PyObject *dict;
+    PyObject *args;
+    PyObject *message;
 } PyBaseExceptionObject;
 
 typedef struct {
-    PyException_HEAD
-=======
-typedef struct {
-    PyObject_HEAD
-    PyObject *dict;
-    PyObject *args;
-    PyObject *message;
-} PyBaseExceptionObject;
-
-typedef struct {
-    PyObject_HEAD
-    PyObject *dict;
-    PyObject *args;
-    PyObject *message;
->>>>>>> 4f5f3481
+    PyObject_HEAD
+    PyObject *dict;
+    PyObject *args;
+    PyObject *message;
     PyObject *msg;
     PyObject *filename;
     PyObject *lineno;
@@ -41,48 +26,33 @@
     PyObject *print_file_and_line;
 } PySyntaxErrorObject;
 
-<<<<<<< HEAD
-typedef struct {
-    PyException_HEAD
-=======
 #ifdef Py_USING_UNICODE
 typedef struct {
     PyObject_HEAD
     PyObject *dict;
     PyObject *args;
     PyObject *message;
->>>>>>> 4f5f3481
     PyObject *encoding;
     PyObject *object;
     Py_ssize_t start;
     Py_ssize_t end;
     PyObject *reason;
 } PyUnicodeErrorObject;
-<<<<<<< HEAD
-
-typedef struct {
-    PyException_HEAD
-=======
-#endif
-
-typedef struct {
-    PyObject_HEAD
-    PyObject *dict;
-    PyObject *args;
-    PyObject *message;
->>>>>>> 4f5f3481
+#endif
+
+typedef struct {
+    PyObject_HEAD
+    PyObject *dict;
+    PyObject *args;
+    PyObject *message;
     PyObject *code;
 } PySystemExitObject;
 
 typedef struct {
-<<<<<<< HEAD
-    PyException_HEAD
-=======
-    PyObject_HEAD
-    PyObject *dict;
-    PyObject *args;
-    PyObject *message;
->>>>>>> 4f5f3481
+    PyObject_HEAD
+    PyObject *dict;
+    PyObject *args;
+    PyObject *message;
     PyObject *myerrno;
     PyObject *strerror;
     PyObject *filename;
@@ -90,40 +60,28 @@
 
 #ifdef MS_WINDOWS
 typedef struct {
-<<<<<<< HEAD
-    PyException_HEAD
-=======
-    PyObject_HEAD
-    PyObject *dict;
-    PyObject *args;
-    PyObject *message;
->>>>>>> 4f5f3481
+    PyObject_HEAD
+    PyObject *dict;
+    PyObject *args;
+    PyObject *message;
     PyObject *myerrno;
     PyObject *strerror;
     PyObject *filename;
     PyObject *winerror;
 } PyWindowsErrorObject;
 #endif
-<<<<<<< HEAD
-#endif
-=======
->>>>>>> 4f5f3481
 
 /* Error handling definitions */
 
 PyAPI_FUNC(void) PyErr_SetNone(PyObject *);
 PyAPI_FUNC(void) PyErr_SetObject(PyObject *, PyObject *);
-PyAPI_FUNC(void) PyErr_SetString(
-    PyObject *exception,
-    const char *string   /* decoded from utf-8 */
-    );
+PyAPI_FUNC(void) PyErr_SetString(PyObject *, const char *);
 PyAPI_FUNC(PyObject *) PyErr_Occurred(void);
 PyAPI_FUNC(void) PyErr_Clear(void);
 PyAPI_FUNC(void) PyErr_Fetch(PyObject **, PyObject **, PyObject **);
 PyAPI_FUNC(void) PyErr_Restore(PyObject *, PyObject *, PyObject *);
-PyAPI_FUNC(void) Py_FatalError(const char *message);
-
-#if defined(Py_DEBUG) || defined(Py_LIMITED_API)
+
+#ifdef Py_DEBUG
 #define _PyErr_OCCURRED() PyErr_Occurred()
 #else
 #define _PyErr_OCCURRED() (_PyThreadState_Current->curexc_type)
@@ -134,34 +92,9 @@
 PyAPI_FUNC(int) PyErr_ExceptionMatches(PyObject *);
 PyAPI_FUNC(void) PyErr_NormalizeException(PyObject**, PyObject**, PyObject**);
 
-/* Traceback manipulation (PEP 3134) */
-PyAPI_FUNC(int) PyException_SetTraceback(PyObject *, PyObject *);
-PyAPI_FUNC(PyObject *) PyException_GetTraceback(PyObject *);
-
-/* Cause manipulation (PEP 3134) */
-PyAPI_FUNC(PyObject *) PyException_GetCause(PyObject *);
-PyAPI_FUNC(void) PyException_SetCause(PyObject *, PyObject *);
-
-/* Context manipulation (PEP 3134) */
-PyAPI_FUNC(PyObject *) PyException_GetContext(PyObject *);
-PyAPI_FUNC(void) PyException_SetContext(PyObject *, PyObject *);
-
-
 /* */
 
 #define PyExceptionClass_Check(x)                                       \
-<<<<<<< HEAD
-    (PyType_Check((x)) &&                                               \
-     PyType_FastSubclass((PyTypeObject*)(x), Py_TPFLAGS_BASE_EXC_SUBCLASS))
-
-#define PyExceptionInstance_Check(x)                    \
-    PyType_FastSubclass((x)->ob_type, Py_TPFLAGS_BASE_EXC_SUBCLASS)
-
-#define PyExceptionClass_Name(x) \
-     ((char *)(((PyTypeObject*)(x))->tp_name))
-
-#define PyExceptionInstance_Class(x) ((PyObject*)((x)->ob_type))
-=======
     (PyClass_Check((x)) || (PyType_Check((x)) &&                        \
       PyType_FastSubclass((PyTypeObject*)(x), Py_TPFLAGS_BASE_EXC_SUBCLASS)))
 
@@ -178,7 +111,6 @@
     ((PyInstance_Check((x))                                             \
       ? (PyObject*)((PyInstanceObject*)(x))->in_class                   \
       : (PyObject*)((x)->ob_type)))
->>>>>>> 4f5f3481
 
 
 /* Predefined exceptions */
@@ -187,6 +119,7 @@
 PyAPI_DATA(PyObject *) PyExc_Exception;
 PyAPI_DATA(PyObject *) PyExc_StopIteration;
 PyAPI_DATA(PyObject *) PyExc_GeneratorExit;
+PyAPI_DATA(PyObject *) PyExc_StandardError;
 PyAPI_DATA(PyObject *) PyExc_ArithmeticError;
 PyAPI_DATA(PyObject *) PyExc_LookupError;
 
@@ -229,10 +162,7 @@
 
 PyAPI_DATA(PyObject *) PyExc_BufferError;
 
-<<<<<<< HEAD
-=======
 PyAPI_DATA(PyObject *) PyExc_MemoryErrorInst;
->>>>>>> 4f5f3481
 PyAPI_DATA(PyObject *) PyExc_RecursionErrorInst;
 
 /* Predefined warning categories */
@@ -246,10 +176,6 @@
 PyAPI_DATA(PyObject *) PyExc_ImportWarning;
 PyAPI_DATA(PyObject *) PyExc_UnicodeWarning;
 PyAPI_DATA(PyObject *) PyExc_BytesWarning;
-<<<<<<< HEAD
-PyAPI_DATA(PyObject *) PyExc_ResourceWarning;
-=======
->>>>>>> 4f5f3481
 
 
 /* Convenience functions */
@@ -260,87 +186,44 @@
 PyAPI_FUNC(PyObject *) PyErr_SetFromErrnoWithFilenameObject(
     PyObject *, PyObject *);
 PyAPI_FUNC(PyObject *) PyErr_SetFromErrnoWithFilename(
-<<<<<<< HEAD
-    PyObject *exc,
-    const char *filename   /* decoded from the filesystem encoding */
-    );
-#if defined(MS_WINDOWS) && !defined(Py_LIMITED_API)
-=======
     PyObject *, const char *);
 #ifdef MS_WINDOWS
->>>>>>> 4f5f3481
 PyAPI_FUNC(PyObject *) PyErr_SetFromErrnoWithUnicodeFilename(
     PyObject *, const Py_UNICODE *);
 #endif /* MS_WINDOWS */
 
-<<<<<<< HEAD
-PyAPI_FUNC(PyObject *) PyErr_Format(
-    PyObject *exception,
-    const char *format,   /* ASCII-encoded string  */
-    ...
-    );
-=======
 PyAPI_FUNC(PyObject *) PyErr_Format(PyObject *, const char *, ...)
                         Py_GCC_ATTRIBUTE((format(printf, 2, 3)));
->>>>>>> 4f5f3481
 
 #ifdef MS_WINDOWS
 PyAPI_FUNC(PyObject *) PyErr_SetFromWindowsErrWithFilenameObject(
     int, const char *);
 PyAPI_FUNC(PyObject *) PyErr_SetFromWindowsErrWithFilename(
-<<<<<<< HEAD
-    int ierr,
-    const char *filename        /* decoded from the filesystem encoding */
-    );
-#ifndef Py_LIMITED_API
-/* XXX redeclare to use WSTRING */
-PyAPI_FUNC(PyObject *) PyErr_SetFromWindowsErrWithUnicodeFilename(
-    int, const Py_UNICODE *);
-#endif
-=======
     int, const char *);
 PyAPI_FUNC(PyObject *) PyErr_SetFromWindowsErrWithUnicodeFilename(
     int, const Py_UNICODE *);
->>>>>>> 4f5f3481
 PyAPI_FUNC(PyObject *) PyErr_SetFromWindowsErr(int);
 PyAPI_FUNC(PyObject *) PyErr_SetExcFromWindowsErrWithFilenameObject(
     PyObject *,int, PyObject *);
 PyAPI_FUNC(PyObject *) PyErr_SetExcFromWindowsErrWithFilename(
-<<<<<<< HEAD
-    PyObject *exc,
-    int ierr,
-    const char *filename        /* decoded from the filesystem encoding */
-    );
-#ifndef Py_LIMITED_API
-PyAPI_FUNC(PyObject *) PyErr_SetExcFromWindowsErrWithUnicodeFilename(
-    PyObject *,int, const Py_UNICODE *);
-#endif
-=======
     PyObject *,int, const char *);
 PyAPI_FUNC(PyObject *) PyErr_SetExcFromWindowsErrWithUnicodeFilename(
     PyObject *,int, const Py_UNICODE *);
->>>>>>> 4f5f3481
 PyAPI_FUNC(PyObject *) PyErr_SetExcFromWindowsErr(PyObject *, int);
 #endif /* MS_WINDOWS */
 
 /* Export the old function so that the existing API remains available: */
 PyAPI_FUNC(void) PyErr_BadInternalCall(void);
-PyAPI_FUNC(void) _PyErr_BadInternalCall(const char *filename, int lineno);
+PyAPI_FUNC(void) _PyErr_BadInternalCall(char *filename, int lineno);
 /* Mask the old API with a call to the new API for code compiled under
    Python 2.0: */
 #define PyErr_BadInternalCall() _PyErr_BadInternalCall(__FILE__, __LINE__)
 
 /* Function to create a new exception */
 PyAPI_FUNC(PyObject *) PyErr_NewException(
-<<<<<<< HEAD
-    const char *name, PyObject *base, PyObject *dict);
-PyAPI_FUNC(PyObject *) PyErr_NewExceptionWithDoc(
-    const char *name, const char *doc, PyObject *base, PyObject *dict);
-=======
     char *name, PyObject *base, PyObject *dict);
 PyAPI_FUNC(PyObject *) PyErr_NewExceptionWithDoc(
     char *name, char *doc, PyObject *base, PyObject *dict);
->>>>>>> 4f5f3481
 PyAPI_FUNC(void) PyErr_WriteUnraisable(PyObject *);
 
 /* In sigcheck.c or signalmodule.c */
@@ -348,73 +231,27 @@
 PyAPI_FUNC(void) PyErr_SetInterrupt(void);
 
 /* In signalmodule.c */
-<<<<<<< HEAD
-#ifndef Py_LIMITED_API
 int PySignal_SetWakeupFd(int fd);
-#endif
-=======
-int PySignal_SetWakeupFd(int fd);
->>>>>>> 4f5f3481
 
 /* Support for adding program text to SyntaxErrors */
-PyAPI_FUNC(void) PyErr_SyntaxLocation(
-    const char *filename,       /* decoded from the filesystem encoding */
-    int lineno);
-PyAPI_FUNC(void) PyErr_SyntaxLocationEx(
-    const char *filename,       /* decoded from the filesystem encoding */
-    int lineno,
-    int col_offset);
-PyAPI_FUNC(PyObject *) PyErr_ProgramText(
-    const char *filename,       /* decoded from the filesystem encoding */
-    int lineno);
-
+PyAPI_FUNC(void) PyErr_SyntaxLocation(const char *, int);
+PyAPI_FUNC(PyObject *) PyErr_ProgramText(const char *, int);
+
+#ifdef Py_USING_UNICODE
 /* The following functions are used to create and modify unicode
    exceptions from C */
 
 /* create a UnicodeDecodeError object */
 PyAPI_FUNC(PyObject *) PyUnicodeDecodeError_Create(
-<<<<<<< HEAD
-    const char *encoding,       /* UTF-8 encoded string */
-    const char *object,
-    Py_ssize_t length,
-    Py_ssize_t start,
-    Py_ssize_t end,
-    const char *reason          /* UTF-8 encoded string */
-    );
-=======
     const char *, const char *, Py_ssize_t, Py_ssize_t, Py_ssize_t, const char *);
->>>>>>> 4f5f3481
 
 /* create a UnicodeEncodeError object */
-#ifndef Py_LIMITED_API
 PyAPI_FUNC(PyObject *) PyUnicodeEncodeError_Create(
-<<<<<<< HEAD
-    const char *encoding,       /* UTF-8 encoded string */
-    const Py_UNICODE *object,
-    Py_ssize_t length,
-    Py_ssize_t start,
-    Py_ssize_t end,
-    const char *reason          /* UTF-8 encoded string */
-    );
-#endif
-=======
     const char *, const Py_UNICODE *, Py_ssize_t, Py_ssize_t, Py_ssize_t, const char *);
->>>>>>> 4f5f3481
 
 /* create a UnicodeTranslateError object */
-#ifndef Py_LIMITED_API
 PyAPI_FUNC(PyObject *) PyUnicodeTranslateError_Create(
-<<<<<<< HEAD
-    const Py_UNICODE *object,
-    Py_ssize_t length,
-    Py_ssize_t start,
-    Py_ssize_t end,
-    const char *reason          /* UTF-8 encoded string */
-    );
-#endif
-=======
     const Py_UNICODE *, Py_ssize_t, Py_ssize_t, Py_ssize_t, const char *);
->>>>>>> 4f5f3481
 
 /* get the encoding attribute */
 PyAPI_FUNC(PyObject *) PyUnicodeEncodeError_GetEncoding(PyObject *);
@@ -457,26 +294,12 @@
 /* assign a new value to the reason attribute
    return 0 on success, -1 on failure */
 PyAPI_FUNC(int) PyUnicodeEncodeError_SetReason(
-<<<<<<< HEAD
-    PyObject *exc,
-    const char *reason          /* UTF-8 encoded string */
-    );
-PyAPI_FUNC(int) PyUnicodeDecodeError_SetReason(
-    PyObject *exc,
-    const char *reason          /* UTF-8 encoded string */
-    );
-PyAPI_FUNC(int) PyUnicodeTranslateError_SetReason(
-    PyObject *exc,
-    const char *reason          /* UTF-8 encoded string */
-    );
-=======
     PyObject *, const char *);
 PyAPI_FUNC(int) PyUnicodeDecodeError_SetReason(
     PyObject *, const char *);
 PyAPI_FUNC(int) PyUnicodeTranslateError_SetReason(
     PyObject *, const char *);
 #endif
->>>>>>> 4f5f3481
 
 
 /* These APIs aren't really part of the error implementation, but
