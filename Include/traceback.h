--- conflicted
+++ resolved
@@ -20,13 +20,9 @@
 
 PyAPI_FUNC(int) PyTraceBack_Here(struct _frame *);
 PyAPI_FUNC(int) PyTraceBack_Print(PyObject *, PyObject *);
-<<<<<<< HEAD
-PyAPI_FUNC(int) _Py_DisplaySourceLine(PyObject *, PyObject *, int, int);
-=======
 #ifndef Py_LIMITED_API
 PyAPI_FUNC(int) _Py_DisplaySourceLine(PyObject *, PyObject *, int, int);
 #endif
->>>>>>> 175d89ef
 
 /* Reveal traceback type so we can typecheck traceback objects */
 PyAPI_DATA(PyTypeObject) PyTraceBack_Type;
