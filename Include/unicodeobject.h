#ifndef Py_UNICODEOBJECT_H
#define Py_UNICODEOBJECT_H

#include <stdarg.h>

/*

Unicode implementation based on original code by Fredrik Lundh,
modified by Marc-Andre Lemburg (mal@lemburg.com) according to the
Unicode Integration Proposal. (See
http://www.egenix.com/files/python/unicode-proposal.txt).

Copyright (c) Corporation for National Research Initiatives.


 Original header:
 --------------------------------------------------------------------

 * Yet another Unicode string type for Python.  This type supports the
 * 16-bit Basic Multilingual Plane (BMP) only.
 *
 * Written by Fredrik Lundh, January 1999.
 *
 * Copyright (c) 1999 by Secret Labs AB.
 * Copyright (c) 1999 by Fredrik Lundh.
 *
 * fredrik@pythonware.com
 * http://www.pythonware.com
 *
 * --------------------------------------------------------------------
 * This Unicode String Type is
 *
 * Copyright (c) 1999 by Secret Labs AB
 * Copyright (c) 1999 by Fredrik Lundh
 *
 * By obtaining, using, and/or copying this software and/or its
 * associated documentation, you agree that you have read, understood,
 * and will comply with the following terms and conditions:
 *
 * Permission to use, copy, modify, and distribute this software and its
 * associated documentation for any purpose and without fee is hereby
 * granted, provided that the above copyright notice appears in all
 * copies, and that both that copyright notice and this permission notice
 * appear in supporting documentation, and that the name of Secret Labs
 * AB or the author not be used in advertising or publicity pertaining to
 * distribution of the software without specific, written prior
 * permission.
 *
 * SECRET LABS AB AND THE AUTHOR DISCLAIMS ALL WARRANTIES WITH REGARD TO
 * THIS SOFTWARE, INCLUDING ALL IMPLIED WARRANTIES OF MERCHANTABILITY AND
 * FITNESS.  IN NO EVENT SHALL SECRET LABS AB OR THE AUTHOR BE LIABLE FOR
 * ANY SPECIAL, INDIRECT OR CONSEQUENTIAL DAMAGES OR ANY DAMAGES
 * WHATSOEVER RESULTING FROM LOSS OF USE, DATA OR PROFITS, WHETHER IN AN
 * ACTION OF CONTRACT, NEGLIGENCE OR OTHER TORTIOUS ACTION, ARISING OUT
 * OF OR IN CONNECTION WITH THE USE OR PERFORMANCE OF THIS SOFTWARE.
 * -------------------------------------------------------------------- */

#include <ctype.h>

/* === Internal API ======================================================= */

/* --- Internal Unicode Format -------------------------------------------- */

/* Python 3.x requires unicode */
#define Py_USING_UNICODE

#ifndef SIZEOF_WCHAR_T
#error Must define SIZEOF_WCHAR_T
#endif

#define Py_UNICODE_SIZE SIZEOF_WCHAR_T

/* If wchar_t can be used for UCS-4 storage, set Py_UNICODE_WIDE.
   Otherwise, Unicode strings are stored as UCS-2 (with limited support
   for UTF-16) */

#if Py_UNICODE_SIZE >= 4
#define Py_UNICODE_WIDE
#endif

/* Set these flags if the platform has "wchar.h" and the
   wchar_t type is a 16-bit unsigned type */
/* #define HAVE_WCHAR_H */
/* #define HAVE_USABLE_WCHAR_T */

/* Py_UNICODE was the native Unicode storage format (code unit) used by
   Python and represents a single Unicode element in the Unicode type.
   With PEP 393, Py_UNICODE is deprecated and replaced with a
   typedef to wchar_t. */

#ifndef Py_LIMITED_API
#define PY_UNICODE_TYPE wchar_t
typedef wchar_t Py_UNICODE;
#endif

/* If the compiler provides a wchar_t type we try to support it
   through the interface functions PyUnicode_FromWideChar(),
   PyUnicode_AsWideChar() and PyUnicode_AsWideCharString(). */

#ifdef HAVE_USABLE_WCHAR_T
# ifndef HAVE_WCHAR_H
#  define HAVE_WCHAR_H
# endif
#endif

#if defined(MS_WINDOWS)
#  define HAVE_MBCS
#endif

#ifdef HAVE_WCHAR_H
/* Work around a cosmetic bug in BSDI 4.x wchar.h; thanks to Thomas Wouters */
# ifdef _HAVE_BSDI
#  include <time.h>
# endif
#  include <wchar.h>
#endif

/* Py_UCS4 and Py_UCS2 are typedefs for the respective
   unicode representations. */
#if SIZEOF_INT == 4
typedef unsigned int Py_UCS4;
#elif SIZEOF_LONG == 4
typedef unsigned long Py_UCS4;
#else
#error "Could not find a proper typedef for Py_UCS4"
#endif

#if SIZEOF_SHORT == 2
typedef unsigned short Py_UCS2;
#else
#error "Could not find a proper typedef for Py_UCS2"
#endif

typedef unsigned char Py_UCS1;

/* --- Internal Unicode Operations ---------------------------------------- */

/* Since splitting on whitespace is an important use case, and
   whitespace in most situations is solely ASCII whitespace, we
   optimize for the common case by using a quick look-up table
   _Py_ascii_whitespace (see below) with an inlined check.

 */
#ifndef Py_LIMITED_API
#define Py_UNICODE_ISSPACE(ch) \
    ((ch) < 128U ? _Py_ascii_whitespace[(ch)] : _PyUnicode_IsWhitespace(ch))

#define Py_UNICODE_ISLOWER(ch) _PyUnicode_IsLowercase(ch)
#define Py_UNICODE_ISUPPER(ch) _PyUnicode_IsUppercase(ch)
#define Py_UNICODE_ISTITLE(ch) _PyUnicode_IsTitlecase(ch)
#define Py_UNICODE_ISLINEBREAK(ch) _PyUnicode_IsLinebreak(ch)

#define Py_UNICODE_TOLOWER(ch) _PyUnicode_ToLowercase(ch)
#define Py_UNICODE_TOUPPER(ch) _PyUnicode_ToUppercase(ch)
#define Py_UNICODE_TOTITLE(ch) _PyUnicode_ToTitlecase(ch)

#define Py_UNICODE_ISDECIMAL(ch) _PyUnicode_IsDecimalDigit(ch)
#define Py_UNICODE_ISDIGIT(ch) _PyUnicode_IsDigit(ch)
#define Py_UNICODE_ISNUMERIC(ch) _PyUnicode_IsNumeric(ch)
#define Py_UNICODE_ISPRINTABLE(ch) _PyUnicode_IsPrintable(ch)

#define Py_UNICODE_TODECIMAL(ch) _PyUnicode_ToDecimalDigit(ch)
#define Py_UNICODE_TODIGIT(ch) _PyUnicode_ToDigit(ch)
#define Py_UNICODE_TONUMERIC(ch) _PyUnicode_ToNumeric(ch)

#define Py_UNICODE_ISALPHA(ch) _PyUnicode_IsAlpha(ch)

#define Py_UNICODE_ISALNUM(ch) \
       (Py_UNICODE_ISALPHA(ch) || \
    Py_UNICODE_ISDECIMAL(ch) || \
    Py_UNICODE_ISDIGIT(ch) || \
    Py_UNICODE_ISNUMERIC(ch))

#define Py_UNICODE_COPY(target, source, length) \
    Py_MEMCPY((target), (source), (length)*sizeof(Py_UNICODE))

#define Py_UNICODE_FILL(target, value, length) \
    do {Py_ssize_t i_; Py_UNICODE *t_ = (target); Py_UNICODE v_ = (value);\
    for (i_ = 0; i_ < (length); i_++) t_[i_] = v_;\
    } while (0)

/* macros to work with surrogates */
#define Py_UNICODE_IS_SURROGATE(ch) (0xD800 <= ch && ch <= 0xDFFF)
#define Py_UNICODE_IS_HIGH_SURROGATE(ch) (0xD800 <= ch && ch <= 0xDBFF)
#define Py_UNICODE_IS_LOW_SURROGATE(ch) (0xDC00 <= ch && ch <= 0xDFFF)
/* Join two surrogate characters and return a single Py_UCS4 value. */
#define Py_UNICODE_JOIN_SURROGATES(high, low)  \
    (((((Py_UCS4)(high) & 0x03FF) << 10) |      \
      ((Py_UCS4)(low) & 0x03FF)) + 0x10000)
/* high surrogate = top 10 bits added to D800 */
#define Py_UNICODE_HIGH_SURROGATE(ch) (0xD800 - (0x10000 >> 10) + ((ch) >> 10))
/* low surrogate = bottom 10 bits added to DC00 */
#define Py_UNICODE_LOW_SURROGATE(ch) (0xDC00 + ((ch) & 0x3FF))

/* Check if substring matches at given offset.  The offset must be
   valid, and the substring must not be empty. */

#define Py_UNICODE_MATCH(string, offset, substring) \
    ((*((string)->wstr + (offset)) == *((substring)->wstr)) && \
     ((*((string)->wstr + (offset) + (substring)->wstr_length-1) == *((substring)->wstr + (substring)->wstr_length-1))) && \
     !memcmp((string)->wstr + (offset), (substring)->wstr, (substring)->wstr_length*sizeof(Py_UNICODE)))

#endif /* Py_LIMITED_API */

#ifdef __cplusplus
extern "C" {
#endif

/* --- Unicode Type ------------------------------------------------------- */

#ifndef Py_LIMITED_API

/* ASCII-only strings created through PyUnicode_New use the PyASCIIObject
   structure. state.ascii and state.compact are set, and the data
   immediately follow the structure. utf8_length and wstr_length can be found
   in the length field; the utf8 pointer is equal to the data pointer. */
typedef struct {
    /* There are 4 forms of Unicode strings:

       - compact ascii:

         * structure = PyASCIIObject
         * test: PyUnicode_IS_COMPACT_ASCII(op)
         * kind = PyUnicode_1BYTE_KIND
         * compact = 1
         * ascii = 1
         * ready = 1
         * (length is the length of the utf8 and wstr strings)
         * (data starts just after the structure)
         * (since ASCII is decoded from UTF-8, the utf8 string are the data)

       - compact:

         * structure = PyCompactUnicodeObject
         * test: PyUnicode_IS_COMPACT(op) && !PyUnicode_IS_ASCII(op)
         * kind = PyUnicode_1BYTE_KIND, PyUnicode_2BYTE_KIND or
           PyUnicode_4BYTE_KIND
         * compact = 1
         * ready = 1
         * ascii = 0
         * utf8 is not shared with data
         * utf8_length = 0 if utf8 is NULL
         * wstr is shared with data and wstr_length=length
           if kind=PyUnicode_2BYTE_KIND and sizeof(wchar_t)=2
           or if kind=PyUnicode_4BYTE_KIND and sizeof(wchar_t)=4
         * wstr_length = 0 if wstr is NULL
         * (data starts just after the structure)

       - legacy string, not ready:

         * structure = PyUnicodeObject
         * test: kind == PyUnicode_WCHAR_KIND
         * length = 0 (use wstr_length)
         * hash = -1
         * kind = PyUnicode_WCHAR_KIND
         * compact = 0
         * ascii = 0
         * ready = 0
         * interned = SSTATE_NOT_INTERNED
         * wstr is not NULL
         * data.any is NULL
         * utf8 is NULL
         * utf8_length = 0

       - legacy string, ready:

         * structure = PyUnicodeObject structure
         * test: !PyUnicode_IS_COMPACT(op) && kind != PyUnicode_WCHAR_KIND
         * kind = PyUnicode_1BYTE_KIND, PyUnicode_2BYTE_KIND or
           PyUnicode_4BYTE_KIND
         * compact = 0
         * ready = 1
         * data.any is not NULL
         * utf8 is shared and utf8_length = length with data.any if ascii = 1
         * utf8_length = 0 if utf8 is NULL
         * wstr is shared with data.any and wstr_length = length
           if kind=PyUnicode_2BYTE_KIND and sizeof(wchar_t)=2
           or if kind=PyUnicode_4BYTE_KIND and sizeof(wchar_4)=4
         * wstr_length = 0 if wstr is NULL

       Compact strings use only one memory block (structure + characters),
       whereas legacy strings use one block for the structure and one block
       for characters.

       Legacy strings are created by PyUnicode_FromUnicode() and
       PyUnicode_FromStringAndSize(NULL, size) functions. They become ready
       when PyUnicode_READY() is called.

       See also _PyUnicode_CheckConsistency().
    */
    PyObject_HEAD
    Py_ssize_t length;          /* Number of code points in the string */
    Py_hash_t hash;             /* Hash value; -1 if not set */
    struct {
        /*
           SSTATE_NOT_INTERNED (0)
           SSTATE_INTERNED_MORTAL (1)
           SSTATE_INTERNED_IMMORTAL (2)

           If interned != SSTATE_NOT_INTERNED, the two references from the
           dictionary to this object are *not* counted in ob_refcnt.
         */
        unsigned int interned:2;
        /* Character size:

           - PyUnicode_WCHAR_KIND (0):

             * character type = wchar_t (16 or 32 bits, depending on the
               platform)

           - PyUnicode_1BYTE_KIND (1):

             * character type = Py_UCS1 (8 bits, unsigned)
             * all characters are in the range U+0000-U+00FF (latin1)
             * if ascii is set, all characters are in the range U+0000-U+007F
               (ASCII), otherwise at least one character is in the range
               U+0080-U+00FF

           - PyUnicode_2BYTE_KIND (2):

             * character type = Py_UCS2 (16 bits, unsigned)
             * all characters are in the range U+0000-U+FFFF (BMP)
             * at least one character is in the range U+0100-U+FFFF

           - PyUnicode_4BYTE_KIND (4):

             * character type = Py_UCS4 (32 bits, unsigned)
             * all characters are in the range U+0000-U+10FFFF
             * at least one character is in the range U+10000-U+10FFFF
         */
        unsigned int kind:3;
        /* Compact is with respect to the allocation scheme. Compact unicode
           objects only require one memory block while non-compact objects use
           one block for the PyUnicodeObject struct and another for its data
           buffer. */
        unsigned int compact:1;
        /* The string only contains characters in the range U+0000-U+007F (ASCII)
           and the kind is PyUnicode_1BYTE_KIND. If ascii is set and compact is
           set, use the PyASCIIObject structure. */
        unsigned int ascii:1;
        /* The ready flag indicates whether the object layout is initialized
           completely. This means that this is either a compact object, or
           the data pointer is filled out. The bit is redundant, and helps
           to minimize the test in PyUnicode_IS_READY(). */
        unsigned int ready:1;
    } state;
    wchar_t *wstr;              /* wchar_t representation (null-terminated) */
} PyASCIIObject;

/* Non-ASCII strings allocated through PyUnicode_New use the
   PyCompactUnicodeObject structure. state.compact is set, and the data
   immediately follow the structure. */
typedef struct {
    PyASCIIObject _base;
    Py_ssize_t utf8_length;     /* Number of bytes in utf8, excluding the
                                 * terminating \0. */
    char *utf8;                 /* UTF-8 representation (null-terminated) */
    Py_ssize_t wstr_length;     /* Number of code points in wstr, possible
                                 * surrogates count as two code points. */
} PyCompactUnicodeObject;

/* Strings allocated through PyUnicode_FromUnicode(NULL, len) use the
   PyUnicodeObject structure. The actual string data is initially in the wstr
   block, and copied into the data block using _PyUnicode_Ready. */
typedef struct {
    PyCompactUnicodeObject _base;
    union {
        void *any;
        Py_UCS1 *latin1;
        Py_UCS2 *ucs2;
        Py_UCS4 *ucs4;
    } data;                     /* Canonical, smallest-form Unicode buffer */
} PyUnicodeObject;
#endif

PyAPI_DATA(PyTypeObject) PyUnicode_Type;
PyAPI_DATA(PyTypeObject) PyUnicodeIter_Type;

#define PyUnicode_Check(op) \
                 PyType_FastSubclass(Py_TYPE(op), Py_TPFLAGS_UNICODE_SUBCLASS)
#define PyUnicode_CheckExact(op) (Py_TYPE(op) == &PyUnicode_Type)

/* Fast access macros */
#ifndef Py_LIMITED_API

#define PyUnicode_WSTR_LENGTH(op) \
    (PyUnicode_IS_COMPACT_ASCII(op) ?                  \
     ((PyASCIIObject*)op)->length :                    \
     ((PyCompactUnicodeObject*)op)->wstr_length)

/* Returns the deprecated Py_UNICODE representation's size in code units
   (this includes surrogate pairs as 2 units).
   If the Py_UNICODE representation is not available, it will be computed
   on request.  Use PyUnicode_GET_LENGTH() for the length in code points. */

#define PyUnicode_GET_SIZE(op)                       \
    (assert(PyUnicode_Check(op)),                    \
     (((PyASCIIObject *)(op))->wstr) ?               \
      PyUnicode_WSTR_LENGTH(op) :                    \
      ((void)PyUnicode_AsUnicode((PyObject *)(op)),  \
       assert(((PyASCIIObject *)(op))->wstr),        \
       PyUnicode_WSTR_LENGTH(op)))

#define PyUnicode_GET_DATA_SIZE(op) \
    (PyUnicode_GET_SIZE(op) * Py_UNICODE_SIZE)

/* Alias for PyUnicode_AsUnicode().  This will create a wchar_t/Py_UNICODE
   representation on demand.  Using this macro is very inefficient now,
   try to port your code to use the new PyUnicode_*BYTE_DATA() macros or
   use PyUnicode_WRITE() and PyUnicode_READ(). */

#define PyUnicode_AS_UNICODE(op) \
    (assert(PyUnicode_Check(op)), \
     (((PyASCIIObject *)(op))->wstr) ? (((PyASCIIObject *)(op))->wstr) : \
      PyUnicode_AsUnicode((PyObject *)(op)))

#define PyUnicode_AS_DATA(op) \
    ((const char *)(PyUnicode_AS_UNICODE(op)))


/* --- Flexible String Representation Helper Macros (PEP 393) -------------- */

/* Values for PyASCIIObject.state: */

/* Interning state. */
#define SSTATE_NOT_INTERNED 0
#define SSTATE_INTERNED_MORTAL 1
#define SSTATE_INTERNED_IMMORTAL 2

/* Return true if the string contains only ASCII characters, or 0 if not. The
   string may be compact (PyUnicode_IS_COMPACT_ASCII) or not, but must be
   ready. */
#define PyUnicode_IS_ASCII(op)                   \
    (assert(PyUnicode_Check(op)),                \
     assert(PyUnicode_IS_READY(op)),             \
     ((PyASCIIObject*)op)->state.ascii)

/* Return true if the string is compact or 0 if not.
   No type checks or Ready calls are performed. */
#define PyUnicode_IS_COMPACT(op) \
    (((PyASCIIObject*)(op))->state.compact)

/* Return true if the string is a compact ASCII string (use PyASCIIObject
   structure), or 0 if not.  No type checks or Ready calls are performed. */
#define PyUnicode_IS_COMPACT_ASCII(op)                 \
    (((PyASCIIObject*)op)->state.ascii && PyUnicode_IS_COMPACT(op))

enum PyUnicode_Kind {
/* String contains only wstr byte characters.  This is only possible
   when the string was created with a legacy API and _PyUnicode_Ready()
   has not been called yet.  */
    PyUnicode_WCHAR_KIND = 0,
/* Return values of the PyUnicode_KIND() macro: */
    PyUnicode_1BYTE_KIND = 1,
    PyUnicode_2BYTE_KIND = 2,
    PyUnicode_4BYTE_KIND = 4
};

/* Return pointers to the canonical representation cast to unsigned char,
   Py_UCS2, or Py_UCS4 for direct character access.
   No checks are performed, use PyUnicode_KIND() before to ensure
   these will work correctly. */

#define PyUnicode_1BYTE_DATA(op) ((Py_UCS1*)PyUnicode_DATA(op))
#define PyUnicode_2BYTE_DATA(op) ((Py_UCS2*)PyUnicode_DATA(op))
#define PyUnicode_4BYTE_DATA(op) ((Py_UCS4*)PyUnicode_DATA(op))

/* Return one of the PyUnicode_*_KIND values defined above. */
#define PyUnicode_KIND(op) \
    (assert(PyUnicode_Check(op)), \
     assert(PyUnicode_IS_READY(op)),            \
     ((PyASCIIObject *)(op))->state.kind)

/* Return a void pointer to the raw unicode buffer. */
#define _PyUnicode_COMPACT_DATA(op)                     \
    (PyUnicode_IS_ASCII(op) ?                   \
     ((void*)((PyASCIIObject*)(op) + 1)) :              \
     ((void*)((PyCompactUnicodeObject*)(op) + 1)))

#define _PyUnicode_NONCOMPACT_DATA(op)                  \
    (assert(((PyUnicodeObject*)(op))->data.any),        \
     ((((PyUnicodeObject *)(op))->data.any)))

#define PyUnicode_DATA(op) \
    (assert(PyUnicode_Check(op)), \
     PyUnicode_IS_COMPACT(op) ? _PyUnicode_COMPACT_DATA(op) :   \
     _PyUnicode_NONCOMPACT_DATA(op))

/* In the access macros below, "kind" may be evaluated more than once.
   All other macro parameters are evaluated exactly once, so it is safe
   to put side effects into them (such as increasing the index). */

/* Write into the canonical representation, this macro does not do any sanity
   checks and is intended for usage in loops.  The caller should cache the
   kind and data pointers obtained from other macro calls.
   index is the index in the string (starts at 0) and value is the new
   code point value which should be written to that location. */
#define PyUnicode_WRITE(kind, data, index, value) \
    do { \
        switch ((kind)) { \
        case PyUnicode_1BYTE_KIND: { \
            ((Py_UCS1 *)(data))[(index)] = (Py_UCS1)(value); \
            break; \
        } \
        case PyUnicode_2BYTE_KIND: { \
            ((Py_UCS2 *)(data))[(index)] = (Py_UCS2)(value); \
            break; \
        } \
        default: { \
            assert((kind) == PyUnicode_4BYTE_KIND); \
            ((Py_UCS4 *)(data))[(index)] = (Py_UCS4)(value); \
        } \
        } \
    } while (0)

/* Read a code point from the string's canonical representation.  No checks
   or ready calls are performed. */
#define PyUnicode_READ(kind, data, index) \
    ((Py_UCS4) \
    ((kind) == PyUnicode_1BYTE_KIND ? \
        ((const Py_UCS1 *)(data))[(index)] : \
        ((kind) == PyUnicode_2BYTE_KIND ? \
            ((const Py_UCS2 *)(data))[(index)] : \
            ((const Py_UCS4 *)(data))[(index)] \
        ) \
    ))

/* PyUnicode_READ_CHAR() is less efficient than PyUnicode_READ() because it
   calls PyUnicode_KIND() and might call it twice.  For single reads, use
   PyUnicode_READ_CHAR, for multiple consecutive reads callers should
   cache kind and use PyUnicode_READ instead. */
#define PyUnicode_READ_CHAR(unicode, index) \
    (assert(PyUnicode_Check(unicode)),          \
     assert(PyUnicode_IS_READY(unicode)),       \
     (Py_UCS4)                                  \
        (PyUnicode_KIND((unicode)) == PyUnicode_1BYTE_KIND ? \
            ((const Py_UCS1 *)(PyUnicode_DATA((unicode))))[(index)] : \
            (PyUnicode_KIND((unicode)) == PyUnicode_2BYTE_KIND ? \
                ((const Py_UCS2 *)(PyUnicode_DATA((unicode))))[(index)] : \
                ((const Py_UCS4 *)(PyUnicode_DATA((unicode))))[(index)] \
            ) \
        ))

/* Returns the length of the unicode string. The caller has to make sure that
   the string has it's canonical representation set before calling
   this macro.  Call PyUnicode_(FAST_)Ready to ensure that. */
#define PyUnicode_GET_LENGTH(op)                \
    (assert(PyUnicode_Check(op)),               \
     assert(PyUnicode_IS_READY(op)),            \
     ((PyASCIIObject *)(op))->length)


/* Fast check to determine whether an object is ready. Equivalent to
   PyUnicode_IS_COMPACT(op) || ((PyUnicodeObject*)(op))->data.any) */

#define PyUnicode_IS_READY(op) (((PyASCIIObject*)op)->state.ready)

/* PyUnicode_READY() does less work than _PyUnicode_Ready() in the best
   case.  If the canonical representation is not yet set, it will still call
   _PyUnicode_Ready().
   Returns 0 on success and -1 on errors. */
#define PyUnicode_READY(op)                        \
    (assert(PyUnicode_Check(op)),                       \
     (PyUnicode_IS_READY(op) ?                          \
      0 : _PyUnicode_Ready((PyObject *)(op))))

/* Return a maximum character value which is suitable for creating another
   string based on op.  This is always an approximation but more efficient
   than iterating over the string. */
#define PyUnicode_MAX_CHAR_VALUE(op) \
    (assert(PyUnicode_IS_READY(op)),                                    \
     (PyUnicode_IS_ASCII(op) ?                                          \
      (0x7f) :                                                          \
      (PyUnicode_KIND(op) == PyUnicode_1BYTE_KIND ?                     \
       (0xffU) :                                                        \
       (PyUnicode_KIND(op) == PyUnicode_2BYTE_KIND ?                    \
        (0xffffU) :                                                     \
        (0x10ffffU)))))

#endif

/* --- Constants ---------------------------------------------------------- */

/* This Unicode character will be used as replacement character during
   decoding if the errors argument is set to "replace". Note: the
   Unicode character U+FFFD is the official REPLACEMENT CHARACTER in
   Unicode 3.0. */

#define Py_UNICODE_REPLACEMENT_CHARACTER ((Py_UCS4) 0xFFFD)

/* === Public API ========================================================= */

/* --- Plain Py_UNICODE --------------------------------------------------- */

/* With PEP 393, this is the recommended way to allocate a new unicode object.
   This function will allocate the object and its buffer in a single memory
   block.  Objects created using this function are not resizable. */
#ifndef Py_LIMITED_API
PyAPI_FUNC(PyObject*) PyUnicode_New(
    Py_ssize_t size,            /* Number of code points in the new string */
    Py_UCS4 maxchar             /* maximum code point value in the string */
    );
#endif

/* Initializes the canonical string representation from a the deprecated
   wstr/Py_UNICODE representation. This function is used to convert Unicode
   objects which were created using the old API to the new flexible format
   introduced with PEP 393.

   Don't call this function directly, use the public PyUnicode_READY() macro
   instead. */
#ifndef Py_LIMITED_API
PyAPI_FUNC(int) _PyUnicode_Ready(
    PyObject *unicode           /* Unicode object */
    );
#endif

/* Get a copy of a Unicode string. */
#ifndef Py_LIMITED_API
PyAPI_FUNC(PyObject*) _PyUnicode_Copy(
    PyObject *unicode
    );
#endif

/* Copy character from one unicode object into another, this function performs
   character conversion when necessary and falls back to memcpy() if possible.

   Fail if to is too small (smaller than *how_many* or smaller than
   len(from)-from_start), or if kind(from[from_start:from_start+how_many]) >
   kind(to), or if *to* has more than 1 reference.

   Return the number of written character, or return -1 and raise an exception
   on error.

   Pseudo-code:

       how_many = min(how_many, len(from) - from_start)
       to[to_start:to_start+how_many] = from[from_start:from_start+how_many]
       return how_many

   Note: The function doesn't write a terminating null character.
   */
#ifndef Py_LIMITED_API
PyAPI_FUNC(Py_ssize_t) PyUnicode_CopyCharacters(
    PyObject *to,
    Py_ssize_t to_start,
    PyObject *from,
    Py_ssize_t from_start,
    Py_ssize_t how_many
    );

/* Unsafe version of PyUnicode_CopyCharacters(): don't check arguments and so
   may crash if parameters are invalid (e.g. if the output string
   is too short). */
PyAPI_FUNC(void) _PyUnicode_FastCopyCharacters(
    PyObject *to,
    Py_ssize_t to_start,
    PyObject *from,
    Py_ssize_t from_start,
    Py_ssize_t how_many
    );
#endif

#ifndef Py_LIMITED_API
/* Fill a string with a character: write fill_char into
   unicode[start:start+length].

   Fail if fill_char is bigger than the string maximum character, or if the
   string has more than 1 reference.

   Return the number of written character, or return -1 and raise an exception
   on error. */
PyAPI_FUNC(Py_ssize_t) PyUnicode_Fill(
    PyObject *unicode,
    Py_ssize_t start,
    Py_ssize_t length,
    Py_UCS4 fill_char
    );

/* Unsafe version of PyUnicode_Fill(): don't check arguments and so may crash
   if parameters are invalid (e.g. if length is longer than the string). */
PyAPI_FUNC(void) _PyUnicode_FastFill(
    PyObject *unicode,
    Py_ssize_t start,
    Py_ssize_t length,
    Py_UCS4 fill_char
    );
#endif

/* Create a Unicode Object from the Py_UNICODE buffer u of the given
   size.

   u may be NULL which causes the contents to be undefined. It is the
   user's responsibility to fill in the needed data afterwards. Note
   that modifying the Unicode object contents after construction is
   only allowed if u was set to NULL.

   The buffer is copied into the new object. */

#ifndef Py_LIMITED_API
PyAPI_FUNC(PyObject*) PyUnicode_FromUnicode(
    const Py_UNICODE *u,        /* Unicode buffer */
    Py_ssize_t size             /* size of buffer */
    );
#endif

/* Similar to PyUnicode_FromUnicode(), but u points to UTF-8 encoded bytes */
PyAPI_FUNC(PyObject*) PyUnicode_FromStringAndSize(
    const char *u,             /* UTF-8 encoded string */
    Py_ssize_t size            /* size of buffer */
    );

/* Similar to PyUnicode_FromUnicode(), but u points to null-terminated
   UTF-8 encoded bytes.  The size is determined with strlen(). */
PyAPI_FUNC(PyObject*) PyUnicode_FromString(
    const char *u              /* UTF-8 encoded string */
    );

#ifndef Py_LIMITED_API
/* Create a new string from a buffer of Py_UCS1, Py_UCS2 or Py_UCS4 characters.
   Scan the string to find the maximum character. */
PyAPI_FUNC(PyObject*) PyUnicode_FromKindAndData(
    int kind,
    const void *buffer,
    Py_ssize_t size);

/* Create a new string from a buffer of ASCII characters.
   WARNING: Don't check if the string contains any non-ASCII character. */
PyAPI_FUNC(PyObject*) _PyUnicode_FromASCII(
    const char *buffer,
    Py_ssize_t size);
#endif

PyAPI_FUNC(PyObject*) PyUnicode_Substring(
    PyObject *str,
    Py_ssize_t start,
    Py_ssize_t end);

#ifndef Py_LIMITED_API
/* Compute the maximum character of the substring unicode[start:end].
   Return 127 for an empty string. */
PyAPI_FUNC(Py_UCS4) _PyUnicode_FindMaxChar (
    PyObject *unicode,
    Py_ssize_t start,
    Py_ssize_t end);
#endif

/* Copy the string into a UCS4 buffer including the null character if copy_null
   is set. Return NULL and raise an exception on error. Raise a ValueError if
   the buffer is smaller than the string. Return buffer on success.

   buflen is the length of the buffer in (Py_UCS4) characters. */
PyAPI_FUNC(Py_UCS4*) PyUnicode_AsUCS4(
    PyObject *unicode,
    Py_UCS4* buffer,
    Py_ssize_t buflen,
    int copy_null);

/* Copy the string into a UCS4 buffer. A new buffer is allocated using
 * PyMem_Malloc; if this fails, NULL is returned with a memory error
   exception set. */
PyAPI_FUNC(Py_UCS4*) PyUnicode_AsUCS4Copy(PyObject *unicode);

/* Return a read-only pointer to the Unicode object's internal
   Py_UNICODE buffer.
   If the wchar_t/Py_UNICODE representation is not yet available, this
   function will calculate it. */

#ifndef Py_LIMITED_API
PyAPI_FUNC(Py_UNICODE *) PyUnicode_AsUnicode(
    PyObject *unicode           /* Unicode object */
    );
#endif

/* Return a read-only pointer to the Unicode object's internal
   Py_UNICODE buffer and save the length at size.
   If the wchar_t/Py_UNICODE representation is not yet available, this
   function will calculate it. */

#ifndef Py_LIMITED_API
PyAPI_FUNC(Py_UNICODE *) PyUnicode_AsUnicodeAndSize(
    PyObject *unicode,          /* Unicode object */
    Py_ssize_t *size            /* location where to save the length */
    );
#endif

/* Get the length of the Unicode object. */

PyAPI_FUNC(Py_ssize_t) PyUnicode_GetLength(
    PyObject *unicode
);

/* Get the number of Py_UNICODE units in the
   string representation. */

PyAPI_FUNC(Py_ssize_t) PyUnicode_GetSize(
    PyObject *unicode           /* Unicode object */
    );

/* Read a character from the string. */

PyAPI_FUNC(Py_UCS4) PyUnicode_ReadChar(
    PyObject *unicode,
    Py_ssize_t index
    );

/* Write a character to the string. The string must have been created through
   PyUnicode_New, must not be shared, and must not have been hashed yet.

   Return 0 on success, -1 on error. */

PyAPI_FUNC(int) PyUnicode_WriteChar(
    PyObject *unicode,
    Py_ssize_t index,
    Py_UCS4 character
    );

#ifndef Py_LIMITED_API
/* Get the maximum ordinal for a Unicode character. */
PyAPI_FUNC(Py_UNICODE) PyUnicode_GetMax(void);
#endif

/* Resize an Unicode object. The length is the number of characters, except
   if the kind of the string is PyUnicode_WCHAR_KIND: in this case, the length
   is the number of Py_UNICODE characters.

   *unicode is modified to point to the new (resized) object and 0
   returned on success.

   Try to resize the string in place (which is usually faster than allocating
   a new string and copy characters), or create a new string.

   Error handling is implemented as follows: an exception is set, -1
   is returned and *unicode left untouched.

   WARNING: The function doesn't check string content, the result may not be a
            string in canonical representation. */

PyAPI_FUNC(int) PyUnicode_Resize(
    PyObject **unicode,         /* Pointer to the Unicode object */
    Py_ssize_t length           /* New length */
    );

/* Coerce obj to an Unicode object and return a reference with
   *incremented* refcount.

   Coercion is done in the following way:

   1. bytes, bytearray and other char buffer compatible objects are decoded
      under the assumptions that they contain data using the UTF-8
      encoding. Decoding is done in "strict" mode.

   2. All other objects (including Unicode objects) raise an
      exception.

   The API returns NULL in case of an error. The caller is responsible
   for decref'ing the returned objects.

*/

PyAPI_FUNC(PyObject*) PyUnicode_FromEncodedObject(
    register PyObject *obj,     /* Object */
    const char *encoding,       /* encoding */
    const char *errors          /* error handling */
    );

/* Coerce obj to an Unicode object and return a reference with
   *incremented* refcount.

   Unicode objects are passed back as-is (subclasses are converted to
   true Unicode objects), all other objects are delegated to
   PyUnicode_FromEncodedObject(obj, NULL, "strict") which results in
   using UTF-8 encoding as basis for decoding the object.

   The API returns NULL in case of an error. The caller is responsible
   for decref'ing the returned objects.

*/

PyAPI_FUNC(PyObject*) PyUnicode_FromObject(
    register PyObject *obj      /* Object */
    );

PyAPI_FUNC(PyObject *) PyUnicode_FromFormatV(
    const char *format,   /* ASCII-encoded string  */
    va_list vargs
    );
PyAPI_FUNC(PyObject *) PyUnicode_FromFormat(
    const char *format,   /* ASCII-encoded string  */
    ...
    );

#ifndef Py_LIMITED_API
typedef struct {
    PyObject *buffer;
    void *data;
    enum PyUnicode_Kind kind;
    Py_UCS4 maxchar;
    Py_ssize_t size;
    Py_ssize_t pos;
    /* minimum length of the buffer when overallocation is enabled,
       see _PyUnicodeWriter_Init() */
    Py_ssize_t min_length;
    unsigned char overallocate;
    /* If readonly is 1, buffer is a shared string (cannot be modified)
       and size is set to 0. */
    unsigned char readonly;
} _PyUnicodeWriter ;

/* Initialize a Unicode writer.

   If min_length is greater than zero, _PyUnicodeWriter_Prepare()
   overallocates the buffer and min_length is the minimum length in characters
   of the buffer. */
PyAPI_FUNC(void)
_PyUnicodeWriter_Init(_PyUnicodeWriter *writer, Py_ssize_t min_length);

/* Prepare the buffer to write 'length' characters
   with the specified maximum character.

   Return 0 on success, raise an exception and return -1 on error. */
#define _PyUnicodeWriter_Prepare(WRITER, LENGTH, MAXCHAR)             \
    (((MAXCHAR) <= (WRITER)->maxchar                                  \
      && (LENGTH) <= (WRITER)->size - (WRITER)->pos)                  \
     ? 0                                                              \
     : (((LENGTH) == 0)                                               \
        ? 0                                                           \
        : _PyUnicodeWriter_PrepareInternal((WRITER), (LENGTH), (MAXCHAR))))

/* Don't call this function directly, use the _PyUnicodeWriter_Prepare() macro
   instead. */
PyAPI_FUNC(int)
_PyUnicodeWriter_PrepareInternal(_PyUnicodeWriter *writer,
                                 Py_ssize_t length, Py_UCS4 maxchar);

<<<<<<< HEAD
PyAPI_FUNC(int)
_PyUnicodeWriter_WriteStr(_PyUnicodeWriter *writer, PyObject *str);

PyAPI_FUNC(PyObject *)
_PyUnicodeWriter_Finish(_PyUnicodeWriter *writer);

=======
/* Append a Unicode string.
   Return 0 on success, raise an exception and return -1 on error. */
PyAPI_FUNC(int)
_PyUnicodeWriter_WriteStr(_PyUnicodeWriter *writer,
    PyObject *str               /* Unicode string */
    );

/* Append a latin1-encoded byte string.
   Return 0 on success, raise an exception and return -1 on error. */
PyAPI_FUNC(int)
_PyUnicodeWriter_WriteCstr(_PyUnicodeWriter *writer,
    const char *str,            /* latin1-encoded byte string */
    Py_ssize_t len              /* length in bytes */
    );

/* Get the value of the write as an Unicode string. Clear the
   buffer of the writer. Raise an exception and return NULL
   on error. */
PyAPI_FUNC(PyObject *)
_PyUnicodeWriter_Finish(_PyUnicodeWriter *writer);

/* Deallocate memory of a writer (clear its internal buffer). */
>>>>>>> 8da3bcc1
PyAPI_FUNC(void)
_PyUnicodeWriter_Dealloc(_PyUnicodeWriter *writer);
#endif

#ifndef Py_LIMITED_API
/* Format the object based on the format_spec, as defined in PEP 3101
   (Advanced String Formatting). */
PyAPI_FUNC(int) _PyUnicode_FormatAdvancedWriter(
    _PyUnicodeWriter *writer,
    PyObject *obj,
    PyObject *format_spec,
    Py_ssize_t start,
    Py_ssize_t end);
#endif

PyAPI_FUNC(void) PyUnicode_InternInPlace(PyObject **);
PyAPI_FUNC(void) PyUnicode_InternImmortal(PyObject **);
PyAPI_FUNC(PyObject *) PyUnicode_InternFromString(
    const char *u              /* UTF-8 encoded string */
    );
#ifndef Py_LIMITED_API
PyAPI_FUNC(void) _Py_ReleaseInternedUnicodeStrings(void);
#endif

/* Use only if you know it's a string */
#define PyUnicode_CHECK_INTERNED(op) \
    (((PyASCIIObject *)(op))->state.interned)

/* --- wchar_t support for platforms which support it --------------------- */

#ifdef HAVE_WCHAR_H

/* Create a Unicode Object from the wchar_t buffer w of the given
   size.

   The buffer is copied into the new object. */

PyAPI_FUNC(PyObject*) PyUnicode_FromWideChar(
    register const wchar_t *w,  /* wchar_t buffer */
    Py_ssize_t size             /* size of buffer */
    );

/* Copies the Unicode Object contents into the wchar_t buffer w.  At
   most size wchar_t characters are copied.

   Note that the resulting wchar_t string may or may not be
   0-terminated.  It is the responsibility of the caller to make sure
   that the wchar_t string is 0-terminated in case this is required by
   the application.

   Returns the number of wchar_t characters copied (excluding a
   possibly trailing 0-termination character) or -1 in case of an
   error. */

PyAPI_FUNC(Py_ssize_t) PyUnicode_AsWideChar(
    PyObject *unicode,          /* Unicode object */
    register wchar_t *w,        /* wchar_t buffer */
    Py_ssize_t size             /* size of buffer */
    );

/* Convert the Unicode object to a wide character string. The output string
   always ends with a nul character. If size is not NULL, write the number of
   wide characters (excluding the null character) into *size.

   Returns a buffer allocated by PyMem_Alloc() (use PyMem_Free() to free it)
   on success. On error, returns NULL, *size is undefined and raises a
   MemoryError. */

PyAPI_FUNC(wchar_t*) PyUnicode_AsWideCharString(
    PyObject *unicode,          /* Unicode object */
    Py_ssize_t *size            /* number of characters of the result */
    );

#ifndef Py_LIMITED_API
PyAPI_FUNC(void*) _PyUnicode_AsKind(PyObject *s, unsigned int kind);
#endif

#endif

/* --- Unicode ordinals --------------------------------------------------- */

/* Create a Unicode Object from the given Unicode code point ordinal.

   The ordinal must be in range(0x110000). A ValueError is
   raised in case it is not.

*/

PyAPI_FUNC(PyObject*) PyUnicode_FromOrdinal(int ordinal);

/* --- Free-list management ----------------------------------------------- */

/* Clear the free list used by the Unicode implementation.

   This can be used to release memory used for objects on the free
   list back to the Python memory allocator.

*/

PyAPI_FUNC(int) PyUnicode_ClearFreeList(void);

/* === Builtin Codecs =====================================================

   Many of these APIs take two arguments encoding and errors. These
   parameters encoding and errors have the same semantics as the ones
   of the builtin str() API.

   Setting encoding to NULL causes the default encoding (UTF-8) to be used.

   Error handling is set by errors which may also be set to NULL
   meaning to use the default handling defined for the codec. Default
   error handling for all builtin codecs is "strict" (ValueErrors are
   raised).

   The codecs all use a similar interface. Only deviation from the
   generic ones are documented.

*/

/* --- Manage the default encoding ---------------------------------------- */

/* Returns a pointer to the default encoding (UTF-8) of the
   Unicode object unicode and the size of the encoded representation
   in bytes stored in *size.

   In case of an error, no *size is set.

   This function caches the UTF-8 encoded string in the unicodeobject
   and subsequent calls will return the same string.  The memory is released
   when the unicodeobject is deallocated.

   _PyUnicode_AsStringAndSize is a #define for PyUnicode_AsUTF8AndSize to
   support the previous internal function with the same behaviour.

   *** This API is for interpreter INTERNAL USE ONLY and will likely
   *** be removed or changed in the future.

   *** If you need to access the Unicode object as UTF-8 bytes string,
   *** please use PyUnicode_AsUTF8String() instead.
*/

#ifndef Py_LIMITED_API
PyAPI_FUNC(char *) PyUnicode_AsUTF8AndSize(
    PyObject *unicode,
    Py_ssize_t *size);
#define _PyUnicode_AsStringAndSize PyUnicode_AsUTF8AndSize
#endif

/* Returns a pointer to the default encoding (UTF-8) of the
   Unicode object unicode.

   Like PyUnicode_AsUTF8AndSize(), this also caches the UTF-8 representation
   in the unicodeobject.

   _PyUnicode_AsString is a #define for PyUnicode_AsUTF8 to
   support the previous internal function with the same behaviour.

   Use of this API is DEPRECATED since no size information can be
   extracted from the returned data.

   *** This API is for interpreter INTERNAL USE ONLY and will likely
   *** be removed or changed for Python 3.1.

   *** If you need to access the Unicode object as UTF-8 bytes string,
   *** please use PyUnicode_AsUTF8String() instead.

*/

#ifndef Py_LIMITED_API
PyAPI_FUNC(char *) PyUnicode_AsUTF8(PyObject *unicode);
#define _PyUnicode_AsString PyUnicode_AsUTF8
#endif

/* Returns "utf-8".  */

PyAPI_FUNC(const char*) PyUnicode_GetDefaultEncoding(void);

/* --- Generic Codecs ----------------------------------------------------- */

/* Create a Unicode object by decoding the encoded string s of the
   given size. */

PyAPI_FUNC(PyObject*) PyUnicode_Decode(
    const char *s,              /* encoded string */
    Py_ssize_t size,            /* size of buffer */
    const char *encoding,       /* encoding */
    const char *errors          /* error handling */
    );

/* Decode a Unicode object unicode and return the result as Python
   object. */

PyAPI_FUNC(PyObject*) PyUnicode_AsDecodedObject(
    PyObject *unicode,          /* Unicode object */
    const char *encoding,       /* encoding */
    const char *errors          /* error handling */
    );

/* Decode a Unicode object unicode and return the result as Unicode
   object. */

PyAPI_FUNC(PyObject*) PyUnicode_AsDecodedUnicode(
    PyObject *unicode,          /* Unicode object */
    const char *encoding,       /* encoding */
    const char *errors          /* error handling */
    );

/* Encodes a Py_UNICODE buffer of the given size and returns a
   Python string object. */

#ifndef Py_LIMITED_API
PyAPI_FUNC(PyObject*) PyUnicode_Encode(
    const Py_UNICODE *s,        /* Unicode char buffer */
    Py_ssize_t size,            /* number of Py_UNICODE chars to encode */
    const char *encoding,       /* encoding */
    const char *errors          /* error handling */
    );
#endif

/* Encodes a Unicode object and returns the result as Python
   object. */

PyAPI_FUNC(PyObject*) PyUnicode_AsEncodedObject(
    PyObject *unicode,          /* Unicode object */
    const char *encoding,       /* encoding */
    const char *errors          /* error handling */
    );

/* Encodes a Unicode object and returns the result as Python string
   object. */

PyAPI_FUNC(PyObject*) PyUnicode_AsEncodedString(
    PyObject *unicode,          /* Unicode object */
    const char *encoding,       /* encoding */
    const char *errors          /* error handling */
    );

/* Encodes a Unicode object and returns the result as Unicode
   object. */

PyAPI_FUNC(PyObject*) PyUnicode_AsEncodedUnicode(
    PyObject *unicode,          /* Unicode object */
    const char *encoding,       /* encoding */
    const char *errors          /* error handling */
    );

/* Build an encoding map. */

PyAPI_FUNC(PyObject*) PyUnicode_BuildEncodingMap(
    PyObject* string            /* 256 character map */
   );

/* --- UTF-7 Codecs ------------------------------------------------------- */

PyAPI_FUNC(PyObject*) PyUnicode_DecodeUTF7(
    const char *string,         /* UTF-7 encoded string */
    Py_ssize_t length,          /* size of string */
    const char *errors          /* error handling */
    );

PyAPI_FUNC(PyObject*) PyUnicode_DecodeUTF7Stateful(
    const char *string,         /* UTF-7 encoded string */
    Py_ssize_t length,          /* size of string */
    const char *errors,         /* error handling */
    Py_ssize_t *consumed        /* bytes consumed */
    );

#ifndef Py_LIMITED_API
PyAPI_FUNC(PyObject*) PyUnicode_EncodeUTF7(
    const Py_UNICODE *data,     /* Unicode char buffer */
    Py_ssize_t length,          /* number of Py_UNICODE chars to encode */
    int base64SetO,             /* Encode RFC2152 Set O characters in base64 */
    int base64WhiteSpace,       /* Encode whitespace (sp, ht, nl, cr) in base64 */
    const char *errors          /* error handling */
    );
PyAPI_FUNC(PyObject*) _PyUnicode_EncodeUTF7(
    PyObject *unicode,          /* Unicode object */
    int base64SetO,             /* Encode RFC2152 Set O characters in base64 */
    int base64WhiteSpace,       /* Encode whitespace (sp, ht, nl, cr) in base64 */
    const char *errors          /* error handling */
    );
#endif

/* --- UTF-8 Codecs ------------------------------------------------------- */

PyAPI_FUNC(PyObject*) PyUnicode_DecodeUTF8(
    const char *string,         /* UTF-8 encoded string */
    Py_ssize_t length,          /* size of string */
    const char *errors          /* error handling */
    );

PyAPI_FUNC(PyObject*) PyUnicode_DecodeUTF8Stateful(
    const char *string,         /* UTF-8 encoded string */
    Py_ssize_t length,          /* size of string */
    const char *errors,         /* error handling */
    Py_ssize_t *consumed        /* bytes consumed */
    );

PyAPI_FUNC(PyObject*) PyUnicode_AsUTF8String(
    PyObject *unicode           /* Unicode object */
    );

#ifndef Py_LIMITED_API
PyAPI_FUNC(PyObject*) _PyUnicode_AsUTF8String(
    PyObject *unicode,
    const char *errors);

PyAPI_FUNC(PyObject*) PyUnicode_EncodeUTF8(
    const Py_UNICODE *data,     /* Unicode char buffer */
    Py_ssize_t length,          /* number of Py_UNICODE chars to encode */
    const char *errors          /* error handling */
    );
#endif

/* --- UTF-32 Codecs ------------------------------------------------------ */

/* Decodes length bytes from a UTF-32 encoded buffer string and returns
   the corresponding Unicode object.

   errors (if non-NULL) defines the error handling. It defaults
   to "strict".

   If byteorder is non-NULL, the decoder starts decoding using the
   given byte order:

    *byteorder == -1: little endian
    *byteorder == 0:  native order
    *byteorder == 1:  big endian

   In native mode, the first four bytes of the stream are checked for a
   BOM mark. If found, the BOM mark is analysed, the byte order
   adjusted and the BOM skipped.  In the other modes, no BOM mark
   interpretation is done. After completion, *byteorder is set to the
   current byte order at the end of input data.

   If byteorder is NULL, the codec starts in native order mode.

*/

PyAPI_FUNC(PyObject*) PyUnicode_DecodeUTF32(
    const char *string,         /* UTF-32 encoded string */
    Py_ssize_t length,          /* size of string */
    const char *errors,         /* error handling */
    int *byteorder              /* pointer to byteorder to use
                                   0=native;-1=LE,1=BE; updated on
                                   exit */
    );

PyAPI_FUNC(PyObject*) PyUnicode_DecodeUTF32Stateful(
    const char *string,         /* UTF-32 encoded string */
    Py_ssize_t length,          /* size of string */
    const char *errors,         /* error handling */
    int *byteorder,             /* pointer to byteorder to use
                                   0=native;-1=LE,1=BE; updated on
                                   exit */
    Py_ssize_t *consumed        /* bytes consumed */
    );

/* Returns a Python string using the UTF-32 encoding in native byte
   order. The string always starts with a BOM mark.  */

PyAPI_FUNC(PyObject*) PyUnicode_AsUTF32String(
    PyObject *unicode           /* Unicode object */
    );

/* Returns a Python string object holding the UTF-32 encoded value of
   the Unicode data.

   If byteorder is not 0, output is written according to the following
   byte order:

   byteorder == -1: little endian
   byteorder == 0:  native byte order (writes a BOM mark)
   byteorder == 1:  big endian

   If byteorder is 0, the output string will always start with the
   Unicode BOM mark (U+FEFF). In the other two modes, no BOM mark is
   prepended.

*/

#ifndef Py_LIMITED_API
PyAPI_FUNC(PyObject*) PyUnicode_EncodeUTF32(
    const Py_UNICODE *data,     /* Unicode char buffer */
    Py_ssize_t length,          /* number of Py_UNICODE chars to encode */
    const char *errors,         /* error handling */
    int byteorder               /* byteorder to use 0=BOM+native;-1=LE,1=BE */
    );
PyAPI_FUNC(PyObject*) _PyUnicode_EncodeUTF32(
    PyObject *object,           /* Unicode object */
    const char *errors,         /* error handling */
    int byteorder               /* byteorder to use 0=BOM+native;-1=LE,1=BE */
    );
#endif

/* --- UTF-16 Codecs ------------------------------------------------------ */

/* Decodes length bytes from a UTF-16 encoded buffer string and returns
   the corresponding Unicode object.

   errors (if non-NULL) defines the error handling. It defaults
   to "strict".

   If byteorder is non-NULL, the decoder starts decoding using the
   given byte order:

    *byteorder == -1: little endian
    *byteorder == 0:  native order
    *byteorder == 1:  big endian

   In native mode, the first two bytes of the stream are checked for a
   BOM mark. If found, the BOM mark is analysed, the byte order
   adjusted and the BOM skipped.  In the other modes, no BOM mark
   interpretation is done. After completion, *byteorder is set to the
   current byte order at the end of input data.

   If byteorder is NULL, the codec starts in native order mode.

*/

PyAPI_FUNC(PyObject*) PyUnicode_DecodeUTF16(
    const char *string,         /* UTF-16 encoded string */
    Py_ssize_t length,          /* size of string */
    const char *errors,         /* error handling */
    int *byteorder              /* pointer to byteorder to use
                                   0=native;-1=LE,1=BE; updated on
                                   exit */
    );

PyAPI_FUNC(PyObject*) PyUnicode_DecodeUTF16Stateful(
    const char *string,         /* UTF-16 encoded string */
    Py_ssize_t length,          /* size of string */
    const char *errors,         /* error handling */
    int *byteorder,             /* pointer to byteorder to use
                                   0=native;-1=LE,1=BE; updated on
                                   exit */
    Py_ssize_t *consumed        /* bytes consumed */
    );

/* Returns a Python string using the UTF-16 encoding in native byte
   order. The string always starts with a BOM mark.  */

PyAPI_FUNC(PyObject*) PyUnicode_AsUTF16String(
    PyObject *unicode           /* Unicode object */
    );

/* Returns a Python string object holding the UTF-16 encoded value of
   the Unicode data.

   If byteorder is not 0, output is written according to the following
   byte order:

   byteorder == -1: little endian
   byteorder == 0:  native byte order (writes a BOM mark)
   byteorder == 1:  big endian

   If byteorder is 0, the output string will always start with the
   Unicode BOM mark (U+FEFF). In the other two modes, no BOM mark is
   prepended.

   Note that Py_UNICODE data is being interpreted as UTF-16 reduced to
   UCS-2. This trick makes it possible to add full UTF-16 capabilities
   at a later point without compromising the APIs.

*/

#ifndef Py_LIMITED_API
PyAPI_FUNC(PyObject*) PyUnicode_EncodeUTF16(
    const Py_UNICODE *data,     /* Unicode char buffer */
    Py_ssize_t length,          /* number of Py_UNICODE chars to encode */
    const char *errors,         /* error handling */
    int byteorder               /* byteorder to use 0=BOM+native;-1=LE,1=BE */
    );
PyAPI_FUNC(PyObject*) _PyUnicode_EncodeUTF16(
    PyObject* unicode,          /* Unicode object */
    const char *errors,         /* error handling */
    int byteorder               /* byteorder to use 0=BOM+native;-1=LE,1=BE */
    );
#endif

/* --- Unicode-Escape Codecs ---------------------------------------------- */

PyAPI_FUNC(PyObject*) PyUnicode_DecodeUnicodeEscape(
    const char *string,         /* Unicode-Escape encoded string */
    Py_ssize_t length,          /* size of string */
    const char *errors          /* error handling */
    );

PyAPI_FUNC(PyObject*) PyUnicode_AsUnicodeEscapeString(
    PyObject *unicode           /* Unicode object */
    );

#ifndef Py_LIMITED_API
PyAPI_FUNC(PyObject*) PyUnicode_EncodeUnicodeEscape(
    const Py_UNICODE *data,     /* Unicode char buffer */
    Py_ssize_t length           /* Number of Py_UNICODE chars to encode */
    );
#endif

/* --- Raw-Unicode-Escape Codecs ------------------------------------------ */

PyAPI_FUNC(PyObject*) PyUnicode_DecodeRawUnicodeEscape(
    const char *string,         /* Raw-Unicode-Escape encoded string */
    Py_ssize_t length,          /* size of string */
    const char *errors          /* error handling */
    );

PyAPI_FUNC(PyObject*) PyUnicode_AsRawUnicodeEscapeString(
    PyObject *unicode           /* Unicode object */
    );

#ifndef Py_LIMITED_API
PyAPI_FUNC(PyObject*) PyUnicode_EncodeRawUnicodeEscape(
    const Py_UNICODE *data,     /* Unicode char buffer */
    Py_ssize_t length           /* Number of Py_UNICODE chars to encode */
    );
#endif

/* --- Unicode Internal Codec ---------------------------------------------

    Only for internal use in _codecsmodule.c */

#ifndef Py_LIMITED_API
PyObject *_PyUnicode_DecodeUnicodeInternal(
    const char *string,
    Py_ssize_t length,
    const char *errors
    );
#endif

/* --- Latin-1 Codecs -----------------------------------------------------

   Note: Latin-1 corresponds to the first 256 Unicode ordinals.

*/

PyAPI_FUNC(PyObject*) PyUnicode_DecodeLatin1(
    const char *string,         /* Latin-1 encoded string */
    Py_ssize_t length,          /* size of string */
    const char *errors          /* error handling */
    );

PyAPI_FUNC(PyObject*) PyUnicode_AsLatin1String(
    PyObject *unicode           /* Unicode object */
    );

#ifndef Py_LIMITED_API
PyAPI_FUNC(PyObject*) _PyUnicode_AsLatin1String(
    PyObject* unicode,
    const char* errors);

PyAPI_FUNC(PyObject*) PyUnicode_EncodeLatin1(
    const Py_UNICODE *data,     /* Unicode char buffer */
    Py_ssize_t length,          /* Number of Py_UNICODE chars to encode */
    const char *errors          /* error handling */
    );
#endif

/* --- ASCII Codecs -------------------------------------------------------

   Only 7-bit ASCII data is excepted. All other codes generate errors.

*/

PyAPI_FUNC(PyObject*) PyUnicode_DecodeASCII(
    const char *string,         /* ASCII encoded string */
    Py_ssize_t length,          /* size of string */
    const char *errors          /* error handling */
    );

PyAPI_FUNC(PyObject*) PyUnicode_AsASCIIString(
    PyObject *unicode           /* Unicode object */
    );

#ifndef Py_LIMITED_API
PyAPI_FUNC(PyObject*) _PyUnicode_AsASCIIString(
    PyObject* unicode,
    const char* errors);

PyAPI_FUNC(PyObject*) PyUnicode_EncodeASCII(
    const Py_UNICODE *data,     /* Unicode char buffer */
    Py_ssize_t length,          /* Number of Py_UNICODE chars to encode */
    const char *errors          /* error handling */
    );
#endif

/* --- Character Map Codecs -----------------------------------------------

   This codec uses mappings to encode and decode characters.

   Decoding mappings must map single string characters to single
   Unicode characters, integers (which are then interpreted as Unicode
   ordinals) or None (meaning "undefined mapping" and causing an
   error).

   Encoding mappings must map single Unicode characters to single
   string characters, integers (which are then interpreted as Latin-1
   ordinals) or None (meaning "undefined mapping" and causing an
   error).

   If a character lookup fails with a LookupError, the character is
   copied as-is meaning that its ordinal value will be interpreted as
   Unicode or Latin-1 ordinal resp. Because of this mappings only need
   to contain those mappings which map characters to different code
   points.

*/

PyAPI_FUNC(PyObject*) PyUnicode_DecodeCharmap(
    const char *string,         /* Encoded string */
    Py_ssize_t length,          /* size of string */
    PyObject *mapping,          /* character mapping
                                   (char ordinal -> unicode ordinal) */
    const char *errors          /* error handling */
    );

PyAPI_FUNC(PyObject*) PyUnicode_AsCharmapString(
    PyObject *unicode,          /* Unicode object */
    PyObject *mapping           /* character mapping
                                   (unicode ordinal -> char ordinal) */
    );

#ifndef Py_LIMITED_API
PyAPI_FUNC(PyObject*) PyUnicode_EncodeCharmap(
    const Py_UNICODE *data,     /* Unicode char buffer */
    Py_ssize_t length,          /* Number of Py_UNICODE chars to encode */
    PyObject *mapping,          /* character mapping
                                   (unicode ordinal -> char ordinal) */
    const char *errors          /* error handling */
    );
PyAPI_FUNC(PyObject*) _PyUnicode_EncodeCharmap(
    PyObject *unicode,          /* Unicode object */
    PyObject *mapping,          /* character mapping
                                   (unicode ordinal -> char ordinal) */
    const char *errors          /* error handling */
    );
#endif

/* Translate a Py_UNICODE buffer of the given length by applying a
   character mapping table to it and return the resulting Unicode
   object.

   The mapping table must map Unicode ordinal integers to Unicode
   ordinal integers or None (causing deletion of the character).

   Mapping tables may be dictionaries or sequences. Unmapped character
   ordinals (ones which cause a LookupError) are left untouched and
   are copied as-is.

*/

#ifndef Py_LIMITED_API
PyAPI_FUNC(PyObject *) PyUnicode_TranslateCharmap(
    const Py_UNICODE *data,     /* Unicode char buffer */
    Py_ssize_t length,          /* Number of Py_UNICODE chars to encode */
    PyObject *table,            /* Translate table */
    const char *errors          /* error handling */
    );
#endif

#ifdef HAVE_MBCS

/* --- MBCS codecs for Windows -------------------------------------------- */

PyAPI_FUNC(PyObject*) PyUnicode_DecodeMBCS(
    const char *string,         /* MBCS encoded string */
    Py_ssize_t length,              /* size of string */
    const char *errors          /* error handling */
    );

PyAPI_FUNC(PyObject*) PyUnicode_DecodeMBCSStateful(
    const char *string,         /* MBCS encoded string */
    Py_ssize_t length,          /* size of string */
    const char *errors,         /* error handling */
    Py_ssize_t *consumed        /* bytes consumed */
    );

PyAPI_FUNC(PyObject*) PyUnicode_DecodeCodePageStateful(
    int code_page,              /* code page number */
    const char *string,         /* encoded string */
    Py_ssize_t length,          /* size of string */
    const char *errors,         /* error handling */
    Py_ssize_t *consumed        /* bytes consumed */
    );

PyAPI_FUNC(PyObject*) PyUnicode_AsMBCSString(
    PyObject *unicode           /* Unicode object */
    );

#ifndef Py_LIMITED_API
PyAPI_FUNC(PyObject*) PyUnicode_EncodeMBCS(
    const Py_UNICODE *data,     /* Unicode char buffer */
    Py_ssize_t length,          /* number of Py_UNICODE chars to encode */
    const char *errors          /* error handling */
    );
#endif

PyAPI_FUNC(PyObject*) PyUnicode_EncodeCodePage(
    int code_page,              /* code page number */
    PyObject *unicode,          /* Unicode object */
    const char *errors          /* error handling */
    );

#endif /* HAVE_MBCS */

/* --- Decimal Encoder ---------------------------------------------------- */

/* Takes a Unicode string holding a decimal value and writes it into
   an output buffer using standard ASCII digit codes.

   The output buffer has to provide at least length+1 bytes of storage
   area. The output string is 0-terminated.

   The encoder converts whitespace to ' ', decimal characters to their
   corresponding ASCII digit and all other Latin-1 characters except
   \0 as-is. Characters outside this range (Unicode ordinals 1-256)
   are treated as errors. This includes embedded NULL bytes.

   Error handling is defined by the errors argument:

      NULL or "strict": raise a ValueError
      "ignore": ignore the wrong characters (these are not copied to the
                output buffer)
      "replace": replaces illegal characters with '?'

   Returns 0 on success, -1 on failure.

*/

#ifndef Py_LIMITED_API
PyAPI_FUNC(int) PyUnicode_EncodeDecimal(
    Py_UNICODE *s,              /* Unicode buffer */
    Py_ssize_t length,          /* Number of Py_UNICODE chars to encode */
    char *output,               /* Output buffer; must have size >= length */
    const char *errors          /* error handling */
    );
#endif

/* Transforms code points that have decimal digit property to the
   corresponding ASCII digit code points.

   Returns a new Unicode string on success, NULL on failure.
*/

#ifndef Py_LIMITED_API
PyAPI_FUNC(PyObject*) PyUnicode_TransformDecimalToASCII(
    Py_UNICODE *s,              /* Unicode buffer */
    Py_ssize_t length           /* Number of Py_UNICODE chars to transform */
    );
#endif

/* Similar to PyUnicode_TransformDecimalToASCII(), but takes a PyObject
   as argument instead of a raw buffer and length.  This function additionally
   transforms spaces to ASCII because this is what the callers in longobject,
   floatobject, and complexobject did anyways. */

#ifndef Py_LIMITED_API
PyAPI_FUNC(PyObject*) _PyUnicode_TransformDecimalAndSpaceToASCII(
    PyObject *unicode           /* Unicode object */
    );
#endif

/* --- Locale encoding --------------------------------------------------- */

/* Decode a string from the current locale encoding. The decoder is strict if
   *surrogateescape* is equal to zero, otherwise it uses the 'surrogateescape'
   error handler (PEP 383) to escape undecodable bytes. If a byte sequence can
   be decoded as a surrogate character and *surrogateescape* is not equal to
   zero, the byte sequence is escaped using the 'surrogateescape' error handler
   instead of being decoded. *str* must end with a null character but cannot
   contain embedded null characters. */

PyAPI_FUNC(PyObject*) PyUnicode_DecodeLocaleAndSize(
    const char *str,
    Py_ssize_t len,
    const char *errors);

/* Similar to PyUnicode_DecodeLocaleAndSize(), but compute the string
   length using strlen(). */

PyAPI_FUNC(PyObject*) PyUnicode_DecodeLocale(
    const char *str,
    const char *errors);

/* Encode a Unicode object to the current locale encoding. The encoder is
   strict is *surrogateescape* is equal to zero, otherwise the
   "surrogateescape" error handler is used. Return a bytes object. The string
   cannot contain embedded null characters.. */

PyAPI_FUNC(PyObject*) PyUnicode_EncodeLocale(
    PyObject *unicode,
    const char *errors
    );

/* --- File system encoding ---------------------------------------------- */

/* ParseTuple converter: encode str objects to bytes using
   PyUnicode_EncodeFSDefault(); bytes objects are output as-is. */

PyAPI_FUNC(int) PyUnicode_FSConverter(PyObject*, void*);

/* ParseTuple converter: decode bytes objects to unicode using
   PyUnicode_DecodeFSDefaultAndSize(); str objects are output as-is. */

PyAPI_FUNC(int) PyUnicode_FSDecoder(PyObject*, void*);

/* Decode a null-terminated string using Py_FileSystemDefaultEncoding
   and the "surrogateescape" error handler.

   If Py_FileSystemDefaultEncoding is not set, fall back to the locale
   encoding.

   Use PyUnicode_DecodeFSDefaultAndSize() if the string length is known.
*/

PyAPI_FUNC(PyObject*) PyUnicode_DecodeFSDefault(
    const char *s               /* encoded string */
    );

/* Decode a string using Py_FileSystemDefaultEncoding
   and the "surrogateescape" error handler.

   If Py_FileSystemDefaultEncoding is not set, fall back to the locale
   encoding.
*/

PyAPI_FUNC(PyObject*) PyUnicode_DecodeFSDefaultAndSize(
    const char *s,               /* encoded string */
    Py_ssize_t size              /* size */
    );

/* Encode a Unicode object to Py_FileSystemDefaultEncoding with the
   "surrogateescape" error handler, and return bytes.

   If Py_FileSystemDefaultEncoding is not set, fall back to the locale
   encoding.
*/

PyAPI_FUNC(PyObject*) PyUnicode_EncodeFSDefault(
    PyObject *unicode
    );

/* --- Methods & Slots ----------------------------------------------------

   These are capable of handling Unicode objects and strings on input
   (we refer to them as strings in the descriptions) and return
   Unicode objects or integers as appropriate. */

/* Concat two strings giving a new Unicode string. */

PyAPI_FUNC(PyObject*) PyUnicode_Concat(
    PyObject *left,             /* Left string */
    PyObject *right             /* Right string */
    );

/* Concat two strings and put the result in *pleft
   (sets *pleft to NULL on error) */

PyAPI_FUNC(void) PyUnicode_Append(
    PyObject **pleft,           /* Pointer to left string */
    PyObject *right             /* Right string */
    );

/* Concat two strings, put the result in *pleft and drop the right object
   (sets *pleft to NULL on error) */

PyAPI_FUNC(void) PyUnicode_AppendAndDel(
    PyObject **pleft,           /* Pointer to left string */
    PyObject *right             /* Right string */
    );

/* Split a string giving a list of Unicode strings.

   If sep is NULL, splitting will be done at all whitespace
   substrings. Otherwise, splits occur at the given separator.

   At most maxsplit splits will be done. If negative, no limit is set.

   Separators are not included in the resulting list.

*/

PyAPI_FUNC(PyObject*) PyUnicode_Split(
    PyObject *s,                /* String to split */
    PyObject *sep,              /* String separator */
    Py_ssize_t maxsplit         /* Maxsplit count */
    );

/* Dito, but split at line breaks.

   CRLF is considered to be one line break. Line breaks are not
   included in the resulting list. */

PyAPI_FUNC(PyObject*) PyUnicode_Splitlines(
    PyObject *s,                /* String to split */
    int keepends                /* If true, line end markers are included */
    );

/* Partition a string using a given separator. */

PyAPI_FUNC(PyObject*) PyUnicode_Partition(
    PyObject *s,                /* String to partition */
    PyObject *sep               /* String separator */
    );

/* Partition a string using a given separator, searching from the end of the
   string. */

PyAPI_FUNC(PyObject*) PyUnicode_RPartition(
    PyObject *s,                /* String to partition */
    PyObject *sep               /* String separator */
    );

/* Split a string giving a list of Unicode strings.

   If sep is NULL, splitting will be done at all whitespace
   substrings. Otherwise, splits occur at the given separator.

   At most maxsplit splits will be done. But unlike PyUnicode_Split
   PyUnicode_RSplit splits from the end of the string. If negative,
   no limit is set.

   Separators are not included in the resulting list.

*/

PyAPI_FUNC(PyObject*) PyUnicode_RSplit(
    PyObject *s,                /* String to split */
    PyObject *sep,              /* String separator */
    Py_ssize_t maxsplit         /* Maxsplit count */
    );

/* Translate a string by applying a character mapping table to it and
   return the resulting Unicode object.

   The mapping table must map Unicode ordinal integers to Unicode
   ordinal integers or None (causing deletion of the character).

   Mapping tables may be dictionaries or sequences. Unmapped character
   ordinals (ones which cause a LookupError) are left untouched and
   are copied as-is.

*/

PyAPI_FUNC(PyObject *) PyUnicode_Translate(
    PyObject *str,              /* String */
    PyObject *table,            /* Translate table */
    const char *errors          /* error handling */
    );

/* Join a sequence of strings using the given separator and return
   the resulting Unicode string. */

PyAPI_FUNC(PyObject*) PyUnicode_Join(
    PyObject *separator,        /* Separator string */
    PyObject *seq               /* Sequence object */
    );

/* Return 1 if substr matches str[start:end] at the given tail end, 0
   otherwise. */

PyAPI_FUNC(Py_ssize_t) PyUnicode_Tailmatch(
    PyObject *str,              /* String */
    PyObject *substr,           /* Prefix or Suffix string */
    Py_ssize_t start,           /* Start index */
    Py_ssize_t end,             /* Stop index */
    int direction               /* Tail end: -1 prefix, +1 suffix */
    );

/* Return the first position of substr in str[start:end] using the
   given search direction or -1 if not found. -2 is returned in case
   an error occurred and an exception is set. */

PyAPI_FUNC(Py_ssize_t) PyUnicode_Find(
    PyObject *str,              /* String */
    PyObject *substr,           /* Substring to find */
    Py_ssize_t start,           /* Start index */
    Py_ssize_t end,             /* Stop index */
    int direction               /* Find direction: +1 forward, -1 backward */
    );

/* Like PyUnicode_Find, but search for single character only. */
PyAPI_FUNC(Py_ssize_t) PyUnicode_FindChar(
    PyObject *str,
    Py_UCS4 ch,
    Py_ssize_t start,
    Py_ssize_t end,
    int direction
    );

/* Count the number of occurrences of substr in str[start:end]. */

PyAPI_FUNC(Py_ssize_t) PyUnicode_Count(
    PyObject *str,              /* String */
    PyObject *substr,           /* Substring to count */
    Py_ssize_t start,           /* Start index */
    Py_ssize_t end              /* Stop index */
    );

/* Replace at most maxcount occurrences of substr in str with replstr
   and return the resulting Unicode object. */

PyAPI_FUNC(PyObject *) PyUnicode_Replace(
    PyObject *str,              /* String */
    PyObject *substr,           /* Substring to find */
    PyObject *replstr,          /* Substring to replace */
    Py_ssize_t maxcount         /* Max. number of replacements to apply;
                                   -1 = all */
    );

/* Compare two strings and return -1, 0, 1 for less than, equal,
   greater than resp.
   Raise an exception and return -1 on error. */

PyAPI_FUNC(int) PyUnicode_Compare(
    PyObject *left,             /* Left string */
    PyObject *right             /* Right string */
    );

PyAPI_FUNC(int) PyUnicode_CompareWithASCIIString(
    PyObject *left,
    const char *right           /* ASCII-encoded string */
    );

/* Rich compare two strings and return one of the following:

   - NULL in case an exception was raised
   - Py_True or Py_False for successfully comparisons
   - Py_NotImplemented in case the type combination is unknown

   Note that Py_EQ and Py_NE comparisons can cause a UnicodeWarning in
   case the conversion of the arguments to Unicode fails with a
   UnicodeDecodeError.

   Possible values for op:

     Py_GT, Py_GE, Py_EQ, Py_NE, Py_LT, Py_LE

*/

PyAPI_FUNC(PyObject *) PyUnicode_RichCompare(
    PyObject *left,             /* Left string */
    PyObject *right,            /* Right string */
    int op                      /* Operation: Py_EQ, Py_NE, Py_GT, etc. */
    );

/* Apply a argument tuple or dictionary to a format string and return
   the resulting Unicode string. */

PyAPI_FUNC(PyObject *) PyUnicode_Format(
    PyObject *format,           /* Format string */
    PyObject *args              /* Argument tuple or dictionary */
    );

/* Checks whether element is contained in container and return 1/0
   accordingly.

   element has to coerce to an one element Unicode string. -1 is
   returned in case of an error. */

PyAPI_FUNC(int) PyUnicode_Contains(
    PyObject *container,        /* Container string */
    PyObject *element           /* Element string */
    );

/* Checks whether the string contains any NUL characters. */

#ifndef Py_LIMITED_API
PyAPI_FUNC(int) _PyUnicode_HasNULChars(PyObject *);
#endif

/* Checks whether argument is a valid identifier. */

PyAPI_FUNC(int) PyUnicode_IsIdentifier(PyObject *s);

#ifndef Py_LIMITED_API
/* Externally visible for str.strip(unicode) */
PyAPI_FUNC(PyObject *) _PyUnicode_XStrip(
    PyObject *self,
    int striptype,
    PyObject *sepobj
    );
#endif

/* Using explicit passed-in values, insert the thousands grouping
   into the string pointed to by buffer.  For the argument descriptions,
   see Objects/stringlib/localeutil.h */
#ifndef Py_LIMITED_API
PyAPI_FUNC(Py_ssize_t) _PyUnicode_InsertThousandsGrouping(
    PyObject *unicode,
    Py_ssize_t index,
    Py_ssize_t n_buffer,
    void *digits,
    Py_ssize_t n_digits,
    Py_ssize_t min_width,
    const char *grouping,
    PyObject *thousands_sep,
    Py_UCS4 *maxchar);
#endif
/* === Characters Type APIs =============================================== */

/* Helper array used by Py_UNICODE_ISSPACE(). */

#ifndef Py_LIMITED_API
PyAPI_DATA(const unsigned char) _Py_ascii_whitespace[];

/* These should not be used directly. Use the Py_UNICODE_IS* and
   Py_UNICODE_TO* macros instead.

   These APIs are implemented in Objects/unicodectype.c.

*/

PyAPI_FUNC(int) _PyUnicode_IsLowercase(
    Py_UCS4 ch       /* Unicode character */
    );

PyAPI_FUNC(int) _PyUnicode_IsUppercase(
    Py_UCS4 ch       /* Unicode character */
    );

PyAPI_FUNC(int) _PyUnicode_IsTitlecase(
    Py_UCS4 ch       /* Unicode character */
    );

PyAPI_FUNC(int) _PyUnicode_IsXidStart(
    Py_UCS4 ch       /* Unicode character */
    );

PyAPI_FUNC(int) _PyUnicode_IsXidContinue(
    Py_UCS4 ch       /* Unicode character */
    );

PyAPI_FUNC(int) _PyUnicode_IsWhitespace(
    const Py_UCS4 ch         /* Unicode character */
    );

PyAPI_FUNC(int) _PyUnicode_IsLinebreak(
    const Py_UCS4 ch         /* Unicode character */
    );

PyAPI_FUNC(Py_UCS4) _PyUnicode_ToLowercase(
    Py_UCS4 ch       /* Unicode character */
    );

PyAPI_FUNC(Py_UCS4) _PyUnicode_ToUppercase(
    Py_UCS4 ch       /* Unicode character */
    );

PyAPI_FUNC(Py_UCS4) _PyUnicode_ToTitlecase(
    Py_UCS4 ch       /* Unicode character */
    );

PyAPI_FUNC(int) _PyUnicode_ToLowerFull(
    Py_UCS4 ch,       /* Unicode character */
    Py_UCS4 *res
    );

PyAPI_FUNC(int) _PyUnicode_ToTitleFull(
    Py_UCS4 ch,       /* Unicode character */
    Py_UCS4 *res
    );

PyAPI_FUNC(int) _PyUnicode_ToUpperFull(
    Py_UCS4 ch,       /* Unicode character */
    Py_UCS4 *res
    );

PyAPI_FUNC(int) _PyUnicode_ToFoldedFull(
    Py_UCS4 ch,       /* Unicode character */
    Py_UCS4 *res
    );

PyAPI_FUNC(int) _PyUnicode_IsCaseIgnorable(
    Py_UCS4 ch         /* Unicode character */
    );

PyAPI_FUNC(int) _PyUnicode_IsCased(
    Py_UCS4 ch         /* Unicode character */
    );

PyAPI_FUNC(int) _PyUnicode_ToDecimalDigit(
    Py_UCS4 ch       /* Unicode character */
    );

PyAPI_FUNC(int) _PyUnicode_ToDigit(
    Py_UCS4 ch       /* Unicode character */
    );

PyAPI_FUNC(double) _PyUnicode_ToNumeric(
    Py_UCS4 ch       /* Unicode character */
    );

PyAPI_FUNC(int) _PyUnicode_IsDecimalDigit(
    Py_UCS4 ch       /* Unicode character */
    );

PyAPI_FUNC(int) _PyUnicode_IsDigit(
    Py_UCS4 ch       /* Unicode character */
    );

PyAPI_FUNC(int) _PyUnicode_IsNumeric(
    Py_UCS4 ch       /* Unicode character */
    );

PyAPI_FUNC(int) _PyUnicode_IsPrintable(
    Py_UCS4 ch       /* Unicode character */
    );

PyAPI_FUNC(int) _PyUnicode_IsAlpha(
    Py_UCS4 ch       /* Unicode character */
    );

PyAPI_FUNC(size_t) Py_UNICODE_strlen(
    const Py_UNICODE *u
    );

PyAPI_FUNC(Py_UNICODE*) Py_UNICODE_strcpy(
    Py_UNICODE *s1,
    const Py_UNICODE *s2);

PyAPI_FUNC(Py_UNICODE*) Py_UNICODE_strcat(
    Py_UNICODE *s1, const Py_UNICODE *s2);

PyAPI_FUNC(Py_UNICODE*) Py_UNICODE_strncpy(
    Py_UNICODE *s1,
    const Py_UNICODE *s2,
    size_t n);

PyAPI_FUNC(int) Py_UNICODE_strcmp(
    const Py_UNICODE *s1,
    const Py_UNICODE *s2
    );

PyAPI_FUNC(int) Py_UNICODE_strncmp(
    const Py_UNICODE *s1,
    const Py_UNICODE *s2,
    size_t n
    );

PyAPI_FUNC(Py_UNICODE*) Py_UNICODE_strchr(
    const Py_UNICODE *s,
    Py_UNICODE c
    );

PyAPI_FUNC(Py_UNICODE*) Py_UNICODE_strrchr(
    const Py_UNICODE *s,
    Py_UNICODE c
    );

/* Create a copy of a unicode string ending with a nul character. Return NULL
   and raise a MemoryError exception on memory allocation failure, otherwise
   return a new allocated buffer (use PyMem_Free() to free the buffer). */

PyAPI_FUNC(Py_UNICODE*) PyUnicode_AsUnicodeCopy(
    PyObject *unicode
    );
#endif /* Py_LIMITED_API */

#if defined(Py_DEBUG) && !defined(Py_LIMITED_API)
PyAPI_FUNC(int) _PyUnicode_CheckConsistency(
    PyObject *op,
    int check_content);
#endif

/* Return an interned Unicode object for an Identifier; may fail if there is no memory.*/
PyAPI_FUNC(PyObject*) _PyUnicode_FromId(_Py_Identifier*);
/* Clear all static strings. */
PyAPI_FUNC(void) _PyUnicode_ClearStaticStrings(void);

#ifdef __cplusplus
}
#endif
#endif /* !Py_UNICODEOBJECT_H */<|MERGE_RESOLUTION|>--- conflicted
+++ resolved
@@ -933,14 +933,6 @@
 _PyUnicodeWriter_PrepareInternal(_PyUnicodeWriter *writer,
                                  Py_ssize_t length, Py_UCS4 maxchar);
 
-<<<<<<< HEAD
-PyAPI_FUNC(int)
-_PyUnicodeWriter_WriteStr(_PyUnicodeWriter *writer, PyObject *str);
-
-PyAPI_FUNC(PyObject *)
-_PyUnicodeWriter_Finish(_PyUnicodeWriter *writer);
-
-=======
 /* Append a Unicode string.
    Return 0 on success, raise an exception and return -1 on error. */
 PyAPI_FUNC(int)
@@ -963,7 +955,6 @@
 _PyUnicodeWriter_Finish(_PyUnicodeWriter *writer);
 
 /* Deallocate memory of a writer (clear its internal buffer). */
->>>>>>> 8da3bcc1
 PyAPI_FUNC(void)
 _PyUnicodeWriter_Dealloc(_PyUnicodeWriter *writer);
 #endif
