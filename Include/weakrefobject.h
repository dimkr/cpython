/* Weak references objects for Python. */

#ifndef Py_WEAKREFOBJECT_H
#define Py_WEAKREFOBJECT_H
#ifdef __cplusplus
extern "C" {
#endif


typedef struct _PyWeakReference PyWeakReference;

/* PyWeakReference is the base struct for the Python ReferenceType, ProxyType,
 * and CallableProxyType.
 */
#ifndef Py_LIMITED_API
struct _PyWeakReference {
    PyObject_HEAD

    /* The object to which this is a weak reference, or Py_None if none.
     * Note that this is a stealth reference:  wr_object's refcount is
     * not incremented to reflect this pointer.
     */
    PyObject *wr_object;

    /* A callable to invoke when wr_object dies, or NULL if none. */
    PyObject *wr_callback;

    /* A cache for wr_object's hash code.  As usual for hashes, this is -1
     * if the hash code isn't known yet.
     */
    Py_hash_t hash;

    /* If wr_object is weakly referenced, wr_object has a doubly-linked NULL-
     * terminated list of weak references to it.  These are the list pointers.
     * If wr_object goes away, wr_object is set to Py_None, and these pointers
     * have no meaning then.
     */
    PyWeakReference *wr_prev;
    PyWeakReference *wr_next;
};
#endif

PyAPI_DATA(PyTypeObject) _PyWeakref_RefType;
PyAPI_DATA(PyTypeObject) _PyWeakref_ProxyType;
PyAPI_DATA(PyTypeObject) _PyWeakref_CallableProxyType;

#define PyWeakref_CheckRef(op) PyObject_TypeCheck(op, &_PyWeakref_RefType)
#define PyWeakref_CheckRefExact(op) \
        (Py_TYPE(op) == &_PyWeakref_RefType)
#define PyWeakref_CheckProxy(op) \
        ((Py_TYPE(op) == &_PyWeakref_ProxyType) || \
         (Py_TYPE(op) == &_PyWeakref_CallableProxyType))

/* This macro calls PyWeakref_CheckRef() last since that can involve a
   function call; this makes it more likely that the function call
   will be avoided. */
#define PyWeakref_Check(op) \
        (PyWeakref_CheckRef(op) || PyWeakref_CheckProxy(op))


PyAPI_FUNC(PyObject *) PyWeakref_NewRef(PyObject *ob,
                                              PyObject *callback);
PyAPI_FUNC(PyObject *) PyWeakref_NewProxy(PyObject *ob,
                                                PyObject *callback);
PyAPI_FUNC(PyObject *) PyWeakref_GetObject(PyObject *ref);

<<<<<<< HEAD
#ifndef Py_LIMITED_API
=======
>>>>>>> 4f5f3481
PyAPI_FUNC(Py_ssize_t) _PyWeakref_GetWeakrefCount(PyWeakReference *head);

PyAPI_FUNC(void) _PyWeakref_ClearRef(PyWeakReference *self);
#endif

#define PyWeakref_GET_OBJECT(ref) (((PyWeakReference *)(ref))->wr_object)


#ifdef __cplusplus
}
#endif
#endif /* !Py_WEAKREFOBJECT_H */<|MERGE_RESOLUTION|>--- conflicted
+++ resolved
@@ -12,7 +12,6 @@
 /* PyWeakReference is the base struct for the Python ReferenceType, ProxyType,
  * and CallableProxyType.
  */
-#ifndef Py_LIMITED_API
 struct _PyWeakReference {
     PyObject_HEAD
 
@@ -28,7 +27,7 @@
     /* A cache for wr_object's hash code.  As usual for hashes, this is -1
      * if the hash code isn't known yet.
      */
-    Py_hash_t hash;
+    long hash;
 
     /* If wr_object is weakly referenced, wr_object has a doubly-linked NULL-
      * terminated list of weak references to it.  These are the list pointers.
@@ -38,7 +37,6 @@
     PyWeakReference *wr_prev;
     PyWeakReference *wr_next;
 };
-#endif
 
 PyAPI_DATA(PyTypeObject) _PyWeakref_RefType;
 PyAPI_DATA(PyTypeObject) _PyWeakref_ProxyType;
@@ -64,14 +62,9 @@
                                                 PyObject *callback);
 PyAPI_FUNC(PyObject *) PyWeakref_GetObject(PyObject *ref);
 
-<<<<<<< HEAD
-#ifndef Py_LIMITED_API
-=======
->>>>>>> 4f5f3481
 PyAPI_FUNC(Py_ssize_t) _PyWeakref_GetWeakrefCount(PyWeakReference *head);
 
 PyAPI_FUNC(void) _PyWeakref_ClearRef(PyWeakReference *self);
-#endif
 
 #define PyWeakref_GET_OBJECT(ref) (((PyWeakReference *)(ref))->wr_object)
 
