
#ifndef Py_PYTHREAD_H
#define Py_PYTHREAD_H

typedef void *PyThread_type_lock;
typedef void *PyThread_type_sema;

#ifdef __cplusplus
extern "C" {
#endif

/* Return status codes for Python lock acquisition.  Chosen for maximum
 * backwards compatibility, ie failure -> 0, success -> 1.  */
typedef enum PyLockStatus {
    PY_LOCK_FAILURE = 0,
    PY_LOCK_ACQUIRED = 1,
    PY_LOCK_INTR
} PyLockStatus;

PyAPI_FUNC(void) PyThread_init_thread(void);
PyAPI_FUNC(long) PyThread_start_new_thread(void (*)(void *), void *);
PyAPI_FUNC(void) PyThread_exit_thread(void);
PyAPI_FUNC(long) PyThread_get_thread_ident(void);

PyAPI_FUNC(PyThread_type_lock) PyThread_allocate_lock(void);
PyAPI_FUNC(void) PyThread_free_lock(PyThread_type_lock);
PyAPI_FUNC(int) PyThread_acquire_lock(PyThread_type_lock, int);
#define WAIT_LOCK	1
#define NOWAIT_LOCK	0

<<<<<<< HEAD
/* PY_TIMEOUT_T is the integral type used to specify timeouts when waiting
   on a lock (see PyThread_acquire_lock_timed() below).
   PY_TIMEOUT_MAX is the highest usable value (in microseconds) of that
   type, and depends on the system threading API.
   
   NOTE: this isn't the same value as `_thread.TIMEOUT_MAX`.  The _thread
   module exposes a higher-level API, with timeouts expressed in seconds
   and floating-point numbers allowed.
*/
#if defined(HAVE_LONG_LONG)
#define PY_TIMEOUT_T PY_LONG_LONG
#define PY_TIMEOUT_MAX PY_LLONG_MAX
#else
#define PY_TIMEOUT_T long
#define PY_TIMEOUT_MAX LONG_MAX
#endif
=======
PyAPI_FUNC(size_t) PyThread_get_stacksize(void);
PyAPI_FUNC(int) PyThread_set_stacksize(size_t);
>>>>>>> 4f5f3481

/* In the NT API, the timeout is a DWORD and is expressed in milliseconds */
#if defined (NT_THREADS)
#if (Py_LL(0xFFFFFFFF) * 1000 < PY_TIMEOUT_MAX)
#undef PY_TIMEOUT_MAX
#define PY_TIMEOUT_MAX (Py_LL(0xFFFFFFFF) * 1000)
#endif
#endif

/* If microseconds == 0, the call is non-blocking: it returns immediately
   even when the lock can't be acquired.
   If microseconds > 0, the call waits up to the specified duration.
   If microseconds < 0, the call waits until success (or abnormal failure)

   microseconds must be less than PY_TIMEOUT_MAX. Behaviour otherwise is
   undefined.

   If intr_flag is true and the acquire is interrupted by a signal, then the
   call will return PY_LOCK_INTR.  The caller may reattempt to acquire the
   lock.
*/
PyAPI_FUNC(PyLockStatus) PyThread_acquire_lock_timed(PyThread_type_lock,
                                                     PY_TIMEOUT_T microseconds,
                                                     int intr_flag);

PyAPI_FUNC(void) PyThread_release_lock(PyThread_type_lock);

PyAPI_FUNC(size_t) PyThread_get_stacksize(void);
PyAPI_FUNC(int) PyThread_set_stacksize(size_t);

/* Thread Local Storage (TLS) API */
PyAPI_FUNC(int) PyThread_create_key(void);
PyAPI_FUNC(void) PyThread_delete_key(int);
PyAPI_FUNC(int) PyThread_set_key_value(int, void *);
PyAPI_FUNC(void *) PyThread_get_key_value(int);
PyAPI_FUNC(void) PyThread_delete_key_value(int key);

/* Cleanup after a fork */
PyAPI_FUNC(void) PyThread_ReInitTLS(void);

#ifdef __cplusplus
}
#endif

#endif /* !Py_PYTHREAD_H */<|MERGE_RESOLUTION|>--- conflicted
+++ resolved
@@ -9,14 +9,6 @@
 extern "C" {
 #endif
 
-/* Return status codes for Python lock acquisition.  Chosen for maximum
- * backwards compatibility, ie failure -> 0, success -> 1.  */
-typedef enum PyLockStatus {
-    PY_LOCK_FAILURE = 0,
-    PY_LOCK_ACQUIRED = 1,
-    PY_LOCK_INTR
-} PyLockStatus;
-
 PyAPI_FUNC(void) PyThread_init_thread(void);
 PyAPI_FUNC(long) PyThread_start_new_thread(void (*)(void *), void *);
 PyAPI_FUNC(void) PyThread_exit_thread(void);
@@ -27,53 +19,6 @@
 PyAPI_FUNC(int) PyThread_acquire_lock(PyThread_type_lock, int);
 #define WAIT_LOCK	1
 #define NOWAIT_LOCK	0
-
-<<<<<<< HEAD
-/* PY_TIMEOUT_T is the integral type used to specify timeouts when waiting
-   on a lock (see PyThread_acquire_lock_timed() below).
-   PY_TIMEOUT_MAX is the highest usable value (in microseconds) of that
-   type, and depends on the system threading API.
-   
-   NOTE: this isn't the same value as `_thread.TIMEOUT_MAX`.  The _thread
-   module exposes a higher-level API, with timeouts expressed in seconds
-   and floating-point numbers allowed.
-*/
-#if defined(HAVE_LONG_LONG)
-#define PY_TIMEOUT_T PY_LONG_LONG
-#define PY_TIMEOUT_MAX PY_LLONG_MAX
-#else
-#define PY_TIMEOUT_T long
-#define PY_TIMEOUT_MAX LONG_MAX
-#endif
-=======
-PyAPI_FUNC(size_t) PyThread_get_stacksize(void);
-PyAPI_FUNC(int) PyThread_set_stacksize(size_t);
->>>>>>> 4f5f3481
-
-/* In the NT API, the timeout is a DWORD and is expressed in milliseconds */
-#if defined (NT_THREADS)
-#if (Py_LL(0xFFFFFFFF) * 1000 < PY_TIMEOUT_MAX)
-#undef PY_TIMEOUT_MAX
-#define PY_TIMEOUT_MAX (Py_LL(0xFFFFFFFF) * 1000)
-#endif
-#endif
-
-/* If microseconds == 0, the call is non-blocking: it returns immediately
-   even when the lock can't be acquired.
-   If microseconds > 0, the call waits up to the specified duration.
-   If microseconds < 0, the call waits until success (or abnormal failure)
-
-   microseconds must be less than PY_TIMEOUT_MAX. Behaviour otherwise is
-   undefined.
-
-   If intr_flag is true and the acquire is interrupted by a signal, then the
-   call will return PY_LOCK_INTR.  The caller may reattempt to acquire the
-   lock.
-*/
-PyAPI_FUNC(PyLockStatus) PyThread_acquire_lock_timed(PyThread_type_lock,
-                                                     PY_TIMEOUT_T microseconds,
-                                                     int intr_flag);
-
 PyAPI_FUNC(void) PyThread_release_lock(PyThread_type_lock);
 
 PyAPI_FUNC(size_t) PyThread_get_stacksize(void);
