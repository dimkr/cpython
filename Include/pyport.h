#ifndef Py_PYPORT_H
#define Py_PYPORT_H

#include "pyconfig.h" /* include for defines */

#ifdef HAVE_STDINT_H
#include <stdint.h>
#endif

/**************************************************************************
Symbols and macros to supply platform-independent interfaces to basic
C language & library operations whose spellings vary across platforms.

Please try to make documentation here as clear as possible:  by definition,
the stuff here is trying to illuminate C's darkest corners.

Config #defines referenced here:

SIGNED_RIGHT_SHIFT_ZERO_FILLS
Meaning:  To be defined iff i>>j does not extend the sign bit when i is a
          signed integral type and i < 0.
Used in:  Py_ARITHMETIC_RIGHT_SHIFT

Py_DEBUG
Meaning:  Extra checks compiled in for debug mode.
Used in:  Py_SAFE_DOWNCAST

HAVE_UINTPTR_T
Meaning:  The C9X type uintptr_t is supported by the compiler
Used in:  Py_uintptr_t

HAVE_LONG_LONG
Meaning:  The compiler supports the C type "long long"
Used in:  PY_LONG_LONG

**************************************************************************/


/* For backward compatibility only. Obsolete, do not use. */
#ifdef HAVE_PROTOTYPES
#define Py_PROTO(x) x
#else
#define Py_PROTO(x) ()
#endif
#ifndef Py_FPROTO
#define Py_FPROTO(x) Py_PROTO(x)
#endif

/* typedefs for some C9X-defined synonyms for integral types.
 *
 * The names in Python are exactly the same as the C9X names, except with a
 * Py_ prefix.  Until C9X is universally implemented, this is the only way
 * to ensure that Python gets reliable names that don't conflict with names
 * in non-Python code that are playing their own tricks to define the C9X
 * names.
 *
 * NOTE: don't go nuts here!  Python has no use for *most* of the C9X
 * integral synonyms.  Only define the ones we actually need.
 */

#ifdef HAVE_LONG_LONG
#ifndef PY_LONG_LONG
#define PY_LONG_LONG long long
#if defined(LLONG_MAX)
/* If LLONG_MAX is defined in limits.h, use that. */
#define PY_LLONG_MIN LLONG_MIN
#define PY_LLONG_MAX LLONG_MAX
#define PY_ULLONG_MAX ULLONG_MAX
#elif defined(__LONG_LONG_MAX__)
/* Otherwise, if GCC has a builtin define, use that. */
#define PY_LLONG_MAX __LONG_LONG_MAX__
#define PY_LLONG_MIN (-PY_LLONG_MAX-1)
#define PY_ULLONG_MAX (__LONG_LONG_MAX__*2ULL + 1ULL)
#else
/* Otherwise, rely on two's complement. */
#define PY_ULLONG_MAX (~0ULL)
#define PY_LLONG_MAX  ((long long)(PY_ULLONG_MAX>>1))
#define PY_LLONG_MIN (-PY_LLONG_MAX-1)
#endif /* LLONG_MAX */
#endif
#endif /* HAVE_LONG_LONG */

/* uintptr_t is the C9X name for an unsigned integral type such that a
 * legitimate void* can be cast to uintptr_t and then back to void* again
 * without loss of information.  Similarly for intptr_t, wrt a signed
 * integral type.
 */
#ifdef HAVE_UINTPTR_T
typedef uintptr_t       Py_uintptr_t;
typedef intptr_t        Py_intptr_t;

#elif SIZEOF_VOID_P <= SIZEOF_INT
typedef unsigned int    Py_uintptr_t;
typedef int             Py_intptr_t;

#elif SIZEOF_VOID_P <= SIZEOF_LONG
typedef unsigned long   Py_uintptr_t;
typedef long            Py_intptr_t;

#elif defined(HAVE_LONG_LONG) && (SIZEOF_VOID_P <= SIZEOF_LONG_LONG)
typedef unsigned PY_LONG_LONG   Py_uintptr_t;
typedef PY_LONG_LONG            Py_intptr_t;

#else
#   error "Python needs a typedef for Py_uintptr_t in pyport.h."
#endif /* HAVE_UINTPTR_T */

/* Py_ssize_t is a signed integral type such that sizeof(Py_ssize_t) ==
 * sizeof(size_t).  C99 doesn't define such a thing directly (size_t is an
 * unsigned integral type).  See PEP 353 for details.
 */
#ifdef HAVE_SSIZE_T
typedef ssize_t         Py_ssize_t;
#elif SIZEOF_VOID_P == SIZEOF_SIZE_T
typedef Py_intptr_t     Py_ssize_t;
#else
#   error "Python needs a typedef for Py_ssize_t in pyport.h."
#endif

/* Largest possible value of size_t.
   SIZE_MAX is part of C99, so it might be defined on some
   platforms. If it is not defined, (size_t)-1 is a portable
<<<<<<< HEAD
   definition for C89, due to the way signed->unsigned 
=======
   definition for C89, due to the way signed->unsigned
>>>>>>> 8b5fca37
   conversion is defined. */
#ifdef SIZE_MAX
#define PY_SIZE_MAX SIZE_MAX
#else
#define PY_SIZE_MAX ((size_t)-1)
#endif

/* Largest positive value of type Py_ssize_t. */
#define PY_SSIZE_T_MAX ((Py_ssize_t)(((size_t)-1)>>1))
/* Smallest negative value of type Py_ssize_t. */
#define PY_SSIZE_T_MIN (-PY_SSIZE_T_MAX-1)

#if SIZEOF_PID_T > SIZEOF_LONG
#   error "Python doesn't support sizeof(pid_t) > sizeof(long)"
#endif

/* PY_FORMAT_SIZE_T is a platform-specific modifier for use in a printf
 * format to convert an argument with the width of a size_t or Py_ssize_t.
 * C99 introduced "z" for this purpose, but not all platforms support that;
 * e.g., MS compilers use "I" instead.
 *
 * These "high level" Python format functions interpret "z" correctly on
 * all platforms (Python interprets the format string itself, and does whatever
 * the platform C requires to convert a size_t/Py_ssize_t argument):
 *
 *     PyString_FromFormat
 *     PyErr_Format
 *     PyString_FromFormatV
 *
 * Lower-level uses require that you interpolate the correct format modifier
 * yourself (e.g., calling printf, fprintf, sprintf, PyOS_snprintf); for
 * example,
 *
 *     Py_ssize_t index;
 *     fprintf(stderr, "index %" PY_FORMAT_SIZE_T "d sucks\n", index);
 *
 * That will expand to %ld, or %Id, or to something else correct for a
 * Py_ssize_t on the platform.
 */
#ifndef PY_FORMAT_SIZE_T
#   if SIZEOF_SIZE_T == SIZEOF_INT && !defined(__APPLE__)
#       define PY_FORMAT_SIZE_T ""
#   elif SIZEOF_SIZE_T == SIZEOF_LONG
#       define PY_FORMAT_SIZE_T "l"
#   elif defined(MS_WINDOWS)
#       define PY_FORMAT_SIZE_T "I"
#   else
#       error "This platform's pyconfig.h needs to define PY_FORMAT_SIZE_T"
#   endif
#endif

/* Py_LOCAL can be used instead of static to get the fastest possible calling
 * convention for functions that are local to a given module.
 *
 * Py_LOCAL_INLINE does the same thing, and also explicitly requests inlining,
 * for platforms that support that.
 *
 * If PY_LOCAL_AGGRESSIVE is defined before python.h is included, more
 * "aggressive" inlining/optimizaion is enabled for the entire module.  This
 * may lead to code bloat, and may slow things down for those reasons.  It may
 * also lead to errors, if the code relies on pointer aliasing.  Use with
 * care.
 *
 * NOTE: You can only use this for functions that are entirely local to a
 * module; functions that are exported via method tables, callbacks, etc,
 * should keep using static.
 */

#undef USE_INLINE /* XXX - set via configure? */

#if defined(_MSC_VER)
#if defined(PY_LOCAL_AGGRESSIVE)
/* enable more aggressive optimization for visual studio */
#pragma optimize("agtw", on)
#endif
/* ignore warnings if the compiler decides not to inline a function */
#pragma warning(disable: 4710)
/* fastest possible local call under MSVC */
#define Py_LOCAL(type) static type __fastcall
#define Py_LOCAL_INLINE(type) static __inline type __fastcall
#elif defined(USE_INLINE)
#define Py_LOCAL(type) static type
#define Py_LOCAL_INLINE(type) static inline type
#else
#define Py_LOCAL(type) static type
#define Py_LOCAL_INLINE(type) static type
#endif

/* Py_MEMCPY can be used instead of memcpy in cases where the copied blocks
 * are often very short.  While most platforms have highly optimized code for
 * large transfers, the setup costs for memcpy are often quite high.  MEMCPY
 * solves this by doing short copies "in line".
 */

#if defined(_MSC_VER)
#define Py_MEMCPY(target, source, length) do {                          \
        size_t i_, n_ = (length);                                       \
        char *t_ = (void*) (target);                                    \
        const char *s_ = (void*) (source);                              \
        if (n_ >= 16)                                                   \
            memcpy(t_, s_, n_);                                         \
        else                                                            \
            for (i_ = 0; i_ < n_; i_++)                                 \
                t_[i_] = s_[i_];                                        \
    } while (0)
#else
#define Py_MEMCPY memcpy
#endif

#include <stdlib.h>

#include <math.h> /* Moved here from the math section, before extern "C" */

/********************************************
 * WRAPPER FOR <time.h> and/or <sys/time.h> *
 ********************************************/

#ifdef TIME_WITH_SYS_TIME
#include <sys/time.h>
#include <time.h>
#else /* !TIME_WITH_SYS_TIME */
#ifdef HAVE_SYS_TIME_H
#include <sys/time.h>
#else /* !HAVE_SYS_TIME_H */
#include <time.h>
#endif /* !HAVE_SYS_TIME_H */
#endif /* !TIME_WITH_SYS_TIME */


/******************************
 * WRAPPER FOR <sys/select.h> *
 ******************************/

/* NB caller must include <sys/types.h> */

#ifdef HAVE_SYS_SELECT_H

#include <sys/select.h>

#endif /* !HAVE_SYS_SELECT_H */

/*******************************
 * stat() and fstat() fiddling *
 *******************************/

/* We expect that stat and fstat exist on most systems.
 *  It's confirmed on Unix, Mac and Windows.
 *  If you don't have them, add
 *      #define DONT_HAVE_STAT
 * and/or
 *      #define DONT_HAVE_FSTAT
 * to your pyconfig.h. Python code beyond this should check HAVE_STAT and
 * HAVE_FSTAT instead.
 * Also
 *      #define HAVE_SYS_STAT_H
 * if <sys/stat.h> exists on your platform, and
 *      #define HAVE_STAT_H
 * if <stat.h> does.
 */
#ifndef DONT_HAVE_STAT
#define HAVE_STAT
#endif

#ifndef DONT_HAVE_FSTAT
#define HAVE_FSTAT
#endif

#ifdef RISCOS
#include <sys/types.h>
#include "unixstuff.h"
#endif

#ifdef HAVE_SYS_STAT_H
#if defined(PYOS_OS2) && defined(PYCC_GCC)
#include <sys/types.h>
#endif
#include <sys/stat.h>
#elif defined(HAVE_STAT_H)
#include <stat.h>
#endif

#if defined(PYCC_VACPP)
/* VisualAge C/C++ Failed to Define MountType Field in sys/stat.h */
#define S_IFMT (S_IFDIR|S_IFCHR|S_IFREG)
#endif

#ifndef S_ISREG
#define S_ISREG(x) (((x) & S_IFMT) == S_IFREG)
#endif

#ifndef S_ISDIR
#define S_ISDIR(x) (((x) & S_IFMT) == S_IFDIR)
#endif


#ifdef __cplusplus
/* Move this down here since some C++ #include's don't like to be included
   inside an extern "C" */
extern "C" {
#endif


/* Py_ARITHMETIC_RIGHT_SHIFT
 * C doesn't define whether a right-shift of a signed integer sign-extends
 * or zero-fills.  Here a macro to force sign extension:
 * Py_ARITHMETIC_RIGHT_SHIFT(TYPE, I, J)
 *    Return I >> J, forcing sign extension.
 * Requirements:
 *    I is of basic signed type TYPE (char, short, int, long, or long long).
 *    TYPE is one of char, short, int, long, or long long, although long long
 *    must not be used except on platforms that support it.
 *    J is an integer >= 0 and strictly less than the number of bits in TYPE
 *    (because C doesn't define what happens for J outside that range either).
 * Caution:
 *    I may be evaluated more than once.
 */
#ifdef SIGNED_RIGHT_SHIFT_ZERO_FILLS
#define Py_ARITHMETIC_RIGHT_SHIFT(TYPE, I, J) \
    ((I) < 0 ? ~((~(unsigned TYPE)(I)) >> (J)) : (I) >> (J))
#else
#define Py_ARITHMETIC_RIGHT_SHIFT(TYPE, I, J) ((I) >> (J))
#endif

/* Py_FORCE_EXPANSION(X)
 * "Simply" returns its argument.  However, macro expansions within the
 * argument are evaluated.  This unfortunate trickery is needed to get
 * token-pasting to work as desired in some cases.
 */
#define Py_FORCE_EXPANSION(X) X

/* Py_SAFE_DOWNCAST(VALUE, WIDE, NARROW)
 * Cast VALUE to type NARROW from type WIDE.  In Py_DEBUG mode, this
 * assert-fails if any information is lost.
 * Caution:
 *    VALUE may be evaluated more than once.
 */
#ifdef Py_DEBUG
#define Py_SAFE_DOWNCAST(VALUE, WIDE, NARROW) \
    (assert((WIDE)(NARROW)(VALUE) == (VALUE)), (NARROW)(VALUE))
#else
#define Py_SAFE_DOWNCAST(VALUE, WIDE, NARROW) (NARROW)(VALUE)
#endif

/* Py_SET_ERRNO_ON_MATH_ERROR(x)
 * If a libm function did not set errno, but it looks like the result
 * overflowed or not-a-number, set errno to ERANGE or EDOM.  Set errno
 * to 0 before calling a libm function, and invoke this macro after,
 * passing the function result.
 * Caution:
 *    This isn't reliable.  See Py_OVERFLOWED comments.
 *    X is evaluated more than once.
 */
#if defined(__FreeBSD__) || defined(__OpenBSD__) || (defined(__hpux) && defined(__ia64))
#define _Py_SET_EDOM_FOR_NAN(X) if (isnan(X)) errno = EDOM;
#else
#define _Py_SET_EDOM_FOR_NAN(X) ;
#endif
#define Py_SET_ERRNO_ON_MATH_ERROR(X) \
    do { \
        if (errno == 0) { \
            if ((X) == Py_HUGE_VAL || (X) == -Py_HUGE_VAL) \
                errno = ERANGE; \
            else _Py_SET_EDOM_FOR_NAN(X) \
        } \
    } while(0)

/* Py_SET_ERANGE_ON_OVERFLOW(x)
 * An alias of Py_SET_ERRNO_ON_MATH_ERROR for backward-compatibility.
 */
#define Py_SET_ERANGE_IF_OVERFLOW(X) Py_SET_ERRNO_ON_MATH_ERROR(X)

/* Py_ADJUST_ERANGE1(x)
 * Py_ADJUST_ERANGE2(x, y)
 * Set errno to 0 before calling a libm function, and invoke one of these
 * macros after, passing the function result(s) (Py_ADJUST_ERANGE2 is useful
 * for functions returning complex results).  This makes two kinds of
 * adjustments to errno:  (A) If it looks like the platform libm set
 * errno=ERANGE due to underflow, clear errno. (B) If it looks like the
 * platform libm overflowed but didn't set errno, force errno to ERANGE.  In
 * effect, we're trying to force a useful implementation of C89 errno
 * behavior.
 * Caution:
 *    This isn't reliable.  See Py_OVERFLOWED comments.
 *    X and Y may be evaluated more than once.
 */
#define Py_ADJUST_ERANGE1(X)                                            \
    do {                                                                \
        if (errno == 0) {                                               \
            if ((X) == Py_HUGE_VAL || (X) == -Py_HUGE_VAL)              \
                errno = ERANGE;                                         \
        }                                                               \
        else if (errno == ERANGE && (X) == 0.0)                         \
            errno = 0;                                                  \
    } while(0)

#define Py_ADJUST_ERANGE2(X, Y)                                         \
    do {                                                                \
        if ((X) == Py_HUGE_VAL || (X) == -Py_HUGE_VAL ||                \
            (Y) == Py_HUGE_VAL || (Y) == -Py_HUGE_VAL) {                \
                        if (errno == 0)                                 \
                                errno = ERANGE;                         \
        }                                                               \
        else if (errno == ERANGE)                                       \
            errno = 0;                                                  \
    } while(0)

/* Py_DEPRECATED(version)
 * Declare a variable, type, or function deprecated.
 * Usage:
 *    extern int old_var Py_DEPRECATED(2.3);
 *    typedef int T1 Py_DEPRECATED(2.4);
 *    extern int x() Py_DEPRECATED(2.5);
 */
#if defined(__GNUC__) && ((__GNUC__ >= 4) || \
              (__GNUC__ == 3) && (__GNUC_MINOR__ >= 1))
#define Py_DEPRECATED(VERSION_UNUSED) __attribute__((__deprecated__))
#else
#define Py_DEPRECATED(VERSION_UNUSED)
#endif

/**************************************************************************
Prototypes that are missing from the standard include files on some systems
(and possibly only some versions of such systems.)

Please be conservative with adding new ones, document them and enclose them
in platform-specific #ifdefs.
**************************************************************************/

#ifdef SOLARIS
/* Unchecked */
extern int gethostname(char *, int);
#endif

#ifdef __BEOS__
/* Unchecked */
/* It's in the libs, but not the headers... - [cjh] */
int shutdown( int, int );
#endif

#ifdef HAVE__GETPTY
#include <sys/types.h>          /* we need to import mode_t */
extern char * _getpty(int *, int, mode_t, int);
#endif

/* On QNX 6, struct termio must be declared by including sys/termio.h
   if TCGETA, TCSETA, TCSETAW, or TCSETAF are used.  sys/termio.h must
   be included before termios.h or it will generate an error. */
#ifdef HAVE_SYS_TERMIO_H
#include <sys/termio.h>
#endif

#if defined(HAVE_OPENPTY) || defined(HAVE_FORKPTY)
#if !defined(HAVE_PTY_H) && !defined(HAVE_LIBUTIL_H)
/* BSDI does not supply a prototype for the 'openpty' and 'forkpty'
   functions, even though they are included in libutil. */
#include <termios.h>
extern int openpty(int *, int *, char *, struct termios *, struct winsize *);
extern pid_t forkpty(int *, char *, struct termios *, struct winsize *);
#endif /* !defined(HAVE_PTY_H) && !defined(HAVE_LIBUTIL_H) */
#endif /* defined(HAVE_OPENPTY) || defined(HAVE_FORKPTY) */


/* These are pulled from various places. It isn't obvious on what platforms
   they are necessary, nor what the exact prototype should look like (which
   is likely to vary between platforms!) If you find you need one of these
   declarations, please move them to a platform-specific block and include
   proper prototypes. */
#if 0

/* From Modules/resource.c */
extern int getrusage();
extern int getpagesize();

/* From Python/sysmodule.c and Modules/posixmodule.c */
extern int fclose(FILE *);

/* From Modules/posixmodule.c */
extern int fdatasync(int);
#endif /* 0 */


/* On 4.4BSD-descendants, ctype functions serves the whole range of
 * wchar_t character set rather than single byte code points only.
 * This characteristic can break some operations of string object
 * including str.upper() and str.split() on UTF-8 locales.  This
 * workaround was provided by Tim Robbins of FreeBSD project.
 */

#ifdef __FreeBSD__
#include <osreldate.h>
#if __FreeBSD_version > 500039
# define _PY_PORT_CTYPE_UTF8_ISSUE
#endif
#endif


#if defined(__APPLE__)
# define _PY_PORT_CTYPE_UTF8_ISSUE
#endif

#ifdef _PY_PORT_CTYPE_UTF8_ISSUE
#include <ctype.h>
#include <wctype.h>
#undef isalnum
#define isalnum(c) iswalnum(btowc(c))
#undef isalpha
#define isalpha(c) iswalpha(btowc(c))
#undef islower
#define islower(c) iswlower(btowc(c))
#undef isspace
#define isspace(c) iswspace(btowc(c))
#undef isupper
#define isupper(c) iswupper(btowc(c))
#undef tolower
#define tolower(c) towlower(btowc(c))
#undef toupper
#define toupper(c) towupper(btowc(c))
#endif


/* Declarations for symbol visibility.

  PyAPI_FUNC(type): Declares a public Python API function and return type
  PyAPI_DATA(type): Declares public Python data and its type
  PyMODINIT_FUNC:   A Python module init function.  If these functions are
                    inside the Python core, they are private to the core.
                    If in an extension module, it may be declared with
                    external linkage depending on the platform.

  As a number of platforms support/require "__declspec(dllimport/dllexport)",
  we support a HAVE_DECLSPEC_DLL macro to save duplication.
*/

/*
  All windows ports, except cygwin, are handled in PC/pyconfig.h.

  BeOS and cygwin are the only other autoconf platform requiring special
  linkage handling and both of these use __declspec().
*/
#if defined(__CYGWIN__) || defined(__BEOS__)
#       define HAVE_DECLSPEC_DLL
#endif

/* only get special linkage if built as shared or platform is Cygwin */
#if defined(Py_ENABLE_SHARED) || defined(__CYGWIN__)
#       if defined(HAVE_DECLSPEC_DLL)
#               ifdef Py_BUILD_CORE
#                       define PyAPI_FUNC(RTYPE) __declspec(dllexport) RTYPE
#                       define PyAPI_DATA(RTYPE) extern __declspec(dllexport) RTYPE
            /* module init functions inside the core need no external linkage */
            /* except for Cygwin to handle embedding (FIXME: BeOS too?) */
#                       if defined(__CYGWIN__)
#                               define PyMODINIT_FUNC __declspec(dllexport) void
#                       else /* __CYGWIN__ */
#                               define PyMODINIT_FUNC void
#                       endif /* __CYGWIN__ */
#               else /* Py_BUILD_CORE */
            /* Building an extension module, or an embedded situation */
            /* public Python functions and data are imported */
            /* Under Cygwin, auto-import functions to prevent compilation */
            /* failures similar to http://python.org/doc/FAQ.html#3.24 */
#                       if !defined(__CYGWIN__)
#                               define PyAPI_FUNC(RTYPE) __declspec(dllimport) RTYPE
#                       endif /* !__CYGWIN__ */
#                       define PyAPI_DATA(RTYPE) extern __declspec(dllimport) RTYPE
            /* module init functions outside the core must be exported */
#                       if defined(__cplusplus)
#                               define PyMODINIT_FUNC extern "C" __declspec(dllexport) void
#                       else /* __cplusplus */
#                               define PyMODINIT_FUNC __declspec(dllexport) void
#                       endif /* __cplusplus */
#               endif /* Py_BUILD_CORE */
#       endif /* HAVE_DECLSPEC */
#endif /* Py_ENABLE_SHARED */

/* If no external linkage macros defined by now, create defaults */
#ifndef PyAPI_FUNC
#       define PyAPI_FUNC(RTYPE) RTYPE
#endif
#ifndef PyAPI_DATA
#       define PyAPI_DATA(RTYPE) extern RTYPE
#endif
#ifndef PyMODINIT_FUNC
#       if defined(__cplusplus)
#               define PyMODINIT_FUNC extern "C" void
#       else /* __cplusplus */
#               define PyMODINIT_FUNC void
#       endif /* __cplusplus */
#endif

/* Deprecated DL_IMPORT and DL_EXPORT macros */
#if defined(Py_ENABLE_SHARED) && defined (HAVE_DECLSPEC_DLL)
#       if defined(Py_BUILD_CORE)
#               define DL_IMPORT(RTYPE) __declspec(dllexport) RTYPE
#               define DL_EXPORT(RTYPE) __declspec(dllexport) RTYPE
#       else
#               define DL_IMPORT(RTYPE) __declspec(dllimport) RTYPE
#               define DL_EXPORT(RTYPE) __declspec(dllexport) RTYPE
#       endif
#endif
#ifndef DL_EXPORT
#       define DL_EXPORT(RTYPE) RTYPE
#endif
#ifndef DL_IMPORT
#       define DL_IMPORT(RTYPE) RTYPE
#endif
/* End of deprecated DL_* macros */

/* If the fd manipulation macros aren't defined,
   here is a set that should do the job */

#if 0 /* disabled and probably obsolete */

#ifndef FD_SETSIZE
#define FD_SETSIZE      256
#endif

#ifndef FD_SET

typedef long fd_mask;

#define NFDBITS (sizeof(fd_mask) * NBBY)        /* bits per mask */
#ifndef howmany
#define howmany(x, y)   (((x)+((y)-1))/(y))
#endif /* howmany */

typedef struct fd_set {
    fd_mask     fds_bits[howmany(FD_SETSIZE, NFDBITS)];
} fd_set;

#define FD_SET(n, p)    ((p)->fds_bits[(n)/NFDBITS] |= (1 << ((n) % NFDBITS)))
#define FD_CLR(n, p)    ((p)->fds_bits[(n)/NFDBITS] &= ~(1 << ((n) % NFDBITS)))
#define FD_ISSET(n, p)  ((p)->fds_bits[(n)/NFDBITS] & (1 << ((n) % NFDBITS)))
#define FD_ZERO(p)      memset((char *)(p), '\0', sizeof(*(p)))

#endif /* FD_SET */

#endif /* fd manipulation macros */


/* limits.h constants that may be missing */

#ifndef INT_MAX
#define INT_MAX 2147483647
#endif

#ifndef LONG_MAX
#if SIZEOF_LONG == 4
#define LONG_MAX 0X7FFFFFFFL
#elif SIZEOF_LONG == 8
#define LONG_MAX 0X7FFFFFFFFFFFFFFFL
#else
#error "could not set LONG_MAX in pyport.h"
#endif
#endif

#ifndef LONG_MIN
#define LONG_MIN (-LONG_MAX-1)
#endif

#ifndef LONG_BIT
#define LONG_BIT (8 * SIZEOF_LONG)
#endif

#if LONG_BIT != 8 * SIZEOF_LONG
/* 04-Oct-2000 LONG_BIT is apparently (mis)defined as 64 on some recent
 * 32-bit platforms using gcc.  We try to catch that here at compile-time
 * rather than waiting for integer multiplication to trigger bogus
 * overflows.
 */
#error "LONG_BIT definition appears wrong for platform (bad gcc/glibc config?)."
#endif

#ifdef __cplusplus
}
#endif

/*
 * Hide GCC attributes from compilers that don't support them.
 */
#if (!defined(__GNUC__) || __GNUC__ < 2 || \
     (__GNUC__ == 2 && __GNUC_MINOR__ < 7) ) && \
    !defined(RISCOS)
#define Py_GCC_ATTRIBUTE(x)
#else
#define Py_GCC_ATTRIBUTE(x) __attribute__(x)
#endif

/*
 * Add PyArg_ParseTuple format where available.
 */
#ifdef HAVE_ATTRIBUTE_FORMAT_PARSETUPLE
#define Py_FORMAT_PARSETUPLE(func,p1,p2) __attribute__((format(func,p1,p2)))
#else
#define Py_FORMAT_PARSETUPLE(func,p1,p2)
#endif

/*
 * Specify alignment on compilers that support it.
 */
#if defined(__GNUC__) && __GNUC__ >= 3
#define Py_ALIGNED(x) __attribute__((aligned(x)))
#else
#define Py_ALIGNED(x)
#endif

/* Eliminate end-of-loop code not reached warnings from SunPro C
 * when using do{...}while(0) macros
 */
#ifdef __SUNPRO_C
#pragma error_messages (off,E_END_OF_LOOP_CODE_NOT_REACHED)
#endif

/*
 * Older Microsoft compilers don't support the C99 long long literal suffixes,
 * so these will be defined in PC/pyconfig.h for those compilers.
 */
#ifndef Py_LL
#define Py_LL(x) x##LL
#endif

#ifndef Py_ULL
#define Py_ULL(x) Py_LL(x##U)
#endif

#endif /* Py_PYPORT_H */<|MERGE_RESOLUTION|>--- conflicted
+++ resolved
@@ -120,11 +120,7 @@
 /* Largest possible value of size_t.
    SIZE_MAX is part of C99, so it might be defined on some
    platforms. If it is not defined, (size_t)-1 is a portable
-<<<<<<< HEAD
-   definition for C89, due to the way signed->unsigned 
-=======
    definition for C89, due to the way signed->unsigned
->>>>>>> 8b5fca37
    conversion is defined. */
 #ifdef SIZE_MAX
 #define PY_SIZE_MAX SIZE_MAX
