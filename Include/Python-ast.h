/* File automatically generated by Parser/asdl_c.py. */

#include "asdl.h"

typedef struct _mod *mod_ty;

typedef struct _stmt *stmt_ty;

typedef struct _expr *expr_ty;

typedef enum _expr_context { Load=1, Store=2, Del=3, AugLoad=4, AugStore=5,
                             Param=6 } expr_context_ty;

typedef struct _slice *slice_ty;

typedef enum _boolop { And=1, Or=2 } boolop_ty;

typedef enum _operator { Add=1, Sub=2, Mult=3, Div=4, Mod=5, Pow=6, LShift=7,
                         RShift=8, BitOr=9, BitXor=10, BitAnd=11, FloorDiv=12 }
                         operator_ty;

typedef enum _unaryop { Invert=1, Not=2, UAdd=3, USub=4 } unaryop_ty;

typedef enum _cmpop { Eq=1, NotEq=2, Lt=3, LtE=4, Gt=5, GtE=6, Is=7, IsNot=8,
                      In=9, NotIn=10 } cmpop_ty;

typedef struct _comprehension *comprehension_ty;

typedef struct _excepthandler *excepthandler_ty;

typedef struct _arguments *arguments_ty;

typedef struct _arg *arg_ty;

typedef struct _keyword *keyword_ty;

typedef struct _alias *alias_ty;


enum _mod_kind {Module_kind=1, Interactive_kind=2, Expression_kind=3,
                 Suite_kind=4};
struct _mod {
        enum _mod_kind kind;
        union {
                struct {
                        asdl_seq *body;
                } Module;
                
                struct {
                        asdl_seq *body;
                } Interactive;
                
                struct {
                        expr_ty body;
                } Expression;
                
                struct {
                        asdl_seq *body;
                } Suite;
                
        } v;
};

enum _stmt_kind {FunctionDef_kind=1, ClassDef_kind=2, Return_kind=3,
<<<<<<< HEAD
                  Delete_kind=4, Assign_kind=5, AugAssign_kind=6, For_kind=7,
                  While_kind=8, If_kind=9, With_kind=10, Raise_kind=11,
                  TryExcept_kind=12, TryFinally_kind=13, Assert_kind=14,
                  Import_kind=15, ImportFrom_kind=16, Global_kind=17,
                  Nonlocal_kind=18, Expr_kind=19, Pass_kind=20, Break_kind=21,
                  Continue_kind=22};
=======
                  Delete_kind=4, Assign_kind=5, AugAssign_kind=6, Print_kind=7,
                  For_kind=8, While_kind=9, If_kind=10, With_kind=11,
                  Raise_kind=12, TryExcept_kind=13, TryFinally_kind=14,
                  Assert_kind=15, Import_kind=16, ImportFrom_kind=17,
                  Exec_kind=18, Global_kind=19, Expr_kind=20, Pass_kind=21,
                  Break_kind=22, Continue_kind=23};
>>>>>>> 4f5f3481
struct _stmt {
        enum _stmt_kind kind;
        union {
                struct {
                        identifier name;
                        arguments_ty args;
                        asdl_seq *body;
                        asdl_seq *decorator_list;
<<<<<<< HEAD
                        expr_ty returns;
=======
>>>>>>> 4f5f3481
                } FunctionDef;
                
                struct {
                        identifier name;
                        asdl_seq *bases;
                        asdl_seq *keywords;
                        expr_ty starargs;
                        expr_ty kwargs;
                        asdl_seq *body;
                        asdl_seq *decorator_list;
                } ClassDef;
                
                struct {
                        expr_ty value;
                } Return;
                
                struct {
                        asdl_seq *targets;
                } Delete;
                
                struct {
                        asdl_seq *targets;
                        expr_ty value;
                } Assign;
                
                struct {
                        expr_ty target;
                        operator_ty op;
                        expr_ty value;
                } AugAssign;
                
                struct {
                        expr_ty target;
                        expr_ty iter;
                        asdl_seq *body;
                        asdl_seq *orelse;
                } For;
                
                struct {
                        expr_ty test;
                        asdl_seq *body;
                        asdl_seq *orelse;
                } While;
                
                struct {
                        expr_ty test;
                        asdl_seq *body;
                        asdl_seq *orelse;
                } If;
                
                struct {
                        expr_ty context_expr;
                        expr_ty optional_vars;
                        asdl_seq *body;
                } With;
                
                struct {
                        expr_ty exc;
                        expr_ty cause;
                } Raise;
                
                struct {
                        asdl_seq *body;
                        asdl_seq *handlers;
                        asdl_seq *orelse;
                } TryExcept;
                
                struct {
                        asdl_seq *body;
                        asdl_seq *finalbody;
                } TryFinally;
                
                struct {
                        expr_ty test;
                        expr_ty msg;
                } Assert;
                
                struct {
                        asdl_seq *names;
                } Import;
                
                struct {
                        identifier module;
                        asdl_seq *names;
                        int level;
                } ImportFrom;
                
                struct {
                        asdl_seq *names;
                } Global;
                
                struct {
                        asdl_seq *names;
                } Nonlocal;
                
                struct {
                        expr_ty value;
                } Expr;
                
        } v;
        int lineno;
        int col_offset;
};

enum _expr_kind {BoolOp_kind=1, BinOp_kind=2, UnaryOp_kind=3, Lambda_kind=4,
                  IfExp_kind=5, Dict_kind=6, Set_kind=7, ListComp_kind=8,
                  SetComp_kind=9, DictComp_kind=10, GeneratorExp_kind=11,
<<<<<<< HEAD
                  Yield_kind=12, Compare_kind=13, Call_kind=14, Num_kind=15,
                  Str_kind=16, Bytes_kind=17, Ellipsis_kind=18,
                  Attribute_kind=19, Subscript_kind=20, Starred_kind=21,
                  Name_kind=22, List_kind=23, Tuple_kind=24};
=======
                  Yield_kind=12, Compare_kind=13, Call_kind=14, Repr_kind=15,
                  Num_kind=16, Str_kind=17, Attribute_kind=18,
                  Subscript_kind=19, Name_kind=20, List_kind=21, Tuple_kind=22};
>>>>>>> 4f5f3481
struct _expr {
        enum _expr_kind kind;
        union {
                struct {
                        boolop_ty op;
                        asdl_seq *values;
                } BoolOp;
                
                struct {
                        expr_ty left;
                        operator_ty op;
                        expr_ty right;
                } BinOp;
                
                struct {
                        unaryop_ty op;
                        expr_ty operand;
                } UnaryOp;
                
                struct {
                        arguments_ty args;
                        expr_ty body;
                } Lambda;
                
                struct {
                        expr_ty test;
                        expr_ty body;
                        expr_ty orelse;
                } IfExp;
                
                struct {
                        asdl_seq *keys;
                        asdl_seq *values;
                } Dict;
                
                struct {
                        asdl_seq *elts;
                } Set;
                
                struct {
                        expr_ty elt;
                        asdl_seq *generators;
                } ListComp;
                
                struct {
                        expr_ty elt;
                        asdl_seq *generators;
                } SetComp;
                
                struct {
                        expr_ty key;
                        expr_ty value;
                        asdl_seq *generators;
                } DictComp;
                
                struct {
                        expr_ty elt;
                        asdl_seq *generators;
                } GeneratorExp;
                
                struct {
                        expr_ty value;
                } Yield;
                
                struct {
                        expr_ty left;
                        asdl_int_seq *ops;
                        asdl_seq *comparators;
                } Compare;
                
                struct {
                        expr_ty func;
                        asdl_seq *args;
                        asdl_seq *keywords;
                        expr_ty starargs;
                        expr_ty kwargs;
                } Call;
                
                struct {
                        object n;
                } Num;
                
                struct {
                        string s;
                } Str;
                
                struct {
                        string s;
                } Bytes;
                
                struct {
                        expr_ty value;
                        identifier attr;
                        expr_context_ty ctx;
                } Attribute;
                
                struct {
                        expr_ty value;
                        slice_ty slice;
                        expr_context_ty ctx;
                } Subscript;
                
                struct {
                        expr_ty value;
                        expr_context_ty ctx;
                } Starred;
                
                struct {
                        identifier id;
                        expr_context_ty ctx;
                } Name;
                
                struct {
                        asdl_seq *elts;
                        expr_context_ty ctx;
                } List;
                
                struct {
                        asdl_seq *elts;
                        expr_context_ty ctx;
                } Tuple;
                
        } v;
        int lineno;
        int col_offset;
};

<<<<<<< HEAD
enum _slice_kind {Slice_kind=1, ExtSlice_kind=2, Index_kind=3};
=======
enum _slice_kind {Ellipsis_kind=1, Slice_kind=2, ExtSlice_kind=3, Index_kind=4};
>>>>>>> 4f5f3481
struct _slice {
        enum _slice_kind kind;
        union {
                struct {
                        expr_ty lower;
                        expr_ty upper;
                        expr_ty step;
                } Slice;
                
                struct {
                        asdl_seq *dims;
                } ExtSlice;
                
                struct {
                        expr_ty value;
                } Index;
                
        } v;
};

struct _comprehension {
        expr_ty target;
        expr_ty iter;
        asdl_seq *ifs;
};

enum _excepthandler_kind {ExceptHandler_kind=1};
struct _excepthandler {
        enum _excepthandler_kind kind;
        union {
                struct {
                        expr_ty type;
<<<<<<< HEAD
                        identifier name;
=======
                        expr_ty name;
>>>>>>> 4f5f3481
                        asdl_seq *body;
                } ExceptHandler;
                
        } v;
        int lineno;
        int col_offset;
};

struct _arguments {
        asdl_seq *args;
        identifier vararg;
        expr_ty varargannotation;
        asdl_seq *kwonlyargs;
        identifier kwarg;
        expr_ty kwargannotation;
        asdl_seq *defaults;
        asdl_seq *kw_defaults;
};

struct _arg {
        identifier arg;
        expr_ty annotation;
};

struct _keyword {
        identifier arg;
        expr_ty value;
};

struct _alias {
        identifier name;
        identifier asname;
};


#define Module(a0, a1) _Py_Module(a0, a1)
mod_ty _Py_Module(asdl_seq * body, PyArena *arena);
#define Interactive(a0, a1) _Py_Interactive(a0, a1)
mod_ty _Py_Interactive(asdl_seq * body, PyArena *arena);
#define Expression(a0, a1) _Py_Expression(a0, a1)
mod_ty _Py_Expression(expr_ty body, PyArena *arena);
#define Suite(a0, a1) _Py_Suite(a0, a1)
mod_ty _Py_Suite(asdl_seq * body, PyArena *arena);
<<<<<<< HEAD
#define FunctionDef(a0, a1, a2, a3, a4, a5, a6, a7) _Py_FunctionDef(a0, a1, a2, a3, a4, a5, a6, a7)
stmt_ty _Py_FunctionDef(identifier name, arguments_ty args, asdl_seq * body,
                        asdl_seq * decorator_list, expr_ty returns, int lineno,
                        int col_offset, PyArena *arena);
#define ClassDef(a0, a1, a2, a3, a4, a5, a6, a7, a8, a9) _Py_ClassDef(a0, a1, a2, a3, a4, a5, a6, a7, a8, a9)
stmt_ty _Py_ClassDef(identifier name, asdl_seq * bases, asdl_seq * keywords,
                     expr_ty starargs, expr_ty kwargs, asdl_seq * body,
=======
#define FunctionDef(a0, a1, a2, a3, a4, a5, a6) _Py_FunctionDef(a0, a1, a2, a3, a4, a5, a6)
stmt_ty _Py_FunctionDef(identifier name, arguments_ty args, asdl_seq * body,
                        asdl_seq * decorator_list, int lineno, int col_offset,
                        PyArena *arena);
#define ClassDef(a0, a1, a2, a3, a4, a5, a6) _Py_ClassDef(a0, a1, a2, a3, a4, a5, a6)
stmt_ty _Py_ClassDef(identifier name, asdl_seq * bases, asdl_seq * body,
>>>>>>> 4f5f3481
                     asdl_seq * decorator_list, int lineno, int col_offset,
                     PyArena *arena);
#define Return(a0, a1, a2, a3) _Py_Return(a0, a1, a2, a3)
stmt_ty _Py_Return(expr_ty value, int lineno, int col_offset, PyArena *arena);
#define Delete(a0, a1, a2, a3) _Py_Delete(a0, a1, a2, a3)
stmt_ty _Py_Delete(asdl_seq * targets, int lineno, int col_offset, PyArena
                   *arena);
#define Assign(a0, a1, a2, a3, a4) _Py_Assign(a0, a1, a2, a3, a4)
stmt_ty _Py_Assign(asdl_seq * targets, expr_ty value, int lineno, int
                   col_offset, PyArena *arena);
#define AugAssign(a0, a1, a2, a3, a4, a5) _Py_AugAssign(a0, a1, a2, a3, a4, a5)
stmt_ty _Py_AugAssign(expr_ty target, operator_ty op, expr_ty value, int
                      lineno, int col_offset, PyArena *arena);
<<<<<<< HEAD
=======
#define Print(a0, a1, a2, a3, a4, a5) _Py_Print(a0, a1, a2, a3, a4, a5)
stmt_ty _Py_Print(expr_ty dest, asdl_seq * values, bool nl, int lineno, int
                  col_offset, PyArena *arena);
>>>>>>> 4f5f3481
#define For(a0, a1, a2, a3, a4, a5, a6) _Py_For(a0, a1, a2, a3, a4, a5, a6)
stmt_ty _Py_For(expr_ty target, expr_ty iter, asdl_seq * body, asdl_seq *
                orelse, int lineno, int col_offset, PyArena *arena);
#define While(a0, a1, a2, a3, a4, a5) _Py_While(a0, a1, a2, a3, a4, a5)
stmt_ty _Py_While(expr_ty test, asdl_seq * body, asdl_seq * orelse, int lineno,
                  int col_offset, PyArena *arena);
#define If(a0, a1, a2, a3, a4, a5) _Py_If(a0, a1, a2, a3, a4, a5)
stmt_ty _Py_If(expr_ty test, asdl_seq * body, asdl_seq * orelse, int lineno,
               int col_offset, PyArena *arena);
#define With(a0, a1, a2, a3, a4, a5) _Py_With(a0, a1, a2, a3, a4, a5)
stmt_ty _Py_With(expr_ty context_expr, expr_ty optional_vars, asdl_seq * body,
                 int lineno, int col_offset, PyArena *arena);
<<<<<<< HEAD
#define Raise(a0, a1, a2, a3, a4) _Py_Raise(a0, a1, a2, a3, a4)
stmt_ty _Py_Raise(expr_ty exc, expr_ty cause, int lineno, int col_offset,
                  PyArena *arena);
=======
#define Raise(a0, a1, a2, a3, a4, a5) _Py_Raise(a0, a1, a2, a3, a4, a5)
stmt_ty _Py_Raise(expr_ty type, expr_ty inst, expr_ty tback, int lineno, int
                  col_offset, PyArena *arena);
>>>>>>> 4f5f3481
#define TryExcept(a0, a1, a2, a3, a4, a5) _Py_TryExcept(a0, a1, a2, a3, a4, a5)
stmt_ty _Py_TryExcept(asdl_seq * body, asdl_seq * handlers, asdl_seq * orelse,
                      int lineno, int col_offset, PyArena *arena);
#define TryFinally(a0, a1, a2, a3, a4) _Py_TryFinally(a0, a1, a2, a3, a4)
stmt_ty _Py_TryFinally(asdl_seq * body, asdl_seq * finalbody, int lineno, int
                       col_offset, PyArena *arena);
#define Assert(a0, a1, a2, a3, a4) _Py_Assert(a0, a1, a2, a3, a4)
stmt_ty _Py_Assert(expr_ty test, expr_ty msg, int lineno, int col_offset,
                   PyArena *arena);
#define Import(a0, a1, a2, a3) _Py_Import(a0, a1, a2, a3)
stmt_ty _Py_Import(asdl_seq * names, int lineno, int col_offset, PyArena
                   *arena);
#define ImportFrom(a0, a1, a2, a3, a4, a5) _Py_ImportFrom(a0, a1, a2, a3, a4, a5)
stmt_ty _Py_ImportFrom(identifier module, asdl_seq * names, int level, int
                       lineno, int col_offset, PyArena *arena);
<<<<<<< HEAD
#define Global(a0, a1, a2, a3) _Py_Global(a0, a1, a2, a3)
stmt_ty _Py_Global(asdl_seq * names, int lineno, int col_offset, PyArena
                   *arena);
#define Nonlocal(a0, a1, a2, a3) _Py_Nonlocal(a0, a1, a2, a3)
stmt_ty _Py_Nonlocal(asdl_seq * names, int lineno, int col_offset, PyArena
                     *arena);
#define Expr(a0, a1, a2, a3) _Py_Expr(a0, a1, a2, a3)
stmt_ty _Py_Expr(expr_ty value, int lineno, int col_offset, PyArena *arena);
#define Pass(a0, a1, a2) _Py_Pass(a0, a1, a2)
stmt_ty _Py_Pass(int lineno, int col_offset, PyArena *arena);
#define Break(a0, a1, a2) _Py_Break(a0, a1, a2)
stmt_ty _Py_Break(int lineno, int col_offset, PyArena *arena);
#define Continue(a0, a1, a2) _Py_Continue(a0, a1, a2)
stmt_ty _Py_Continue(int lineno, int col_offset, PyArena *arena);
#define BoolOp(a0, a1, a2, a3, a4) _Py_BoolOp(a0, a1, a2, a3, a4)
expr_ty _Py_BoolOp(boolop_ty op, asdl_seq * values, int lineno, int col_offset,
                   PyArena *arena);
#define BinOp(a0, a1, a2, a3, a4, a5) _Py_BinOp(a0, a1, a2, a3, a4, a5)
expr_ty _Py_BinOp(expr_ty left, operator_ty op, expr_ty right, int lineno, int
                  col_offset, PyArena *arena);
#define UnaryOp(a0, a1, a2, a3, a4) _Py_UnaryOp(a0, a1, a2, a3, a4)
expr_ty _Py_UnaryOp(unaryop_ty op, expr_ty operand, int lineno, int col_offset,
                    PyArena *arena);
#define Lambda(a0, a1, a2, a3, a4) _Py_Lambda(a0, a1, a2, a3, a4)
expr_ty _Py_Lambda(arguments_ty args, expr_ty body, int lineno, int col_offset,
                   PyArena *arena);
#define IfExp(a0, a1, a2, a3, a4, a5) _Py_IfExp(a0, a1, a2, a3, a4, a5)
expr_ty _Py_IfExp(expr_ty test, expr_ty body, expr_ty orelse, int lineno, int
                  col_offset, PyArena *arena);
#define Dict(a0, a1, a2, a3, a4) _Py_Dict(a0, a1, a2, a3, a4)
expr_ty _Py_Dict(asdl_seq * keys, asdl_seq * values, int lineno, int
                 col_offset, PyArena *arena);
=======
#define Exec(a0, a1, a2, a3, a4, a5) _Py_Exec(a0, a1, a2, a3, a4, a5)
stmt_ty _Py_Exec(expr_ty body, expr_ty globals, expr_ty locals, int lineno, int
                 col_offset, PyArena *arena);
#define Global(a0, a1, a2, a3) _Py_Global(a0, a1, a2, a3)
stmt_ty _Py_Global(asdl_seq * names, int lineno, int col_offset, PyArena
                   *arena);
#define Expr(a0, a1, a2, a3) _Py_Expr(a0, a1, a2, a3)
stmt_ty _Py_Expr(expr_ty value, int lineno, int col_offset, PyArena *arena);
#define Pass(a0, a1, a2) _Py_Pass(a0, a1, a2)
stmt_ty _Py_Pass(int lineno, int col_offset, PyArena *arena);
#define Break(a0, a1, a2) _Py_Break(a0, a1, a2)
stmt_ty _Py_Break(int lineno, int col_offset, PyArena *arena);
#define Continue(a0, a1, a2) _Py_Continue(a0, a1, a2)
stmt_ty _Py_Continue(int lineno, int col_offset, PyArena *arena);
#define BoolOp(a0, a1, a2, a3, a4) _Py_BoolOp(a0, a1, a2, a3, a4)
expr_ty _Py_BoolOp(boolop_ty op, asdl_seq * values, int lineno, int col_offset,
                   PyArena *arena);
#define BinOp(a0, a1, a2, a3, a4, a5) _Py_BinOp(a0, a1, a2, a3, a4, a5)
expr_ty _Py_BinOp(expr_ty left, operator_ty op, expr_ty right, int lineno, int
                  col_offset, PyArena *arena);
#define UnaryOp(a0, a1, a2, a3, a4) _Py_UnaryOp(a0, a1, a2, a3, a4)
expr_ty _Py_UnaryOp(unaryop_ty op, expr_ty operand, int lineno, int col_offset,
                    PyArena *arena);
#define Lambda(a0, a1, a2, a3, a4) _Py_Lambda(a0, a1, a2, a3, a4)
expr_ty _Py_Lambda(arguments_ty args, expr_ty body, int lineno, int col_offset,
                   PyArena *arena);
#define IfExp(a0, a1, a2, a3, a4, a5) _Py_IfExp(a0, a1, a2, a3, a4, a5)
expr_ty _Py_IfExp(expr_ty test, expr_ty body, expr_ty orelse, int lineno, int
                  col_offset, PyArena *arena);
#define Dict(a0, a1, a2, a3, a4) _Py_Dict(a0, a1, a2, a3, a4)
expr_ty _Py_Dict(asdl_seq * keys, asdl_seq * values, int lineno, int
                 col_offset, PyArena *arena);
>>>>>>> 4f5f3481
#define Set(a0, a1, a2, a3) _Py_Set(a0, a1, a2, a3)
expr_ty _Py_Set(asdl_seq * elts, int lineno, int col_offset, PyArena *arena);
#define ListComp(a0, a1, a2, a3, a4) _Py_ListComp(a0, a1, a2, a3, a4)
expr_ty _Py_ListComp(expr_ty elt, asdl_seq * generators, int lineno, int
                     col_offset, PyArena *arena);
#define SetComp(a0, a1, a2, a3, a4) _Py_SetComp(a0, a1, a2, a3, a4)
expr_ty _Py_SetComp(expr_ty elt, asdl_seq * generators, int lineno, int
                    col_offset, PyArena *arena);
#define DictComp(a0, a1, a2, a3, a4, a5) _Py_DictComp(a0, a1, a2, a3, a4, a5)
expr_ty _Py_DictComp(expr_ty key, expr_ty value, asdl_seq * generators, int
                     lineno, int col_offset, PyArena *arena);
#define GeneratorExp(a0, a1, a2, a3, a4) _Py_GeneratorExp(a0, a1, a2, a3, a4)
expr_ty _Py_GeneratorExp(expr_ty elt, asdl_seq * generators, int lineno, int
                         col_offset, PyArena *arena);
#define Yield(a0, a1, a2, a3) _Py_Yield(a0, a1, a2, a3)
expr_ty _Py_Yield(expr_ty value, int lineno, int col_offset, PyArena *arena);
#define Compare(a0, a1, a2, a3, a4, a5) _Py_Compare(a0, a1, a2, a3, a4, a5)
expr_ty _Py_Compare(expr_ty left, asdl_int_seq * ops, asdl_seq * comparators,
                    int lineno, int col_offset, PyArena *arena);
#define Call(a0, a1, a2, a3, a4, a5, a6, a7) _Py_Call(a0, a1, a2, a3, a4, a5, a6, a7)
expr_ty _Py_Call(expr_ty func, asdl_seq * args, asdl_seq * keywords, expr_ty
                 starargs, expr_ty kwargs, int lineno, int col_offset, PyArena
                 *arena);
<<<<<<< HEAD
=======
#define Repr(a0, a1, a2, a3) _Py_Repr(a0, a1, a2, a3)
expr_ty _Py_Repr(expr_ty value, int lineno, int col_offset, PyArena *arena);
>>>>>>> 4f5f3481
#define Num(a0, a1, a2, a3) _Py_Num(a0, a1, a2, a3)
expr_ty _Py_Num(object n, int lineno, int col_offset, PyArena *arena);
#define Str(a0, a1, a2, a3) _Py_Str(a0, a1, a2, a3)
expr_ty _Py_Str(string s, int lineno, int col_offset, PyArena *arena);
<<<<<<< HEAD
#define Bytes(a0, a1, a2, a3) _Py_Bytes(a0, a1, a2, a3)
expr_ty _Py_Bytes(string s, int lineno, int col_offset, PyArena *arena);
#define Ellipsis(a0, a1, a2) _Py_Ellipsis(a0, a1, a2)
expr_ty _Py_Ellipsis(int lineno, int col_offset, PyArena *arena);
=======
>>>>>>> 4f5f3481
#define Attribute(a0, a1, a2, a3, a4, a5) _Py_Attribute(a0, a1, a2, a3, a4, a5)
expr_ty _Py_Attribute(expr_ty value, identifier attr, expr_context_ty ctx, int
                      lineno, int col_offset, PyArena *arena);
#define Subscript(a0, a1, a2, a3, a4, a5) _Py_Subscript(a0, a1, a2, a3, a4, a5)
expr_ty _Py_Subscript(expr_ty value, slice_ty slice, expr_context_ty ctx, int
                      lineno, int col_offset, PyArena *arena);
<<<<<<< HEAD
#define Starred(a0, a1, a2, a3, a4) _Py_Starred(a0, a1, a2, a3, a4)
expr_ty _Py_Starred(expr_ty value, expr_context_ty ctx, int lineno, int
                    col_offset, PyArena *arena);
=======
>>>>>>> 4f5f3481
#define Name(a0, a1, a2, a3, a4) _Py_Name(a0, a1, a2, a3, a4)
expr_ty _Py_Name(identifier id, expr_context_ty ctx, int lineno, int
                 col_offset, PyArena *arena);
#define List(a0, a1, a2, a3, a4) _Py_List(a0, a1, a2, a3, a4)
expr_ty _Py_List(asdl_seq * elts, expr_context_ty ctx, int lineno, int
                 col_offset, PyArena *arena);
#define Tuple(a0, a1, a2, a3, a4) _Py_Tuple(a0, a1, a2, a3, a4)
expr_ty _Py_Tuple(asdl_seq * elts, expr_context_ty ctx, int lineno, int
                  col_offset, PyArena *arena);
<<<<<<< HEAD
=======
#define Ellipsis(a0) _Py_Ellipsis(a0)
slice_ty _Py_Ellipsis(PyArena *arena);
>>>>>>> 4f5f3481
#define Slice(a0, a1, a2, a3) _Py_Slice(a0, a1, a2, a3)
slice_ty _Py_Slice(expr_ty lower, expr_ty upper, expr_ty step, PyArena *arena);
#define ExtSlice(a0, a1) _Py_ExtSlice(a0, a1)
slice_ty _Py_ExtSlice(asdl_seq * dims, PyArena *arena);
#define Index(a0, a1) _Py_Index(a0, a1)
slice_ty _Py_Index(expr_ty value, PyArena *arena);
#define comprehension(a0, a1, a2, a3) _Py_comprehension(a0, a1, a2, a3)
comprehension_ty _Py_comprehension(expr_ty target, expr_ty iter, asdl_seq *
                                   ifs, PyArena *arena);
#define ExceptHandler(a0, a1, a2, a3, a4, a5) _Py_ExceptHandler(a0, a1, a2, a3, a4, a5)
<<<<<<< HEAD
excepthandler_ty _Py_ExceptHandler(expr_ty type, identifier name, asdl_seq *
                                   body, int lineno, int col_offset, PyArena
                                   *arena);
#define arguments(a0, a1, a2, a3, a4, a5, a6, a7, a8) _Py_arguments(a0, a1, a2, a3, a4, a5, a6, a7, a8)
arguments_ty _Py_arguments(asdl_seq * args, identifier vararg, expr_ty
                           varargannotation, asdl_seq * kwonlyargs, identifier
                           kwarg, expr_ty kwargannotation, asdl_seq * defaults,
                           asdl_seq * kw_defaults, PyArena *arena);
#define arg(a0, a1, a2) _Py_arg(a0, a1, a2)
arg_ty _Py_arg(identifier arg, expr_ty annotation, PyArena *arena);
=======
excepthandler_ty _Py_ExceptHandler(expr_ty type, expr_ty name, asdl_seq * body,
                                   int lineno, int col_offset, PyArena *arena);
#define arguments(a0, a1, a2, a3, a4) _Py_arguments(a0, a1, a2, a3, a4)
arguments_ty _Py_arguments(asdl_seq * args, identifier vararg, identifier
                           kwarg, asdl_seq * defaults, PyArena *arena);
>>>>>>> 4f5f3481
#define keyword(a0, a1, a2) _Py_keyword(a0, a1, a2)
keyword_ty _Py_keyword(identifier arg, expr_ty value, PyArena *arena);
#define alias(a0, a1, a2) _Py_alias(a0, a1, a2)
alias_ty _Py_alias(identifier name, identifier asname, PyArena *arena);

PyObject* PyAST_mod2obj(mod_ty t);
mod_ty PyAST_obj2mod(PyObject* ast, PyArena* arena, int mode);
int PyAST_Check(PyObject* obj);<|MERGE_RESOLUTION|>--- conflicted
+++ resolved
@@ -29,8 +29,6 @@
 typedef struct _excepthandler *excepthandler_ty;
 
 typedef struct _arguments *arguments_ty;
-
-typedef struct _arg *arg_ty;
 
 typedef struct _keyword *keyword_ty;
 
@@ -62,21 +60,12 @@
 };
 
 enum _stmt_kind {FunctionDef_kind=1, ClassDef_kind=2, Return_kind=3,
-<<<<<<< HEAD
-                  Delete_kind=4, Assign_kind=5, AugAssign_kind=6, For_kind=7,
-                  While_kind=8, If_kind=9, With_kind=10, Raise_kind=11,
-                  TryExcept_kind=12, TryFinally_kind=13, Assert_kind=14,
-                  Import_kind=15, ImportFrom_kind=16, Global_kind=17,
-                  Nonlocal_kind=18, Expr_kind=19, Pass_kind=20, Break_kind=21,
-                  Continue_kind=22};
-=======
                   Delete_kind=4, Assign_kind=5, AugAssign_kind=6, Print_kind=7,
                   For_kind=8, While_kind=9, If_kind=10, With_kind=11,
                   Raise_kind=12, TryExcept_kind=13, TryFinally_kind=14,
                   Assert_kind=15, Import_kind=16, ImportFrom_kind=17,
                   Exec_kind=18, Global_kind=19, Expr_kind=20, Pass_kind=21,
                   Break_kind=22, Continue_kind=23};
->>>>>>> 4f5f3481
 struct _stmt {
         enum _stmt_kind kind;
         union {
@@ -85,18 +74,11 @@
                         arguments_ty args;
                         asdl_seq *body;
                         asdl_seq *decorator_list;
-<<<<<<< HEAD
-                        expr_ty returns;
-=======
->>>>>>> 4f5f3481
                 } FunctionDef;
                 
                 struct {
                         identifier name;
                         asdl_seq *bases;
-                        asdl_seq *keywords;
-                        expr_ty starargs;
-                        expr_ty kwargs;
                         asdl_seq *body;
                         asdl_seq *decorator_list;
                 } ClassDef;
@@ -121,6 +103,12 @@
                 } AugAssign;
                 
                 struct {
+                        expr_ty dest;
+                        asdl_seq *values;
+                        bool nl;
+                } Print;
+                
+                struct {
                         expr_ty target;
                         expr_ty iter;
                         asdl_seq *body;
@@ -146,8 +134,9 @@
                 } With;
                 
                 struct {
-                        expr_ty exc;
-                        expr_ty cause;
+                        expr_ty type;
+                        expr_ty inst;
+                        expr_ty tback;
                 } Raise;
                 
                 struct {
@@ -177,12 +166,14 @@
                 } ImportFrom;
                 
                 struct {
+                        expr_ty body;
+                        expr_ty globals;
+                        expr_ty locals;
+                } Exec;
+                
+                struct {
                         asdl_seq *names;
                 } Global;
-                
-                struct {
-                        asdl_seq *names;
-                } Nonlocal;
                 
                 struct {
                         expr_ty value;
@@ -196,16 +187,9 @@
 enum _expr_kind {BoolOp_kind=1, BinOp_kind=2, UnaryOp_kind=3, Lambda_kind=4,
                   IfExp_kind=5, Dict_kind=6, Set_kind=7, ListComp_kind=8,
                   SetComp_kind=9, DictComp_kind=10, GeneratorExp_kind=11,
-<<<<<<< HEAD
-                  Yield_kind=12, Compare_kind=13, Call_kind=14, Num_kind=15,
-                  Str_kind=16, Bytes_kind=17, Ellipsis_kind=18,
-                  Attribute_kind=19, Subscript_kind=20, Starred_kind=21,
-                  Name_kind=22, List_kind=23, Tuple_kind=24};
-=======
                   Yield_kind=12, Compare_kind=13, Call_kind=14, Repr_kind=15,
                   Num_kind=16, Str_kind=17, Attribute_kind=18,
                   Subscript_kind=19, Name_kind=20, List_kind=21, Tuple_kind=22};
->>>>>>> 4f5f3481
 struct _expr {
         enum _expr_kind kind;
         union {
@@ -285,16 +269,16 @@
                 } Call;
                 
                 struct {
+                        expr_ty value;
+                } Repr;
+                
+                struct {
                         object n;
                 } Num;
                 
                 struct {
                         string s;
                 } Str;
-                
-                struct {
-                        string s;
-                } Bytes;
                 
                 struct {
                         expr_ty value;
@@ -309,11 +293,6 @@
                 } Subscript;
                 
                 struct {
-                        expr_ty value;
-                        expr_context_ty ctx;
-                } Starred;
-                
-                struct {
                         identifier id;
                         expr_context_ty ctx;
                 } Name;
@@ -333,11 +312,7 @@
         int col_offset;
 };
 
-<<<<<<< HEAD
-enum _slice_kind {Slice_kind=1, ExtSlice_kind=2, Index_kind=3};
-=======
 enum _slice_kind {Ellipsis_kind=1, Slice_kind=2, ExtSlice_kind=3, Index_kind=4};
->>>>>>> 4f5f3481
 struct _slice {
         enum _slice_kind kind;
         union {
@@ -370,11 +345,7 @@
         union {
                 struct {
                         expr_ty type;
-<<<<<<< HEAD
-                        identifier name;
-=======
                         expr_ty name;
->>>>>>> 4f5f3481
                         asdl_seq *body;
                 } ExceptHandler;
                 
@@ -386,17 +357,8 @@
 struct _arguments {
         asdl_seq *args;
         identifier vararg;
-        expr_ty varargannotation;
-        asdl_seq *kwonlyargs;
         identifier kwarg;
-        expr_ty kwargannotation;
         asdl_seq *defaults;
-        asdl_seq *kw_defaults;
-};
-
-struct _arg {
-        identifier arg;
-        expr_ty annotation;
 };
 
 struct _keyword {
@@ -418,22 +380,12 @@
 mod_ty _Py_Expression(expr_ty body, PyArena *arena);
 #define Suite(a0, a1) _Py_Suite(a0, a1)
 mod_ty _Py_Suite(asdl_seq * body, PyArena *arena);
-<<<<<<< HEAD
-#define FunctionDef(a0, a1, a2, a3, a4, a5, a6, a7) _Py_FunctionDef(a0, a1, a2, a3, a4, a5, a6, a7)
-stmt_ty _Py_FunctionDef(identifier name, arguments_ty args, asdl_seq * body,
-                        asdl_seq * decorator_list, expr_ty returns, int lineno,
-                        int col_offset, PyArena *arena);
-#define ClassDef(a0, a1, a2, a3, a4, a5, a6, a7, a8, a9) _Py_ClassDef(a0, a1, a2, a3, a4, a5, a6, a7, a8, a9)
-stmt_ty _Py_ClassDef(identifier name, asdl_seq * bases, asdl_seq * keywords,
-                     expr_ty starargs, expr_ty kwargs, asdl_seq * body,
-=======
 #define FunctionDef(a0, a1, a2, a3, a4, a5, a6) _Py_FunctionDef(a0, a1, a2, a3, a4, a5, a6)
 stmt_ty _Py_FunctionDef(identifier name, arguments_ty args, asdl_seq * body,
                         asdl_seq * decorator_list, int lineno, int col_offset,
                         PyArena *arena);
 #define ClassDef(a0, a1, a2, a3, a4, a5, a6) _Py_ClassDef(a0, a1, a2, a3, a4, a5, a6)
 stmt_ty _Py_ClassDef(identifier name, asdl_seq * bases, asdl_seq * body,
->>>>>>> 4f5f3481
                      asdl_seq * decorator_list, int lineno, int col_offset,
                      PyArena *arena);
 #define Return(a0, a1, a2, a3) _Py_Return(a0, a1, a2, a3)
@@ -447,12 +399,9 @@
 #define AugAssign(a0, a1, a2, a3, a4, a5) _Py_AugAssign(a0, a1, a2, a3, a4, a5)
 stmt_ty _Py_AugAssign(expr_ty target, operator_ty op, expr_ty value, int
                       lineno, int col_offset, PyArena *arena);
-<<<<<<< HEAD
-=======
 #define Print(a0, a1, a2, a3, a4, a5) _Py_Print(a0, a1, a2, a3, a4, a5)
 stmt_ty _Py_Print(expr_ty dest, asdl_seq * values, bool nl, int lineno, int
                   col_offset, PyArena *arena);
->>>>>>> 4f5f3481
 #define For(a0, a1, a2, a3, a4, a5, a6) _Py_For(a0, a1, a2, a3, a4, a5, a6)
 stmt_ty _Py_For(expr_ty target, expr_ty iter, asdl_seq * body, asdl_seq *
                 orelse, int lineno, int col_offset, PyArena *arena);
@@ -465,15 +414,9 @@
 #define With(a0, a1, a2, a3, a4, a5) _Py_With(a0, a1, a2, a3, a4, a5)
 stmt_ty _Py_With(expr_ty context_expr, expr_ty optional_vars, asdl_seq * body,
                  int lineno, int col_offset, PyArena *arena);
-<<<<<<< HEAD
-#define Raise(a0, a1, a2, a3, a4) _Py_Raise(a0, a1, a2, a3, a4)
-stmt_ty _Py_Raise(expr_ty exc, expr_ty cause, int lineno, int col_offset,
-                  PyArena *arena);
-=======
 #define Raise(a0, a1, a2, a3, a4, a5) _Py_Raise(a0, a1, a2, a3, a4, a5)
 stmt_ty _Py_Raise(expr_ty type, expr_ty inst, expr_ty tback, int lineno, int
                   col_offset, PyArena *arena);
->>>>>>> 4f5f3481
 #define TryExcept(a0, a1, a2, a3, a4, a5) _Py_TryExcept(a0, a1, a2, a3, a4, a5)
 stmt_ty _Py_TryExcept(asdl_seq * body, asdl_seq * handlers, asdl_seq * orelse,
                       int lineno, int col_offset, PyArena *arena);
@@ -489,40 +432,6 @@
 #define ImportFrom(a0, a1, a2, a3, a4, a5) _Py_ImportFrom(a0, a1, a2, a3, a4, a5)
 stmt_ty _Py_ImportFrom(identifier module, asdl_seq * names, int level, int
                        lineno, int col_offset, PyArena *arena);
-<<<<<<< HEAD
-#define Global(a0, a1, a2, a3) _Py_Global(a0, a1, a2, a3)
-stmt_ty _Py_Global(asdl_seq * names, int lineno, int col_offset, PyArena
-                   *arena);
-#define Nonlocal(a0, a1, a2, a3) _Py_Nonlocal(a0, a1, a2, a3)
-stmt_ty _Py_Nonlocal(asdl_seq * names, int lineno, int col_offset, PyArena
-                     *arena);
-#define Expr(a0, a1, a2, a3) _Py_Expr(a0, a1, a2, a3)
-stmt_ty _Py_Expr(expr_ty value, int lineno, int col_offset, PyArena *arena);
-#define Pass(a0, a1, a2) _Py_Pass(a0, a1, a2)
-stmt_ty _Py_Pass(int lineno, int col_offset, PyArena *arena);
-#define Break(a0, a1, a2) _Py_Break(a0, a1, a2)
-stmt_ty _Py_Break(int lineno, int col_offset, PyArena *arena);
-#define Continue(a0, a1, a2) _Py_Continue(a0, a1, a2)
-stmt_ty _Py_Continue(int lineno, int col_offset, PyArena *arena);
-#define BoolOp(a0, a1, a2, a3, a4) _Py_BoolOp(a0, a1, a2, a3, a4)
-expr_ty _Py_BoolOp(boolop_ty op, asdl_seq * values, int lineno, int col_offset,
-                   PyArena *arena);
-#define BinOp(a0, a1, a2, a3, a4, a5) _Py_BinOp(a0, a1, a2, a3, a4, a5)
-expr_ty _Py_BinOp(expr_ty left, operator_ty op, expr_ty right, int lineno, int
-                  col_offset, PyArena *arena);
-#define UnaryOp(a0, a1, a2, a3, a4) _Py_UnaryOp(a0, a1, a2, a3, a4)
-expr_ty _Py_UnaryOp(unaryop_ty op, expr_ty operand, int lineno, int col_offset,
-                    PyArena *arena);
-#define Lambda(a0, a1, a2, a3, a4) _Py_Lambda(a0, a1, a2, a3, a4)
-expr_ty _Py_Lambda(arguments_ty args, expr_ty body, int lineno, int col_offset,
-                   PyArena *arena);
-#define IfExp(a0, a1, a2, a3, a4, a5) _Py_IfExp(a0, a1, a2, a3, a4, a5)
-expr_ty _Py_IfExp(expr_ty test, expr_ty body, expr_ty orelse, int lineno, int
-                  col_offset, PyArena *arena);
-#define Dict(a0, a1, a2, a3, a4) _Py_Dict(a0, a1, a2, a3, a4)
-expr_ty _Py_Dict(asdl_seq * keys, asdl_seq * values, int lineno, int
-                 col_offset, PyArena *arena);
-=======
 #define Exec(a0, a1, a2, a3, a4, a5) _Py_Exec(a0, a1, a2, a3, a4, a5)
 stmt_ty _Py_Exec(expr_ty body, expr_ty globals, expr_ty locals, int lineno, int
                  col_offset, PyArena *arena);
@@ -555,7 +464,6 @@
 #define Dict(a0, a1, a2, a3, a4) _Py_Dict(a0, a1, a2, a3, a4)
 expr_ty _Py_Dict(asdl_seq * keys, asdl_seq * values, int lineno, int
                  col_offset, PyArena *arena);
->>>>>>> 4f5f3481
 #define Set(a0, a1, a2, a3) _Py_Set(a0, a1, a2, a3)
 expr_ty _Py_Set(asdl_seq * elts, int lineno, int col_offset, PyArena *arena);
 #define ListComp(a0, a1, a2, a3, a4) _Py_ListComp(a0, a1, a2, a3, a4)
@@ -579,34 +487,18 @@
 expr_ty _Py_Call(expr_ty func, asdl_seq * args, asdl_seq * keywords, expr_ty
                  starargs, expr_ty kwargs, int lineno, int col_offset, PyArena
                  *arena);
-<<<<<<< HEAD
-=======
 #define Repr(a0, a1, a2, a3) _Py_Repr(a0, a1, a2, a3)
 expr_ty _Py_Repr(expr_ty value, int lineno, int col_offset, PyArena *arena);
->>>>>>> 4f5f3481
 #define Num(a0, a1, a2, a3) _Py_Num(a0, a1, a2, a3)
 expr_ty _Py_Num(object n, int lineno, int col_offset, PyArena *arena);
 #define Str(a0, a1, a2, a3) _Py_Str(a0, a1, a2, a3)
 expr_ty _Py_Str(string s, int lineno, int col_offset, PyArena *arena);
-<<<<<<< HEAD
-#define Bytes(a0, a1, a2, a3) _Py_Bytes(a0, a1, a2, a3)
-expr_ty _Py_Bytes(string s, int lineno, int col_offset, PyArena *arena);
-#define Ellipsis(a0, a1, a2) _Py_Ellipsis(a0, a1, a2)
-expr_ty _Py_Ellipsis(int lineno, int col_offset, PyArena *arena);
-=======
->>>>>>> 4f5f3481
 #define Attribute(a0, a1, a2, a3, a4, a5) _Py_Attribute(a0, a1, a2, a3, a4, a5)
 expr_ty _Py_Attribute(expr_ty value, identifier attr, expr_context_ty ctx, int
                       lineno, int col_offset, PyArena *arena);
 #define Subscript(a0, a1, a2, a3, a4, a5) _Py_Subscript(a0, a1, a2, a3, a4, a5)
 expr_ty _Py_Subscript(expr_ty value, slice_ty slice, expr_context_ty ctx, int
                       lineno, int col_offset, PyArena *arena);
-<<<<<<< HEAD
-#define Starred(a0, a1, a2, a3, a4) _Py_Starred(a0, a1, a2, a3, a4)
-expr_ty _Py_Starred(expr_ty value, expr_context_ty ctx, int lineno, int
-                    col_offset, PyArena *arena);
-=======
->>>>>>> 4f5f3481
 #define Name(a0, a1, a2, a3, a4) _Py_Name(a0, a1, a2, a3, a4)
 expr_ty _Py_Name(identifier id, expr_context_ty ctx, int lineno, int
                  col_offset, PyArena *arena);
@@ -616,11 +508,8 @@
 #define Tuple(a0, a1, a2, a3, a4) _Py_Tuple(a0, a1, a2, a3, a4)
 expr_ty _Py_Tuple(asdl_seq * elts, expr_context_ty ctx, int lineno, int
                   col_offset, PyArena *arena);
-<<<<<<< HEAD
-=======
 #define Ellipsis(a0) _Py_Ellipsis(a0)
 slice_ty _Py_Ellipsis(PyArena *arena);
->>>>>>> 4f5f3481
 #define Slice(a0, a1, a2, a3) _Py_Slice(a0, a1, a2, a3)
 slice_ty _Py_Slice(expr_ty lower, expr_ty upper, expr_ty step, PyArena *arena);
 #define ExtSlice(a0, a1) _Py_ExtSlice(a0, a1)
@@ -631,24 +520,11 @@
 comprehension_ty _Py_comprehension(expr_ty target, expr_ty iter, asdl_seq *
                                    ifs, PyArena *arena);
 #define ExceptHandler(a0, a1, a2, a3, a4, a5) _Py_ExceptHandler(a0, a1, a2, a3, a4, a5)
-<<<<<<< HEAD
-excepthandler_ty _Py_ExceptHandler(expr_ty type, identifier name, asdl_seq *
-                                   body, int lineno, int col_offset, PyArena
-                                   *arena);
-#define arguments(a0, a1, a2, a3, a4, a5, a6, a7, a8) _Py_arguments(a0, a1, a2, a3, a4, a5, a6, a7, a8)
-arguments_ty _Py_arguments(asdl_seq * args, identifier vararg, expr_ty
-                           varargannotation, asdl_seq * kwonlyargs, identifier
-                           kwarg, expr_ty kwargannotation, asdl_seq * defaults,
-                           asdl_seq * kw_defaults, PyArena *arena);
-#define arg(a0, a1, a2) _Py_arg(a0, a1, a2)
-arg_ty _Py_arg(identifier arg, expr_ty annotation, PyArena *arena);
-=======
 excepthandler_ty _Py_ExceptHandler(expr_ty type, expr_ty name, asdl_seq * body,
                                    int lineno, int col_offset, PyArena *arena);
 #define arguments(a0, a1, a2, a3, a4) _Py_arguments(a0, a1, a2, a3, a4)
 arguments_ty _Py_arguments(asdl_seq * args, identifier vararg, identifier
                            kwarg, asdl_seq * defaults, PyArena *arena);
->>>>>>> 4f5f3481
 #define keyword(a0, a1, a2) _Py_keyword(a0, a1, a2)
 keyword_ty _Py_keyword(identifier arg, expr_ty value, PyArena *arena);
 #define alias(a0, a1, a2) _Py_alias(a0, a1, a2)
