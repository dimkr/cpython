--- conflicted
+++ resolved
@@ -555,47 +555,6 @@
 PyObject *
 PyErr_NewException(char *name, PyObject *base, PyObject *dict)
 {
-<<<<<<< HEAD
-	char *dot;
-	PyObject *modulename = NULL;
-	PyObject *classname = NULL;
-	PyObject *mydict = NULL;
-	PyObject *bases = NULL;
-	PyObject *result = NULL;
-	dot = strrchr(name, '.');
-	if (dot == NULL) {
-		PyErr_SetString(PyExc_SystemError,
-			"PyErr_NewException: name must be module.class");
-		return NULL;
-	}
-	if (base == NULL)
-		base = PyExc_Exception;
-	if (dict == NULL) {
-		dict = mydict = PyDict_New();
-		if (dict == NULL)
-			goto failure;
-	}
-	if (PyDict_GetItemString(dict, "__module__") == NULL) {
-		modulename = PyString_FromStringAndSize(name,
-						     (Py_ssize_t)(dot-name));
-		if (modulename == NULL)
-			goto failure;
-		if (PyDict_SetItemString(dict, "__module__", modulename) != 0)
-			goto failure;
-	}
-	if (PyTuple_Check(base)) {
-		bases = base;
-		/* INCREF as we create a new ref in the else branch */
-		Py_INCREF(bases);
-	} else {
-		bases = PyTuple_Pack(1, base);
-		if (bases == NULL)
-			goto failure;
-	}
-	/* Create a real new-style class. */
-	result = PyObject_CallFunction((PyObject *)&PyType_Type, "sOO",
-				       dot+1, bases, dict);
-=======
     char *dot;
     PyObject *modulename = NULL;
     PyObject *classname = NULL;
@@ -635,7 +594,6 @@
     /* Create a real new-style class. */
     result = PyObject_CallFunction((PyObject *)&PyType_Type, "sOO",
                                    dot+1, bases, dict);
->>>>>>> 8b5fca37
   failure:
     Py_XDECREF(bases);
     Py_XDECREF(mydict);
@@ -649,56 +607,6 @@
 void
 PyErr_WriteUnraisable(PyObject *obj)
 {
-<<<<<<< HEAD
-	PyObject *f, *t, *v, *tb;
-	PyErr_Fetch(&t, &v, &tb);
-	f = PySys_GetObject("stderr");
-	if (f != NULL) {
-		PyFile_WriteString("Exception ", f);
-		if (t) {
-			PyObject* moduleName;
-			char* className = NULL;
-			if (PyExceptionClass_Check(t))
-				className = PyExceptionClass_Name(t);
-			else if (PyString_Check(t))
-				className = PyString_AS_STRING(t);
-
-			if (className != NULL) {
-				char *dot = strrchr(className, '.');
-				if (dot != NULL)
-					className = dot+1;
-			}
-
-			moduleName = PyObject_GetAttrString(t, "__module__");
-			if (moduleName == NULL)
-				PyFile_WriteString("<unknown>", f);
-			else {
-				char* modstr = PyString_AsString(moduleName);
-				if (modstr)
-				{
-					PyFile_WriteString(modstr, f);
-					PyFile_WriteString(".", f);
-				}
-			}
-			if (className == NULL)
-				PyFile_WriteString("<unknown>", f);
-			else
-				PyFile_WriteString(className, f);
-			if (v && v != Py_None) {
-				PyFile_WriteString(": ", f);
-				PyFile_WriteObject(v, f, 0);
-			}
-			Py_XDECREF(moduleName);
-		}
-		PyFile_WriteString(" in ", f);
-		PyFile_WriteObject(obj, f, 0);
-		PyFile_WriteString(" ignored\n", f);
-		PyErr_Clear(); /* Just in case */
-	}
-	Py_XDECREF(t);
-	Py_XDECREF(v);
-	Py_XDECREF(tb);
-=======
     PyObject *f, *t, *v, *tb;
     PyErr_Fetch(&t, &v, &tb);
     f = PySys_GetObject("stderr");
@@ -745,89 +653,10 @@
     Py_XDECREF(t);
     Py_XDECREF(v);
     Py_XDECREF(tb);
->>>>>>> 8b5fca37
 }
 
 extern PyObject *PyModule_GetWarningsModule(void);
 
-<<<<<<< HEAD
-/* Function to issue a warning message; may raise an exception. */
-int
-PyErr_WarnEx(PyObject *category, const char *message, Py_ssize_t stack_level)
-{
-	PyObject *dict, *func = NULL;
-	PyObject *warnings_module = PyModule_GetWarningsModule();
-
-	if (warnings_module != NULL) {
-		dict = PyModule_GetDict(warnings_module);
-		if (dict != NULL)
-			func = PyDict_GetItemString(dict, "warn");
-	}
-	if (func == NULL) {
-		PySys_WriteStderr("warning: %s\n", message);
-		return 0;
-	}
-	else {
-		PyObject *res;
-
-		if (category == NULL)
-			category = PyExc_RuntimeWarning;
-		res = PyObject_CallFunction(func, "sOn",
-					    message, category, stack_level);
-		if (res == NULL)
-			return -1;
-		Py_DECREF(res);
-		return 0;
-	}
-}
-
-/* PyErr_Warn is only for backwards compatability and will be removed.
-   Use PyErr_WarnEx instead. */
-
-#undef PyErr_Warn
-
-PyAPI_FUNC(int)
-PyErr_Warn(PyObject *category, char *message)
-{
-	return PyErr_WarnEx(category, message, 1);
-}
-
-/* Warning with explicit origin */
-int
-PyErr_WarnExplicit(PyObject *category, const char *message,
-		   const char *filename, int lineno,
-		   const char *module, PyObject *registry)
-{
-	PyObject *mod, *dict, *func = NULL;
-
-	mod = PyImport_ImportModule("warnings");
-	if (mod != NULL) {
-		dict = PyModule_GetDict(mod);
-		func = PyDict_GetItemString(dict, "warn_explicit");
-		Py_DECREF(mod);
-	}
-	if (func == NULL) {
-		PySys_WriteStderr("warning: %s\n", message);
-		return 0;
-	}
-	else {
-		PyObject *res;
-
-		if (category == NULL)
-			category = PyExc_RuntimeWarning;
-		if (registry == NULL)
-			registry = Py_None;
-		res = PyObject_CallFunction(func, "sOsizO", message, category,
-					    filename, lineno, module, registry);
-		if (res == NULL)
-			return -1;
-		Py_DECREF(res);
-		return 0;
-	}
-}
-
-=======
->>>>>>> 8b5fca37
 
 /* Set file and line information for the current exception.
    If the exception is not a SyntaxError, also sets additional attributes
