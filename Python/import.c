
/* Module definition and import implementation */

#include "Python.h"

#include "Python-ast.h"
#undef Yield /* undefine macro conflicting with winbase.h */
#include "errcode.h"
#include "marshal.h"
#include "code.h"
#include "frameobject.h"
#include "osdefs.h"
#include "importdl.h"

#ifdef HAVE_FCNTL_H
#include <fcntl.h>
#endif
#ifdef __cplusplus
extern "C" {
#endif

#ifdef MS_WINDOWS
/* for stat.st_mode */
typedef unsigned short mode_t;
/* for _mkdir */
#include <direct.h>
#endif


#define CACHEDIR "__pycache__"

/* See _PyImport_FixupExtensionObject() below */
static PyObject *extensions = NULL;

/* Function from Parser/tokenizer.c */
extern char * PyTokenizer_FindEncodingFilename(int, PyObject *);

/* This table is defined in config.c: */
extern struct _inittab _PyImport_Inittab[];

struct _inittab *PyImport_Inittab = _PyImport_Inittab;

static PyObject *initstr = NULL;

/* Initialize things */

void
_PyImport_Init(void)
{
    initstr = PyUnicode_InternFromString("__init__");
    if (initstr == NULL)
        Py_FatalError("Can't initialize import variables");
}

void
_PyImportHooks_Init(void)
{
    PyObject *v, *path_hooks = NULL;
    int err = 0;

    /* adding sys.path_hooks and sys.path_importer_cache */
    v = PyList_New(0);
    if (v == NULL)
        goto error;
    err = PySys_SetObject("meta_path", v);
    Py_DECREF(v);
    if (err)
        goto error;
    v = PyDict_New();
    if (v == NULL)
        goto error;
    err = PySys_SetObject("path_importer_cache", v);
    Py_DECREF(v);
    if (err)
        goto error;
    path_hooks = PyList_New(0);
    if (path_hooks == NULL)
        goto error;
    err = PySys_SetObject("path_hooks", path_hooks);
    if (err) {
  error:
    PyErr_Print();
    Py_FatalError("initializing sys.meta_path, sys.path_hooks, "
                  "or path_importer_cache failed");
    }
    Py_DECREF(path_hooks);
}

void
_PyImportZip_Init(void)
{
    PyObject *path_hooks, *zimpimport;
    int err = 0;

    path_hooks = PySys_GetObject("path_hooks");
    if (path_hooks == NULL)
        goto error;

    if (Py_VerboseFlag)
        PySys_WriteStderr("# installing zipimport hook\n");

    zimpimport = PyImport_ImportModule("zipimport");
    if (zimpimport == NULL) {
        PyErr_Clear(); /* No zip import module -- okay */
        if (Py_VerboseFlag)
            PySys_WriteStderr("# can't import zipimport\n");
    }
    else {
        _Py_IDENTIFIER(zipimporter);
        PyObject *zipimporter = _PyObject_GetAttrId(zimpimport,
                                                    &PyId_zipimporter);
        Py_DECREF(zimpimport);
        if (zipimporter == NULL) {
            PyErr_Clear(); /* No zipimporter object -- okay */
            if (Py_VerboseFlag)
                PySys_WriteStderr(
                    "# can't import zipimport.zipimporter\n");
        }
        else {
            /* sys.path_hooks.insert(0, zipimporter) */
            err = PyList_Insert(path_hooks, 0, zipimporter);
            Py_DECREF(zipimporter);
            if (err < 0) {
                goto error;
            }
            if (Py_VerboseFlag)
                PySys_WriteStderr(
                    "# installed zipimport hook\n");
        }
    }

    return;

  error:
    PyErr_Print();
    Py_FatalError("initializing zipimport failed");
}

/* Locking primitives to prevent parallel imports of the same module
   in different threads to return with a partially loaded module.
   These calls are serialized by the global interpreter lock. */

#ifdef WITH_THREAD

#include "pythread.h"

static PyThread_type_lock import_lock = 0;
static long import_lock_thread = -1;
static int import_lock_level = 0;

void
_PyImport_AcquireLock(void)
{
    long me = PyThread_get_thread_ident();
    if (me == -1)
        return; /* Too bad */
    if (import_lock == NULL) {
        import_lock = PyThread_allocate_lock();
        if (import_lock == NULL)
            return;  /* Nothing much we can do. */
    }
    if (import_lock_thread == me) {
        import_lock_level++;
        return;
    }
    if (import_lock_thread != -1 || !PyThread_acquire_lock(import_lock, 0))
    {
        PyThreadState *tstate = PyEval_SaveThread();
        PyThread_acquire_lock(import_lock, 1);
        PyEval_RestoreThread(tstate);
    }
    import_lock_thread = me;
    import_lock_level = 1;
}

int
_PyImport_ReleaseLock(void)
{
    long me = PyThread_get_thread_ident();
    if (me == -1 || import_lock == NULL)
        return 0; /* Too bad */
    if (import_lock_thread != me)
        return -1;
    import_lock_level--;
    if (import_lock_level == 0) {
        import_lock_thread = -1;
        PyThread_release_lock(import_lock);
    }
    return 1;
}

/* This function is called from PyOS_AfterFork to ensure that newly
   created child processes do not share locks with the parent.
   We now acquire the import lock around fork() calls but on some platforms
   (Solaris 9 and earlier? see isue7242) that still left us with problems. */

void
_PyImport_ReInitLock(void)
{
    if (import_lock != NULL)
        import_lock = PyThread_allocate_lock();
    if (import_lock_level > 1) {
        /* Forked as a side effect of import */
        long me = PyThread_get_thread_ident();
        PyThread_acquire_lock(import_lock, 0);
        /* XXX: can the previous line fail? */
        import_lock_thread = me;
        import_lock_level--;
    } else {
        import_lock_thread = -1;
        import_lock_level = 0;
    }
}

#endif

static PyObject *
imp_lock_held(PyObject *self, PyObject *noargs)
{
#ifdef WITH_THREAD
    return PyBool_FromLong(import_lock_thread != -1);
#else
    return PyBool_FromLong(0);
#endif
}

static PyObject *
imp_acquire_lock(PyObject *self, PyObject *noargs)
{
#ifdef WITH_THREAD
    _PyImport_AcquireLock();
#endif
    Py_INCREF(Py_None);
    return Py_None;
}

static PyObject *
imp_release_lock(PyObject *self, PyObject *noargs)
{
#ifdef WITH_THREAD
    if (_PyImport_ReleaseLock() < 0) {
        PyErr_SetString(PyExc_RuntimeError,
                        "not holding the import lock");
        return NULL;
    }
#endif
    Py_INCREF(Py_None);
    return Py_None;
}

void
_PyImport_Fini(void)
{
    Py_XDECREF(extensions);
    extensions = NULL;
#ifdef WITH_THREAD
    if (import_lock != NULL) {
        PyThread_free_lock(import_lock);
        import_lock = NULL;
    }
#endif
}

/* Helper for sys */

PyObject *
PyImport_GetModuleDict(void)
{
    PyInterpreterState *interp = PyThreadState_GET()->interp;
    if (interp->modules == NULL)
        Py_FatalError("PyImport_GetModuleDict: no module dictionary!");
    return interp->modules;
}


/* List of names to clear in sys */
static char* sys_deletes[] = {
    "path", "argv", "ps1", "ps2",
    "last_type", "last_value", "last_traceback",
    "path_hooks", "path_importer_cache", "meta_path",
    /* misc stuff */
    "flags", "float_info",
    NULL
};

static char* sys_files[] = {
    "stdin", "__stdin__",
    "stdout", "__stdout__",
    "stderr", "__stderr__",
    NULL
};


/* Un-initialize things, as good as we can */

void
PyImport_Cleanup(void)
{
    Py_ssize_t pos, ndone;
    PyObject *key, *value, *dict;
    PyInterpreterState *interp = PyThreadState_GET()->interp;
    PyObject *modules = interp->modules;

    if (modules == NULL)
        return; /* Already done */

    /* Delete some special variables first.  These are common
       places where user values hide and people complain when their
       destructors fail.  Since the modules containing them are
       deleted *last* of all, they would come too late in the normal
       destruction order.  Sigh. */

    value = PyDict_GetItemString(modules, "builtins");
    if (value != NULL && PyModule_Check(value)) {
        dict = PyModule_GetDict(value);
        if (Py_VerboseFlag)
            PySys_WriteStderr("# clear builtins._\n");
        PyDict_SetItemString(dict, "_", Py_None);
    }
    value = PyDict_GetItemString(modules, "sys");
    if (value != NULL && PyModule_Check(value)) {
        char **p;
        PyObject *v;
        dict = PyModule_GetDict(value);
        for (p = sys_deletes; *p != NULL; p++) {
            if (Py_VerboseFlag)
                PySys_WriteStderr("# clear sys.%s\n", *p);
            PyDict_SetItemString(dict, *p, Py_None);
        }
        for (p = sys_files; *p != NULL; p+=2) {
            if (Py_VerboseFlag)
                PySys_WriteStderr("# restore sys.%s\n", *p);
            v = PyDict_GetItemString(dict, *(p+1));
            if (v == NULL)
                v = Py_None;
            PyDict_SetItemString(dict, *p, v);
        }
    }

    /* First, delete __main__ */
    value = PyDict_GetItemString(modules, "__main__");
    if (value != NULL && PyModule_Check(value)) {
        if (Py_VerboseFlag)
            PySys_WriteStderr("# cleanup __main__\n");
        _PyModule_Clear(value);
        PyDict_SetItemString(modules, "__main__", Py_None);
    }

    /* The special treatment of "builtins" here is because even
       when it's not referenced as a module, its dictionary is
       referenced by almost every module's __builtins__.  Since
       deleting a module clears its dictionary (even if there are
       references left to it), we need to delete the "builtins"
       module last.  Likewise, we don't delete sys until the very
       end because it is implicitly referenced (e.g. by print).

       Also note that we 'delete' modules by replacing their entry
       in the modules dict with None, rather than really deleting
       them; this avoids a rehash of the modules dictionary and
       also marks them as "non existent" so they won't be
       re-imported. */

    /* Next, repeatedly delete modules with a reference count of
       one (skipping builtins and sys) and delete them */
    do {
        ndone = 0;
        pos = 0;
        while (PyDict_Next(modules, &pos, &key, &value)) {
            if (value->ob_refcnt != 1)
                continue;
            if (PyUnicode_Check(key) && PyModule_Check(value)) {
                if (PyUnicode_CompareWithASCIIString(key, "builtins") == 0)
                    continue;
                if (PyUnicode_CompareWithASCIIString(key, "sys") == 0)
                    continue;
                if (Py_VerboseFlag)
                    PySys_FormatStderr(
                        "# cleanup[1] %U\n", key);
                _PyModule_Clear(value);
                PyDict_SetItem(modules, key, Py_None);
                ndone++;
            }
        }
    } while (ndone > 0);

    /* Next, delete all modules (still skipping builtins and sys) */
    pos = 0;
    while (PyDict_Next(modules, &pos, &key, &value)) {
        if (PyUnicode_Check(key) && PyModule_Check(value)) {
            if (PyUnicode_CompareWithASCIIString(key, "builtins") == 0)
                continue;
            if (PyUnicode_CompareWithASCIIString(key, "sys") == 0)
                continue;
            if (Py_VerboseFlag)
                PySys_FormatStderr("# cleanup[2] %U\n", key);
            _PyModule_Clear(value);
            PyDict_SetItem(modules, key, Py_None);
        }
    }

    /* Next, delete sys and builtins (in that order) */
    value = PyDict_GetItemString(modules, "sys");
    if (value != NULL && PyModule_Check(value)) {
        if (Py_VerboseFlag)
            PySys_WriteStderr("# cleanup sys\n");
        _PyModule_Clear(value);
        PyDict_SetItemString(modules, "sys", Py_None);
    }
    value = PyDict_GetItemString(modules, "builtins");
    if (value != NULL && PyModule_Check(value)) {
        if (Py_VerboseFlag)
            PySys_WriteStderr("# cleanup builtins\n");
        _PyModule_Clear(value);
        PyDict_SetItemString(modules, "builtins", Py_None);
    }

    /* Finally, clear and delete the modules directory */
    PyDict_Clear(modules);
    interp->modules = NULL;
    Py_DECREF(modules);
}


/* Helper for pythonrun.c -- return magic number and tag. */

long
PyImport_GetMagicNumber(void)
{
    long res;
    PyInterpreterState *interp = PyThreadState_Get()->interp;
    PyObject *pyc_magic = PyObject_GetAttrString(interp->importlib,
                                                 "_RAW_MAGIC_NUMBER");
    if (pyc_magic == NULL)
        return -1;
    res = PyLong_AsLong(pyc_magic);
    Py_DECREF(pyc_magic);
    return res;
}


extern const char * _PySys_ImplCacheTag;

const char *
PyImport_GetMagicTag(void)
{
    return _PySys_ImplCacheTag;
}


/* Magic for extension modules (built-in as well as dynamically
   loaded).  To prevent initializing an extension module more than
   once, we keep a static dictionary 'extensions' keyed by module name
   (for built-in modules) or by filename (for dynamically loaded
   modules), containing these modules.  A copy of the module's
   dictionary is stored by calling _PyImport_FixupExtensionObject()
   immediately after the module initialization function succeeds.  A
   copy can be retrieved from there by calling
   _PyImport_FindExtensionObject().

   Modules which do support multiple initialization set their m_size
   field to a non-negative number (indicating the size of the
   module-specific state). They are still recorded in the extensions
   dictionary, to avoid loading shared libraries twice.
*/

int
_PyImport_FixupExtensionObject(PyObject *mod, PyObject *name,
                               PyObject *filename)
{
    PyObject *modules, *dict;
    struct PyModuleDef *def;
    if (extensions == NULL) {
        extensions = PyDict_New();
        if (extensions == NULL)
            return -1;
    }
    if (mod == NULL || !PyModule_Check(mod)) {
        PyErr_BadInternalCall();
        return -1;
    }
    def = PyModule_GetDef(mod);
    if (!def) {
        PyErr_BadInternalCall();
        return -1;
    }
    modules = PyImport_GetModuleDict();
    if (PyDict_SetItem(modules, name, mod) < 0)
        return -1;
    if (_PyState_AddModule(mod, def) < 0) {
        PyDict_DelItem(modules, name);
        return -1;
    }
    if (def->m_size == -1) {
        if (def->m_base.m_copy) {
            /* Somebody already imported the module,
               likely under a different name.
               XXX this should really not happen. */
            Py_DECREF(def->m_base.m_copy);
            def->m_base.m_copy = NULL;
        }
        dict = PyModule_GetDict(mod);
        if (dict == NULL)
            return -1;
        def->m_base.m_copy = PyDict_Copy(dict);
        if (def->m_base.m_copy == NULL)
            return -1;
    }
    PyDict_SetItem(extensions, filename, (PyObject*)def);
    return 0;
}

int
_PyImport_FixupBuiltin(PyObject *mod, char *name)
{
    int res;
    PyObject *nameobj;
    nameobj = PyUnicode_InternFromString(name);
    if (nameobj == NULL)
        return -1;
    res = _PyImport_FixupExtensionObject(mod, nameobj, nameobj);
    Py_DECREF(nameobj);
    return res;
}

PyObject *
_PyImport_FindExtensionObject(PyObject *name, PyObject *filename)
{
    PyObject *mod, *mdict;
    PyModuleDef* def;
    if (extensions == NULL)
        return NULL;
    def = (PyModuleDef*)PyDict_GetItem(extensions, filename);
    if (def == NULL)
        return NULL;
    if (def->m_size == -1) {
        /* Module does not support repeated initialization */
        if (def->m_base.m_copy == NULL)
            return NULL;
        mod = PyImport_AddModuleObject(name);
        if (mod == NULL)
            return NULL;
        mdict = PyModule_GetDict(mod);
        if (mdict == NULL)
            return NULL;
        if (PyDict_Update(mdict, def->m_base.m_copy))
            return NULL;
    }
    else {
        if (def->m_base.m_init == NULL)
            return NULL;
        mod = def->m_base.m_init();
        if (mod == NULL)
            return NULL;
        PyDict_SetItem(PyImport_GetModuleDict(), name, mod);
        Py_DECREF(mod);
    }
    if (_PyState_AddModule(mod, def) < 0) {
        PyDict_DelItem(PyImport_GetModuleDict(), name);
        Py_DECREF(mod);
        return NULL;
    }
    if (Py_VerboseFlag)
        PySys_FormatStderr("import %U # previously loaded (%R)\n",
                          name, filename);
    return mod;

}

PyObject *
_PyImport_FindBuiltin(const char *name)
{
    PyObject *res, *nameobj;
    nameobj = PyUnicode_InternFromString(name);
    if (nameobj == NULL)
        return NULL;
    res = _PyImport_FindExtensionObject(nameobj, nameobj);
    Py_DECREF(nameobj);
    return res;
}

/* Get the module object corresponding to a module name.
   First check the modules dictionary if there's one there,
   if not, create a new one and insert it in the modules dictionary.
   Because the former action is most common, THIS DOES NOT RETURN A
   'NEW' REFERENCE! */

PyObject *
PyImport_AddModuleObject(PyObject *name)
{
    PyObject *modules = PyImport_GetModuleDict();
    PyObject *m;

    if ((m = PyDict_GetItem(modules, name)) != NULL &&
        PyModule_Check(m))
        return m;
    m = PyModule_NewObject(name);
    if (m == NULL)
        return NULL;
    if (PyDict_SetItem(modules, name, m) != 0) {
        Py_DECREF(m);
        return NULL;
    }
    Py_DECREF(m); /* Yes, it still exists, in modules! */

    return m;
}

PyObject *
PyImport_AddModule(const char *name)
{
    PyObject *nameobj, *module;
    nameobj = PyUnicode_FromString(name);
    if (nameobj == NULL)
        return NULL;
    module = PyImport_AddModuleObject(nameobj);
    Py_DECREF(nameobj);
    return module;
}


/* Remove name from sys.modules, if it's there. */
static void
remove_module(PyObject *name)
{
    PyObject *modules = PyImport_GetModuleDict();
    if (PyDict_GetItem(modules, name) == NULL)
        return;
    if (PyDict_DelItem(modules, name) < 0)
        Py_FatalError("import:  deleting existing key in"
                      "sys.modules failed");
}


/* Execute a code object in a module and return the module object
 * WITH INCREMENTED REFERENCE COUNT.  If an error occurs, name is
 * removed from sys.modules, to avoid leaving damaged module objects
 * in sys.modules.  The caller may wish to restore the original
 * module object (if any) in this case; PyImport_ReloadModule is an
 * example.
 *
 * Note that PyImport_ExecCodeModuleWithPathnames() is the preferred, richer
 * interface.  The other two exist primarily for backward compatibility.
 */
PyObject *
PyImport_ExecCodeModule(char *name, PyObject *co)
{
    return PyImport_ExecCodeModuleWithPathnames(
        name, co, (char *)NULL, (char *)NULL);
}

PyObject *
PyImport_ExecCodeModuleEx(char *name, PyObject *co, char *pathname)
{
    return PyImport_ExecCodeModuleWithPathnames(
        name, co, pathname, (char *)NULL);
}

PyObject *
PyImport_ExecCodeModuleWithPathnames(char *name, PyObject *co, char *pathname,
                                     char *cpathname)
{
    PyObject *m = NULL;
    PyObject *nameobj, *pathobj = NULL, *cpathobj = NULL;

    nameobj = PyUnicode_FromString(name);
    if (nameobj == NULL)
        return NULL;

    if (cpathname != NULL) {
        cpathobj = PyUnicode_DecodeFSDefault(cpathname);
        if (cpathobj == NULL)
            goto error;
    }
    else
        cpathobj = NULL;

    if (pathname != NULL) {
        pathobj = PyUnicode_DecodeFSDefault(pathname);
        if (pathobj == NULL)
            goto error;
    }
    else if (cpathobj != NULL) {
        PyInterpreterState *interp = PyThreadState_GET()->interp;
        _Py_IDENTIFIER(_get_sourcefile);

        if (interp == NULL) {
            Py_FatalError("PyImport_ExecCodeModuleWithPathnames: "
                          "no interpreter!");
        }

        pathobj = _PyObject_CallMethodObjIdArgs(interp->importlib,
                                                &PyId__get_sourcefile, cpathobj,
                                                NULL);
        if (pathobj == NULL)
            PyErr_Clear();
    }
    else
        pathobj = NULL;

    m = PyImport_ExecCodeModuleObject(nameobj, co, pathobj, cpathobj);
error:
    Py_DECREF(nameobj);
    Py_XDECREF(pathobj);
    Py_XDECREF(cpathobj);
    return m;
}

PyObject*
PyImport_ExecCodeModuleObject(PyObject *name, PyObject *co, PyObject *pathname,
                              PyObject *cpathname)
{
    PyObject *modules = PyImport_GetModuleDict();
    PyObject *m, *d, *v;

    m = PyImport_AddModuleObject(name);
    if (m == NULL)
        return NULL;
    /* If the module is being reloaded, we get the old module back
       and re-use its dict to exec the new code. */
    d = PyModule_GetDict(m);
    if (PyDict_GetItemString(d, "__builtins__") == NULL) {
        if (PyDict_SetItemString(d, "__builtins__",
                                 PyEval_GetBuiltins()) != 0)
            goto error;
    }
    if (pathname != NULL) {
        v = pathname;
    }
    else {
        v = ((PyCodeObject *)co)->co_filename;
    }
    Py_INCREF(v);
    if (PyDict_SetItemString(d, "__file__", v) != 0)
        PyErr_Clear(); /* Not important enough to report */
    Py_DECREF(v);

    /* Remember the pyc path name as the __cached__ attribute. */
    if (cpathname != NULL)
        v = cpathname;
    else
        v = Py_None;
    if (PyDict_SetItemString(d, "__cached__", v) != 0)
        PyErr_Clear(); /* Not important enough to report */

    v = PyEval_EvalCode(co, d, d);
    if (v == NULL)
        goto error;
    Py_DECREF(v);

    if ((m = PyDict_GetItem(modules, name)) == NULL) {
        PyErr_Format(PyExc_ImportError,
                     "Loaded module %R not found in sys.modules",
                     name);
        return NULL;
    }

    Py_INCREF(m);

    return m;

  error:
    remove_module(name);
    return NULL;
}


<<<<<<< HEAD
/* Like strrchr(string, '/') but searches for the rightmost of either SEP
   or ALTSEP, if the latter is defined.
*/
static char *
rightmost_sep(char *s)
{
    char *found, c;
    for (found = NULL; (c = *s); s++) {
        if (c == SEP
#ifdef ALTSEP
            || c == ALTSEP
#endif
            )
        {
            found = s;
        }
    }
    return found;
}


/* Given a pathname for a Python source file, fill a buffer with the
   pathname for the corresponding compiled file.  Return the pathname
   for the compiled file, or NULL if there's no space in the buffer.
   Doesn't set an exception. */

static char *
make_compiled_pathname(char *pathname, char *buf, size_t buflen, int debug)
{
    /* foo.py -> __pycache__/foo.<tag>.pyc */
    size_t len = strlen(pathname);
    size_t i, save;
    char *pos;
    int sep = SEP;

    /* Sanity check that the buffer has roughly enough space to hold what
       will eventually be the full path to the compiled file.  The 5 extra
       bytes include the slash afer __pycache__, the two extra dots, the
       extra trailing character ('c' or 'o') and null.  This isn't exact
       because the contents of the buffer can affect how many actual
       characters of the string get into the buffer.  We'll do a final
       sanity check before writing the extension to ensure we do not
       overflow the buffer.
    */
    if (len + strlen(CACHEDIR) + strlen(pyc_tag) + 5 > buflen)
        return NULL;

    /* Find the last path separator and copy everything from the start of
       the source string up to and including the separator.
    */
    if ((pos = rightmost_sep(pathname)) == NULL) {
        i = 0;
    }
    else {
        sep = *pos;
        i = pos - pathname + 1;
        strncpy(buf, pathname, i);
    }

    save = i;
    buf[i++] = '\0';
    /* Add __pycache__/ */
    strcat(buf, CACHEDIR);
    i += strlen(CACHEDIR) - 1;
    buf[i++] = sep;
    buf[i++] = '\0';
    /* Add the base filename, but remove the .py or .pyw extension, since
       the tag name must go before the extension.
    */
    strcat(buf, pathname + save);
    if ((pos = strrchr(buf, '.')) != NULL)
        *++pos = '\0';
    strcat(buf, pyc_tag);
    /* The length test above assumes that we're only adding one character
       to the end of what would normally be the extension.  What if there
       is no extension, or the string ends in '.' or '.p', and otherwise
       fills the buffer?  By appending 4 more characters onto the string
       here, we could overrun the buffer.

       As a simple example, let's say buflen=32 and the input string is
       'xxx.py'.  strlen() would be 6 and the test above would yield:

       (6 + 11 + 10 + 5 == 32) > 32

       which is false and so the name mangling would continue.  This would
       be fine because we'd end up with this string in buf:

       __pycache__/xxx.cpython-32.pyc\0

       strlen(of that) == 30 + the nul fits inside a 32 character buffer.
       We can even handle an input string of say 'xxxxx' above because
       that's (5 + 11 + 10 + 5 == 31) > 32 which is also false.  Name
       mangling that yields:

       __pycache__/xxxxxcpython-32.pyc\0

       which is 32 characters including the nul, and thus fits in the
       buffer. However, an input string of 'xxxxxx' would yield a result
       string of:

       __pycache__/xxxxxxcpython-32.pyc\0

       which is 33 characters long (including the nul), thus overflowing
       the buffer, even though the first test would fail, i.e.: the input
       string is also 6 characters long, so 32 > 32 is false.

       The reason the first test fails but we still overflow the buffer is
       that the test above only expects to add one extra character to be
       added to the extension, and here we're adding three (pyc).  We
       don't add the first dot, so that reclaims one of expected
       positions, leaving us overflowing by 1 byte (3 extra - 1 reclaimed
       dot - 1 expected extra == 1 overflowed).

       The best we can do is ensure that we still have enough room in the
       target buffer before we write the extension.  Because it's always
       only the extension that can cause the overflow, and never the other
       path bytes we've written, it's sufficient to just do one more test
       here.  Still, the assertion that follows can't hurt.
    */
#if 0
    printf("strlen(buf): %d; buflen: %d\n", (int)strlen(buf), (int)buflen);
#endif
    if (strlen(buf) + 5 > buflen)
        return NULL;
    strcat(buf, debug ? ".pyc" : ".pyo");
    assert(strlen(buf) < buflen);
    return buf;
}


/* Given a pathname to a Python byte compiled file, return the path to the
   source file, if the path matches the PEP 3147 format.  This does not check
   for any file existence, however, if the pyc file name does not match PEP
   3147 style, NULL is returned.  buf must be at least as big as pathname;
   the resulting path will always be shorter. */

static char *
make_source_pathname(char *pathname, char *buf)
{
    /* __pycache__/foo.<tag>.pyc -> foo.py */
    size_t i, j;
    char *left, *right, *dot0, *dot1, sep;

    /* Look back two slashes from the end.  In between these two slashes
       must be the string __pycache__ or this is not a PEP 3147 style
       path.  It's possible for there to be only one slash.
    */
    if ((right = rightmost_sep(pathname)) == NULL)
        return NULL;
    sep = *right;
    *right = '\0';
    left = rightmost_sep(pathname);
    *right = sep;
    if (left == NULL)
        left = pathname;
    else
        left++;
    if (right-left != strlen(CACHEDIR) ||
        strncmp(left, CACHEDIR, right-left) != 0)
        return NULL;

    /* Now verify that the path component to the right of the last slash
       has two dots in it.
    */
    if ((dot0 = strchr(right + 1, '.')) == NULL)
        return NULL;
    if ((dot1 = strchr(dot0 + 1, '.')) == NULL)
        return NULL;
    /* Too many dots? */
    if (strchr(dot1 + 1, '.') != NULL)
        return NULL;

    /* This is a PEP 3147 path.  Start by copying everything from the
       start of pathname up to and including the leftmost slash.  Then
       copy the file's basename, removing the magic tag and adding a .py
       suffix.
    */
    strncpy(buf, pathname, (i=left-pathname));
    strncpy(buf+i, right+1, (j=dot0-right));
    strcpy(buf+i+j, "py");
    return buf;
}

/* Given a pathname for a Python source file, its time of last
   modification, and a pathname for a compiled file, check whether the
   compiled file represents the same version of the source.  If so,
   return a FILE pointer for the compiled file, positioned just after
   the header; if not, return NULL.
   Doesn't set an exception. */

static FILE *
check_compiled_module(char *pathname, time_t mtime, char *cpathname)
{
    FILE *fp;
    long magic;
    long pyc_mtime;

    fp = fopen(cpathname, "rb");
    if (fp == NULL)
        return NULL;
    magic = PyMarshal_ReadLongFromFile(fp);
    if (magic != pyc_magic) {
        if (Py_VerboseFlag)
            PySys_WriteStderr("# %s has bad magic\n", cpathname);
        fclose(fp);
        return NULL;
    }
    pyc_mtime = PyMarshal_ReadLongFromFile(fp);
    if (pyc_mtime != mtime) {
        if (Py_VerboseFlag)
            PySys_WriteStderr("# %s has bad mtime\n", cpathname);
        fclose(fp);
        return NULL;
    }
    if (Py_VerboseFlag)
        PySys_WriteStderr("# %s matches %s\n", cpathname, pathname);
    return fp;
}


/* Read a code object from a file and check it for validity */

static PyCodeObject *
read_compiled_module(char *cpathname, FILE *fp)
{
    PyObject *co;

    co = PyMarshal_ReadLastObjectFromFile(fp);
    if (co == NULL)
        return NULL;
    if (!PyCode_Check(co)) {
        PyErr_Format(PyExc_ImportError,
                     "Non-code object in %.200s", cpathname);
        Py_DECREF(co);
        return NULL;
    }
    return (PyCodeObject *)co;
}


/* Load a module from a compiled file, execute it, and return its
   module object WITH INCREMENTED REFERENCE COUNT */

static PyObject *
load_compiled_module(char *name, char *cpathname, FILE *fp)
{
    long magic;
    PyCodeObject *co;
    PyObject *m;

    magic = PyMarshal_ReadLongFromFile(fp);
    if (magic != pyc_magic) {
        PyErr_Format(PyExc_ImportError,
                     "Bad magic number in %.200s", cpathname);
        return NULL;
    }
    (void) PyMarshal_ReadLongFromFile(fp);
    co = read_compiled_module(cpathname, fp);
    if (co == NULL)
        return NULL;
    if (Py_VerboseFlag)
        PySys_WriteStderr("import %s # precompiled from %s\n",
            name, cpathname);
    m = PyImport_ExecCodeModuleWithPathnames(
        name, (PyObject *)co, cpathname, cpathname);
    Py_DECREF(co);

    return m;
}

/* Parse a source file and return the corresponding code object */

static PyCodeObject *
parse_source_module(const char *pathname, FILE *fp)
{
    PyCodeObject *co = NULL;
    mod_ty mod;
    PyCompilerFlags flags;
    PyArena *arena = PyArena_New();
    if (arena == NULL)
        return NULL;

    flags.cf_flags = 0;
    mod = PyParser_ASTFromFile(fp, pathname, NULL,
                               Py_file_input, 0, 0, &flags,
                               NULL, arena);
    if (mod) {
        co = PyAST_Compile(mod, pathname, NULL, arena);
    }
    PyArena_Free(arena);
    return co;
}


/* Helper to open a bytecode file for writing in exclusive mode */

static FILE *
open_exclusive(char *filename, mode_t mode)
{
#if defined(O_EXCL)&&defined(O_CREAT)&&defined(O_WRONLY)&&defined(O_TRUNC)
    /* Use O_EXCL to avoid a race condition when another process tries to
       write the same file.  When that happens, our open() call fails,
       which is just fine (since it's only a cache).
       XXX If the file exists and is writable but the directory is not
       writable, the file will never be written.  Oh well.
    */
    int fd;
    (void) unlink(filename);
    fd = open(filename, O_EXCL|O_CREAT|O_WRONLY|O_TRUNC
#ifdef O_BINARY
                            |O_BINARY   /* necessary for Windows */
#endif
#ifdef __VMS
            , mode, "ctxt=bin", "shr=nil"
#else
            , mode
#endif
          );
    if (fd < 0)
        return NULL;
    return fdopen(fd, "wb");
#else
    /* Best we can do -- on Windows this can't happen anyway */
    return fopen(filename, "wb");
#endif
}


/* Write a compiled module to a file, placing the time of last
   modification of its source into the header.
   Errors are ignored, if a write error occurs an attempt is made to
   remove the file. */

static void
write_compiled_module(PyCodeObject *co, char *cpathname, struct stat *srcstat)
{
    FILE *fp;
    char *dirpath;
    time_t mtime = srcstat->st_mtime;
    int saved;
#ifdef MS_WINDOWS   /* since Windows uses different permissions  */
    mode_t mode = srcstat->st_mode & ~S_IEXEC;
    /* Issue #6074: We ensure user write access, so we can delete it later
     * when the source file changes. (On POSIX, this only requires write
     * access to the directory, on Windows, we need write access to the file
     * as well)
     */
    mode |= _S_IWRITE;
#else
    mode_t mode = srcstat->st_mode & ~S_IXUSR & ~S_IXGRP & ~S_IXOTH;
    mode_t dirmode = (srcstat->st_mode |
                      S_IXUSR | S_IXGRP | S_IXOTH |
                      S_IWUSR | S_IWGRP | S_IWOTH);
#endif

    /* Ensure that the __pycache__ directory exists. */
    dirpath = rightmost_sep(cpathname);
    if (dirpath == NULL) {
        if (Py_VerboseFlag)
            PySys_WriteStderr(
                "# no %s path found %s\n",
                CACHEDIR, cpathname);
        return;
    }
    saved = *dirpath;
    *dirpath = '\0';

#ifdef MS_WINDOWS
    if (_mkdir(cpathname) < 0 && errno != EEXIST) {
#else
    if (mkdir(cpathname, dirmode) < 0 && errno != EEXIST) {
#endif
        *dirpath = saved;
        if (Py_VerboseFlag)
            PySys_WriteStderr(
                "# cannot create cache dir %s\n", cpathname);
        return;
    }
    *dirpath = saved;

    fp = open_exclusive(cpathname, mode);
    if (fp == NULL) {
        if (Py_VerboseFlag)
            PySys_WriteStderr(
                "# can't create %s\n", cpathname);
        return;
    }
    PyMarshal_WriteLongToFile(pyc_magic, fp, Py_MARSHAL_VERSION);
    /* First write a 0 for mtime */
    PyMarshal_WriteLongToFile(0L, fp, Py_MARSHAL_VERSION);
    PyMarshal_WriteObjectToFile((PyObject *)co, fp, Py_MARSHAL_VERSION);
    if (fflush(fp) != 0 || ferror(fp)) {
        if (Py_VerboseFlag)
            PySys_WriteStderr("# can't write %s\n", cpathname);
        /* Don't keep partial file */
        fclose(fp);
        (void) unlink(cpathname);
        return;
    }
    /* Now write the true mtime (as a 32-bit field) */
    fseek(fp, 4L, 0);
    assert(mtime <= 0xFFFFFFFF);
    PyMarshal_WriteLongToFile((long)mtime, fp, Py_MARSHAL_VERSION);
    fflush(fp);
    fclose(fp);
    if (Py_VerboseFlag)
        PySys_WriteStderr("# wrote %s\n", cpathname);
}

=======
>>>>>>> ca9680eb
static void
update_code_filenames(PyCodeObject *co, PyObject *oldname, PyObject *newname)
{
    PyObject *constants, *tmp;
    Py_ssize_t i, n;

    if (PyUnicode_Compare(co->co_filename, oldname))
        return;

    tmp = co->co_filename;
    co->co_filename = newname;
    Py_INCREF(co->co_filename);
    Py_DECREF(tmp);

    constants = co->co_consts;
    n = PyTuple_GET_SIZE(constants);
    for (i = 0; i < n; i++) {
        tmp = PyTuple_GET_ITEM(constants, i);
        if (PyCode_Check(tmp))
            update_code_filenames((PyCodeObject *)tmp,
                                  oldname, newname);
    }
}

static void
update_compiled_module(PyCodeObject *co, PyObject *newname)
{
    PyObject *oldname;

    if (PyUnicode_Compare(co->co_filename, newname) == 0)
        return;

    oldname = co->co_filename;
    Py_INCREF(oldname);
    update_code_filenames(co, oldname, newname);
    Py_DECREF(oldname);
}

static PyObject *
imp_fix_co_filename(PyObject *self, PyObject *args)
{
    PyObject *co;
    PyObject *file_path;

    if (!PyArg_ParseTuple(args, "OO:_fix_co_filename", &co, &file_path))
        return NULL;

    if (!PyCode_Check(co)) {
        PyErr_SetString(PyExc_TypeError,
                        "first argument must be a code object");
        return NULL;
    }

    if (!PyUnicode_Check(file_path)) {
        PyErr_SetString(PyExc_TypeError,
                        "second argument must be a string");
        return NULL;
    }

    update_compiled_module((PyCodeObject*)co, file_path);

    Py_RETURN_NONE;
}


/* Forward */
static struct _frozen * find_frozen(PyObject *);


/* Helper to test for built-in module */

static int
is_builtin(PyObject *name)
{
    int i, cmp;
    for (i = 0; PyImport_Inittab[i].name != NULL; i++) {
        cmp = PyUnicode_CompareWithASCIIString(name, PyImport_Inittab[i].name);
        if (cmp == 0) {
            if (PyImport_Inittab[i].initfunc == NULL)
                return -1;
            else
                return 1;
        }
    }
    return 0;
}


/* Return an importer object for a sys.path/pkg.__path__ item 'p',
   possibly by fetching it from the path_importer_cache dict. If it
   wasn't yet cached, traverse path_hooks until a hook is found
   that can handle the path item. Return None if no hook could;
   this tells our caller it should fall back to the builtin
   import mechanism. Cache the result in path_importer_cache.
   Returns a borrowed reference. */

static PyObject *
get_path_importer(PyObject *path_importer_cache, PyObject *path_hooks,
                  PyObject *p)
{
    PyObject *importer;
    Py_ssize_t j, nhooks;

    /* These conditions are the caller's responsibility: */
    assert(PyList_Check(path_hooks));
    assert(PyDict_Check(path_importer_cache));

    nhooks = PyList_Size(path_hooks);
    if (nhooks < 0)
        return NULL; /* Shouldn't happen */

    importer = PyDict_GetItem(path_importer_cache, p);
    if (importer != NULL)
        return importer;

    /* set path_importer_cache[p] to None to avoid recursion */
    if (PyDict_SetItem(path_importer_cache, p, Py_None) != 0)
        return NULL;

    for (j = 0; j < nhooks; j++) {
        PyObject *hook = PyList_GetItem(path_hooks, j);
        if (hook == NULL)
            return NULL;
        importer = PyObject_CallFunctionObjArgs(hook, p, NULL);
        if (importer != NULL)
            break;

        if (!PyErr_ExceptionMatches(PyExc_ImportError)) {
            return NULL;
        }
        PyErr_Clear();
    }
    if (importer == NULL) {
        return Py_None;
    }
    if (importer != NULL) {
        int err = PyDict_SetItem(path_importer_cache, p, importer);
        Py_DECREF(importer);
        if (err != 0)
            return NULL;
    }
    return importer;
}

PyAPI_FUNC(PyObject *)
PyImport_GetImporter(PyObject *path) {
    PyObject *importer=NULL, *path_importer_cache=NULL, *path_hooks=NULL;

    if ((path_importer_cache = PySys_GetObject("path_importer_cache"))) {
        if ((path_hooks = PySys_GetObject("path_hooks"))) {
            importer = get_path_importer(path_importer_cache,
                                         path_hooks, path);
        }
    }
    Py_XINCREF(importer); /* get_path_importer returns a borrowed reference */
    return importer;
}


static int init_builtin(PyObject *); /* Forward */

/* Initialize a built-in module.
   Return 1 for success, 0 if the module is not found, and -1 with
   an exception set if the initialization failed. */

static int
init_builtin(PyObject *name)
{
    struct _inittab *p;

    if (_PyImport_FindExtensionObject(name, name) != NULL)
        return 1;

    for (p = PyImport_Inittab; p->name != NULL; p++) {
        PyObject *mod;
        PyModuleDef *def;
        if (PyUnicode_CompareWithASCIIString(name, p->name) == 0) {
            if (p->initfunc == NULL) {
                PyErr_Format(PyExc_ImportError,
                    "Cannot re-init internal module %R",
                    name);
                return -1;
            }
            mod = (*p->initfunc)();
            if (mod == 0)
                return -1;
            /* Remember pointer to module init function. */
            def = PyModule_GetDef(mod);
            def->m_base.m_init = p->initfunc;
            if (_PyImport_FixupExtensionObject(mod, name, name) < 0)
                return -1;
            /* FixupExtension has put the module into sys.modules,
               so we can release our own reference. */
            Py_DECREF(mod);
            return 1;
        }
    }
    return 0;
}


/* Frozen modules */

static struct _frozen *
find_frozen(PyObject *name)
{
    struct _frozen *p;

    if (name == NULL)
        return NULL;

    for (p = PyImport_FrozenModules; ; p++) {
        if (p->name == NULL)
            return NULL;
        if (PyUnicode_CompareWithASCIIString(name, p->name) == 0)
            break;
    }
    return p;
}

static PyObject *
get_frozen_object(PyObject *name)
{
    struct _frozen *p = find_frozen(name);
    int size;

    if (p == NULL) {
        PyErr_Format(PyExc_ImportError,
                     "No such frozen object named %R",
                     name);
        return NULL;
    }
    if (p->code == NULL) {
        PyErr_Format(PyExc_ImportError,
                     "Excluded frozen object named %R",
                     name);
        return NULL;
    }
    size = p->size;
    if (size < 0)
        size = -size;
    return PyMarshal_ReadObjectFromString((char *)p->code, size);
}

static PyObject *
is_frozen_package(PyObject *name)
{
    struct _frozen *p = find_frozen(name);
    int size;

    if (p == NULL) {
        PyErr_Format(PyExc_ImportError,
                     "No such frozen object named %R",
                     name);
        return NULL;
    }

    size = p->size;

    if (size < 0)
        Py_RETURN_TRUE;
    else
        Py_RETURN_FALSE;
}


/* Initialize a frozen module.
   Return 1 for success, 0 if the module is not found, and -1 with
   an exception set if the initialization failed.
   This function is also used from frozenmain.c */

int
PyImport_ImportFrozenModuleObject(PyObject *name)
{
    struct _frozen *p;
    PyObject *co, *m, *path;
    int ispackage;
    int size;

    p = find_frozen(name);

    if (p == NULL)
        return 0;
    if (p->code == NULL) {
        PyErr_Format(PyExc_ImportError,
                     "Excluded frozen object named %R",
                     name);
        return -1;
    }
    size = p->size;
    ispackage = (size < 0);
    if (ispackage)
        size = -size;
    co = PyMarshal_ReadObjectFromString((char *)p->code, size);
    if (co == NULL)
        return -1;
    if (!PyCode_Check(co)) {
        PyErr_Format(PyExc_TypeError,
                     "frozen object %R is not a code object",
                     name);
        goto err_return;
    }
    if (ispackage) {
        /* Set __path__ to the package name */
        PyObject *d, *l;
        int err;
        m = PyImport_AddModuleObject(name);
        if (m == NULL)
            goto err_return;
        d = PyModule_GetDict(m);
        l = PyList_New(1);
        if (l == NULL) {
            goto err_return;
        }
        Py_INCREF(name);
        PyList_SET_ITEM(l, 0, name);
        err = PyDict_SetItemString(d, "__path__", l);
        Py_DECREF(l);
        if (err != 0)
            goto err_return;
    }
    path = PyUnicode_FromString("<frozen>");
    if (path == NULL)
        goto err_return;
    m = PyImport_ExecCodeModuleObject(name, co, path, NULL);
    Py_DECREF(path);
    if (m == NULL)
        goto err_return;
    Py_DECREF(co);
    Py_DECREF(m);
    return 1;
err_return:
    Py_DECREF(co);
    return -1;
}

int
PyImport_ImportFrozenModule(char *name)
{
    PyObject *nameobj;
    int ret;
    nameobj = PyUnicode_InternFromString(name);
    if (nameobj == NULL)
        return -1;
    ret = PyImport_ImportFrozenModuleObject(nameobj);
    Py_DECREF(nameobj);
    return ret;
}


/* Import a module, either built-in, frozen, or external, and return
   its module object WITH INCREMENTED REFERENCE COUNT */

PyObject *
PyImport_ImportModule(const char *name)
{
    PyObject *pname;
    PyObject *result;

    pname = PyUnicode_FromString(name);
    if (pname == NULL)
        return NULL;
    result = PyImport_Import(pname);
    Py_DECREF(pname);
    return result;
}

/* Import a module without blocking
 *
 * At first it tries to fetch the module from sys.modules. If the module was
 * never loaded before it loads it with PyImport_ImportModule() unless another
 * thread holds the import lock. In the latter case the function raises an
 * ImportError instead of blocking.
 *
 * Returns the module object with incremented ref count.
 */
PyObject *
PyImport_ImportModuleNoBlock(const char *name)
{
    return PyImport_ImportModule(name);
}


/* Remove importlib frames from the traceback,
 * except in Verbose mode. */
static void
remove_importlib_frames(void)
{
    const char *importlib_filename = "<frozen importlib._bootstrap>";
    const char *remove_frames = "_call_with_frames_removed";
    int always_trim = 0;
    int in_importlib = 0;
    PyObject *exception, *value, *base_tb, *tb;
    PyObject **prev_link, **outer_link = NULL;

    /* Synopsis: if it's an ImportError, we trim all importlib chunks
       from the traceback. We always trim chunks
       which end with a call to "_call_with_frames_removed". */

    PyErr_Fetch(&exception, &value, &base_tb);
    if (!exception || Py_VerboseFlag)
        goto done;
    if (PyType_IsSubtype((PyTypeObject *) exception,
                         (PyTypeObject *) PyExc_ImportError))
        always_trim = 1;

    prev_link = &base_tb;
    tb = base_tb;
    while (tb != NULL) {
        PyTracebackObject *traceback = (PyTracebackObject *)tb;
        PyObject *next = (PyObject *) traceback->tb_next;
        PyFrameObject *frame = traceback->tb_frame;
        PyCodeObject *code = frame->f_code;
        int now_in_importlib;

        assert(PyTraceBack_Check(tb));
        now_in_importlib = (PyUnicode_CompareWithASCIIString(
                                code->co_filename,
                                importlib_filename) == 0);
        if (now_in_importlib && !in_importlib) {
            /* This is the link to this chunk of importlib tracebacks */
            outer_link = prev_link;
        }
        in_importlib = now_in_importlib;

        if (in_importlib &&
            (always_trim ||
             PyUnicode_CompareWithASCIIString(code->co_name,
                                              remove_frames) == 0)) {
            PyObject *tmp = *outer_link;
            *outer_link = next;
            Py_XINCREF(next);
            Py_DECREF(tmp);
            prev_link = outer_link;
        }
        else {
            prev_link = (PyObject **) &traceback->tb_next;
        }
        tb = next;
    }
done:
    PyErr_Restore(exception, value, base_tb);
}


PyObject *
PyImport_ImportModuleLevelObject(PyObject *name, PyObject *given_globals,
                                 PyObject *locals, PyObject *given_fromlist,
                                 int level)
{
    _Py_IDENTIFIER(__import__);
    _Py_IDENTIFIER(__initializing__);
    _Py_IDENTIFIER(__package__);
    _Py_IDENTIFIER(__path__);
    _Py_IDENTIFIER(__name__);
    _Py_IDENTIFIER(_find_and_load);
    _Py_IDENTIFIER(_handle_fromlist);
    _Py_IDENTIFIER(_lock_unlock_module);
    _Py_static_string(single_dot, ".");
    PyObject *abs_name = NULL;
    PyObject *builtins_import = NULL;
    PyObject *final_mod = NULL;
    PyObject *mod = NULL;
    PyObject *package = NULL;
    PyObject *globals = NULL;
    PyObject *fromlist = NULL;
    PyInterpreterState *interp = PyThreadState_GET()->interp;

    /* Make sure to use default values so as to not have
       PyObject_CallMethodObjArgs() truncate the parameter list because of a
       NULL argument. */
    if (given_globals == NULL) {
        globals = PyDict_New();
        if (globals == NULL) {
            goto error;
        }
    }
    else {
        /* Only have to care what given_globals is if it will be used
           for something. */
        if (level > 0 && !PyDict_Check(given_globals)) {
            PyErr_SetString(PyExc_TypeError, "globals must be a dict");
            goto error;
        }
        globals = given_globals;
        Py_INCREF(globals);
    }

    if (given_fromlist == NULL) {
        fromlist = PyList_New(0);
        if (fromlist == NULL) {
            goto error;
        }
    }
    else {
        fromlist = given_fromlist;
        Py_INCREF(fromlist);
    }
    if (name == NULL) {
        PyErr_SetString(PyExc_ValueError, "Empty module name");
        goto error;
    }

    /* The below code is importlib.__import__() & _gcd_import(), ported to C
       for added performance. */

    if (!PyUnicode_Check(name)) {
        PyErr_SetString(PyExc_TypeError, "module name must be a string");
        goto error;
    }
    else if (PyUnicode_READY(name) < 0) {
        goto error;
    }
    if (level < 0) {
        PyErr_SetString(PyExc_ValueError, "level must be >= 0");
        goto error;
    }
    else if (level > 0) {
        package = _PyDict_GetItemId(globals, &PyId___package__);
        if (package != NULL && package != Py_None) {
            Py_INCREF(package);
            if (!PyUnicode_Check(package)) {
                PyErr_SetString(PyExc_TypeError, "package must be a string");
                goto error;
            }
        }
        else {
            package = _PyDict_GetItemId(globals, &PyId___name__);
            if (package == NULL) {
                PyErr_SetString(PyExc_KeyError, "'__name__' not in globals");
                goto error;
            }
            else if (!PyUnicode_Check(package)) {
                PyErr_SetString(PyExc_TypeError, "__name__ must be a string");
            }
            Py_INCREF(package);

            if (_PyDict_GetItemId(globals, &PyId___path__) == NULL) {
                PyObject *partition = NULL;
                PyObject *borrowed_dot = _PyUnicode_FromId(&single_dot);
                if (borrowed_dot == NULL) {
                    goto error;
                }
                partition = PyUnicode_RPartition(package, borrowed_dot);
                Py_DECREF(package);
                if (partition == NULL) {
                    goto error;
                }
                package = PyTuple_GET_ITEM(partition, 0);
                Py_INCREF(package);
                Py_DECREF(partition);
            }
        }

        if (PyDict_GetItem(interp->modules, package) == NULL) {
            PyErr_Format(PyExc_SystemError,
                    "Parent module %R not loaded, cannot perform relative "
                    "import", package);
            goto error;
        }
    }
    else {  /* level == 0 */
        if (PyUnicode_GET_LENGTH(name) == 0) {
            PyErr_SetString(PyExc_ValueError, "Empty module name");
            goto error;
        }
        package = Py_None;
        Py_INCREF(package);
    }

    if (level > 0) {
        Py_ssize_t last_dot = PyUnicode_GET_LENGTH(package);
        PyObject *base = NULL;
        int level_up = 1;

        for (level_up = 1; level_up < level; level_up += 1) {
            last_dot = PyUnicode_FindChar(package, '.', 0, last_dot, -1);
            if (last_dot == -2) {
                goto error;
            }
            else if (last_dot == -1) {
                PyErr_SetString(PyExc_ValueError,
                                "attempted relative import beyond top-level "
                                "package");
                goto error;
            }
        }
        base = PyUnicode_Substring(package, 0, last_dot);
        if (PyUnicode_GET_LENGTH(name) > 0) {
            PyObject *borrowed_dot, *seq = NULL;

            borrowed_dot = _PyUnicode_FromId(&single_dot);
            seq = PyTuple_Pack(2, base, name);
            Py_DECREF(base);
            if (borrowed_dot == NULL || seq == NULL) {
                goto error;
            }

            abs_name = PyUnicode_Join(borrowed_dot, seq);
            Py_DECREF(seq);
            if (abs_name == NULL) {
                goto error;
            }
        }
        else {
            abs_name = base;
        }
    }
    else {
        abs_name = name;
        Py_INCREF(abs_name);
    }

#ifdef WITH_THREAD
    _PyImport_AcquireLock();
#endif
   /* From this point forward, goto error_with_unlock! */
    if (PyDict_Check(globals)) {
        builtins_import = _PyDict_GetItemId(globals, &PyId___import__);
    }
    if (builtins_import == NULL) {
        builtins_import = _PyDict_GetItemId(interp->builtins, &PyId___import__);
        if (builtins_import == NULL) {
            Py_FatalError("__import__ missing");
        }
    }
    Py_INCREF(builtins_import);

    mod = PyDict_GetItem(interp->modules, abs_name);
    if (mod == Py_None) {
        PyObject *msg = PyUnicode_FromFormat("import of %R halted; "
                                             "None in sys.modules", abs_name);
        if (msg != NULL) {
            PyErr_SetImportError(msg, abs_name, NULL);
            Py_DECREF(msg);
        }
        mod = NULL;
        goto error_with_unlock;
    }
    else if (mod != NULL) {
        PyObject *value;
        int initializing = 0;

        Py_INCREF(mod);
        /* Optimization: only call _bootstrap._lock_unlock_module() if
           __initializing__ is true.
           NOTE: because of this, __initializing__ must be set *before*
           stuffing the new module in sys.modules.
         */
        value = _PyObject_GetAttrId(mod, &PyId___initializing__);
        if (value == NULL)
            PyErr_Clear();
        else {
            initializing = PyObject_IsTrue(value);
            Py_DECREF(value);
            if (initializing == -1)
                PyErr_Clear();
        }
        if (initializing > 0) {
            /* _bootstrap._lock_unlock_module() releases the import lock */
            value = _PyObject_CallMethodObjIdArgs(interp->importlib,
                                            &PyId__lock_unlock_module, abs_name,
                                            NULL);
            if (value == NULL)
                goto error;
            Py_DECREF(value);
        }
        else {
#ifdef WITH_THREAD
            if (_PyImport_ReleaseLock() < 0) {
                PyErr_SetString(PyExc_RuntimeError, "not holding the import lock");
                goto error;
            }
#endif
        }
    }
    else {
        /* _bootstrap._find_and_load() releases the import lock */
        mod = _PyObject_CallMethodObjIdArgs(interp->importlib,
                                            &PyId__find_and_load, abs_name,
                                            builtins_import, NULL);
        if (mod == NULL) {
            goto error;
        }
    }
    /* From now on we don't hold the import lock anymore. */

    if (PyObject_Not(fromlist)) {
        if (level == 0 || PyUnicode_GET_LENGTH(name) > 0) {
            PyObject *front = NULL;
            PyObject *partition = NULL;
            PyObject *borrowed_dot = _PyUnicode_FromId(&single_dot);

            if (borrowed_dot == NULL) {
                goto error;
            }

            partition = PyUnicode_Partition(name, borrowed_dot);
            if (partition == NULL) {
                goto error;
            }

            if (PyUnicode_GET_LENGTH(PyTuple_GET_ITEM(partition, 1)) == 0) {
                /* No dot in module name, simple exit */
                Py_DECREF(partition);
                final_mod = mod;
                Py_INCREF(mod);
                goto error;
            }

            front = PyTuple_GET_ITEM(partition, 0);
            Py_INCREF(front);
            Py_DECREF(partition);

            if (level == 0) {
                final_mod = PyObject_CallFunctionObjArgs(builtins_import, front, NULL);
                Py_DECREF(front);
            }
            else {
                Py_ssize_t cut_off = PyUnicode_GET_LENGTH(name) -
                                        PyUnicode_GET_LENGTH(front);
                Py_ssize_t abs_name_len = PyUnicode_GET_LENGTH(abs_name);
                PyObject *to_return = PyUnicode_Substring(abs_name, 0,
                                                        abs_name_len - cut_off);
                Py_DECREF(front);
                if (to_return == NULL) {
                    goto error;
                }

                final_mod = PyDict_GetItem(interp->modules, to_return);
                if (final_mod == NULL) {
                    PyErr_Format(PyExc_KeyError,
                                 "%R not in sys.modules as expected",
                                 to_return);
                }
                else {
                    Py_INCREF(final_mod);
                }
                Py_DECREF(to_return);
            }
        }
        else {
            final_mod = mod;
            Py_INCREF(mod);
        }
    }
    else {
        final_mod = _PyObject_CallMethodObjIdArgs(interp->importlib,
                                                  &PyId__handle_fromlist, mod,
                                                  fromlist, builtins_import,
                                                  NULL);
    }
    goto error;

  error_with_unlock:
#ifdef WITH_THREAD
    if (_PyImport_ReleaseLock() < 0) {
        PyErr_SetString(PyExc_RuntimeError, "not holding the import lock");
    }
#endif
  error:
    Py_XDECREF(abs_name);
    Py_XDECREF(builtins_import);
    Py_XDECREF(mod);
    Py_XDECREF(package);
    Py_XDECREF(globals);
    Py_XDECREF(fromlist);
    if (final_mod == NULL)
        remove_importlib_frames();
    return final_mod;
}

PyObject *
PyImport_ImportModuleLevel(const char *name, PyObject *globals, PyObject *locals,
                           PyObject *fromlist, int level)
{
    PyObject *nameobj, *mod;
    nameobj = PyUnicode_FromString(name);
    if (nameobj == NULL)
        return NULL;
    mod = PyImport_ImportModuleLevelObject(nameobj, globals, locals,
                                           fromlist, level);
    Py_DECREF(nameobj);
    return mod;
}


/* Re-import a module of any kind and return its module object, WITH
   INCREMENTED REFERENCE COUNT */

PyObject *
PyImport_ReloadModule(PyObject *m)
{
    _Py_IDENTIFIER(reload);
    PyObject *reloaded_module = NULL;
    PyObject *modules = PyImport_GetModuleDict();
    PyObject *imp = PyDict_GetItemString(modules, "imp");
    if (imp == NULL) {
        imp = PyImport_ImportModule("imp");
        if (imp == NULL) {
            return NULL;
        }
    }
    else {
        Py_INCREF(imp);
    }

    reloaded_module = _PyObject_CallMethodId(imp, &PyId_reload, "O", m);
    Py_DECREF(imp);
    return reloaded_module;
}


/* Higher-level import emulator which emulates the "import" statement
   more accurately -- it invokes the __import__() function from the
   builtins of the current globals.  This means that the import is
   done using whatever import hooks are installed in the current
   environment.
   A dummy list ["__doc__"] is passed as the 4th argument so that
   e.g. PyImport_Import(PyUnicode_FromString("win32com.client.gencache"))
   will return <module "gencache"> instead of <module "win32com">. */

PyObject *
PyImport_Import(PyObject *module_name)
{
    static PyObject *silly_list = NULL;
    static PyObject *builtins_str = NULL;
    static PyObject *import_str = NULL;
    PyObject *globals = NULL;
    PyObject *import = NULL;
    PyObject *builtins = NULL;
    PyObject *modules = NULL;
    PyObject *r = NULL;

    /* Initialize constant string objects */
    if (silly_list == NULL) {
        import_str = PyUnicode_InternFromString("__import__");
        if (import_str == NULL)
            return NULL;
        builtins_str = PyUnicode_InternFromString("__builtins__");
        if (builtins_str == NULL)
            return NULL;
        silly_list = PyList_New(0);
        if (silly_list == NULL)
            return NULL;
    }

    /* Get the builtins from current globals */
    globals = PyEval_GetGlobals();
    if (globals != NULL) {
        Py_INCREF(globals);
        builtins = PyObject_GetItem(globals, builtins_str);
        if (builtins == NULL)
            goto err;
    }
    else {
        /* No globals -- use standard builtins, and fake globals */
        builtins = PyImport_ImportModuleLevel("builtins",
                                              NULL, NULL, NULL, 0);
        if (builtins == NULL)
            return NULL;
        globals = Py_BuildValue("{OO}", builtins_str, builtins);
        if (globals == NULL)
            goto err;
    }

    /* Get the __import__ function from the builtins */
    if (PyDict_Check(builtins)) {
        import = PyObject_GetItem(builtins, import_str);
        if (import == NULL)
            PyErr_SetObject(PyExc_KeyError, import_str);
    }
    else
        import = PyObject_GetAttr(builtins, import_str);
    if (import == NULL)
        goto err;

    /* Call the __import__ function with the proper argument list
       Always use absolute import here.
       Calling for side-effect of import. */
    r = PyObject_CallFunction(import, "OOOOi", module_name, globals,
                              globals, silly_list, 0, NULL);
    if (r == NULL)
        goto err;
    Py_DECREF(r);

    modules = PyImport_GetModuleDict();
    r = PyDict_GetItem(modules, module_name);
    if (r != NULL)
        Py_INCREF(r);

  err:
    Py_XDECREF(globals);
    Py_XDECREF(builtins);
    Py_XDECREF(import);

    return r;
}

static PyObject *
imp_extension_suffixes(PyObject *self, PyObject *noargs)
{
    PyObject *list;
    const char *suffix;
    unsigned int index = 0;

    list = PyList_New(0);
    if (list == NULL)
        return NULL;
#ifdef HAVE_DYNAMIC_LOADING
    while ((suffix = _PyImport_DynLoadFiletab[index])) {
        PyObject *item = PyUnicode_FromString(suffix);
        if (item == NULL) {
            Py_DECREF(list);
            return NULL;
        }
        if (PyList_Append(list, item) < 0) {
            Py_DECREF(list);
            Py_DECREF(item);
            return NULL;
        }
        Py_DECREF(item);
        index += 1;
    }
#endif
    return list;
}

static PyObject *
imp_init_builtin(PyObject *self, PyObject *args)
{
    PyObject *name;
    int ret;
    PyObject *m;
    if (!PyArg_ParseTuple(args, "U:init_builtin", &name))
        return NULL;
    ret = init_builtin(name);
    if (ret < 0)
        return NULL;
    if (ret == 0) {
        Py_INCREF(Py_None);
        return Py_None;
    }
    m = PyImport_AddModuleObject(name);
    Py_XINCREF(m);
    return m;
}

static PyObject *
imp_init_frozen(PyObject *self, PyObject *args)
{
    PyObject *name;
    int ret;
    PyObject *m;
    if (!PyArg_ParseTuple(args, "U:init_frozen", &name))
        return NULL;
    ret = PyImport_ImportFrozenModuleObject(name);
    if (ret < 0)
        return NULL;
    if (ret == 0) {
        Py_INCREF(Py_None);
        return Py_None;
    }
    m = PyImport_AddModuleObject(name);
    Py_XINCREF(m);
    return m;
}

static PyObject *
imp_get_frozen_object(PyObject *self, PyObject *args)
{
    PyObject *name;

    if (!PyArg_ParseTuple(args, "U:get_frozen_object", &name))
        return NULL;
    return get_frozen_object(name);
}

static PyObject *
imp_is_frozen_package(PyObject *self, PyObject *args)
{
    PyObject *name;

    if (!PyArg_ParseTuple(args, "U:is_frozen_package", &name))
        return NULL;
    return is_frozen_package(name);
}

static PyObject *
imp_is_builtin(PyObject *self, PyObject *args)
{
    PyObject *name;
    if (!PyArg_ParseTuple(args, "U:is_builtin", &name))
        return NULL;
    return PyLong_FromLong(is_builtin(name));
}

static PyObject *
imp_is_frozen(PyObject *self, PyObject *args)
{
    PyObject *name;
    struct _frozen *p;
    if (!PyArg_ParseTuple(args, "U:is_frozen", &name))
        return NULL;
    p = find_frozen(name);
    return PyBool_FromLong((long) (p == NULL ? 0 : p->size));
}

#ifdef HAVE_DYNAMIC_LOADING

static PyObject *
imp_load_dynamic(PyObject *self, PyObject *args)
{
    PyObject *name, *pathname, *fob = NULL, *mod;
    FILE *fp;

    if (!PyArg_ParseTuple(args, "UO&|O:load_dynamic",
                          &name, PyUnicode_FSDecoder, &pathname, &fob))
        return NULL;
    if (fob != NULL) {
        fp = _Py_fopen(pathname, "r");
        if (fp == NULL) {
            Py_DECREF(pathname);
            if (!PyErr_Occurred())
                PyErr_SetFromErrno(PyExc_IOError);
            return NULL;
        }
    }
    else
        fp = NULL;
    mod = _PyImport_LoadDynamicModule(name, pathname, fp);
    Py_DECREF(pathname);
    if (fp)
        fclose(fp);
    return mod;
}

#endif /* HAVE_DYNAMIC_LOADING */


/* Doc strings */

PyDoc_STRVAR(doc_imp,
"(Extremely) low-level import machinery bits as used by importlib and imp.");

PyDoc_STRVAR(doc_extension_suffixes,
"extension_suffixes() -> list of strings\n\
Returns the list of file suffixes used to identify extension modules.");

PyDoc_STRVAR(doc_lock_held,
"lock_held() -> boolean\n\
Return True if the import lock is currently held, else False.\n\
On platforms without threads, return False.");

PyDoc_STRVAR(doc_acquire_lock,
"acquire_lock() -> None\n\
Acquires the interpreter's import lock for the current thread.\n\
This lock should be used by import hooks to ensure thread-safety\n\
when importing modules.\n\
On platforms without threads, this function does nothing.");

PyDoc_STRVAR(doc_release_lock,
"release_lock() -> None\n\
Release the interpreter's import lock.\n\
On platforms without threads, this function does nothing.");

static PyMethodDef imp_methods[] = {
    {"extension_suffixes", imp_extension_suffixes, METH_NOARGS,
        doc_extension_suffixes},
    {"lock_held",        imp_lock_held,    METH_NOARGS,  doc_lock_held},
    {"acquire_lock", imp_acquire_lock, METH_NOARGS,  doc_acquire_lock},
    {"release_lock", imp_release_lock, METH_NOARGS,  doc_release_lock},
    {"get_frozen_object",       imp_get_frozen_object,  METH_VARARGS},
    {"is_frozen_package",   imp_is_frozen_package,  METH_VARARGS},
    {"init_builtin",            imp_init_builtin,       METH_VARARGS},
    {"init_frozen",             imp_init_frozen,        METH_VARARGS},
    {"is_builtin",              imp_is_builtin,         METH_VARARGS},
    {"is_frozen",               imp_is_frozen,          METH_VARARGS},
#ifdef HAVE_DYNAMIC_LOADING
    {"load_dynamic",            imp_load_dynamic,       METH_VARARGS},
#endif
    {"_fix_co_filename",        imp_fix_co_filename,    METH_VARARGS},
    {NULL,                      NULL}           /* sentinel */
};


static struct PyModuleDef impmodule = {
    PyModuleDef_HEAD_INIT,
    "_imp",
    doc_imp,
    0,
    imp_methods,
    NULL,
    NULL,
    NULL,
    NULL
};

PyMODINIT_FUNC
PyInit_imp(void)
{
    PyObject *m, *d;

    m = PyModule_Create(&impmodule);
    if (m == NULL)
        goto failure;
    d = PyModule_GetDict(m);
    if (d == NULL)
        goto failure;

    return m;
  failure:
    Py_XDECREF(m);
    return NULL;
}


/* API for embedding applications that want to add their own entries
   to the table of built-in modules.  This should normally be called
   *before* Py_Initialize().  When the table resize fails, -1 is
   returned and the existing table is unchanged.

   After a similar function by Just van Rossum. */

int
PyImport_ExtendInittab(struct _inittab *newtab)
{
    static struct _inittab *our_copy = NULL;
    struct _inittab *p;
    int i, n;

    /* Count the number of entries in both tables */
    for (n = 0; newtab[n].name != NULL; n++)
        ;
    if (n == 0)
        return 0; /* Nothing to do */
    for (i = 0; PyImport_Inittab[i].name != NULL; i++)
        ;

    /* Allocate new memory for the combined table */
    p = our_copy;
    PyMem_RESIZE(p, struct _inittab, i+n+1);
    if (p == NULL)
        return -1;

    /* Copy the tables into the new memory */
    if (our_copy != PyImport_Inittab)
        memcpy(p, PyImport_Inittab, (i+1) * sizeof(struct _inittab));
    PyImport_Inittab = our_copy = p;
    memcpy(p+i, newtab, (n+1) * sizeof(struct _inittab));

    return 0;
}

/* Shorthand to add a single entry given a name and a function */

int
PyImport_AppendInittab(const char *name, PyObject* (*initfunc)(void))
{
    struct _inittab newtab[2];

    memset(newtab, '\0', sizeof newtab);

    newtab[0].name = (char *)name;
    newtab[0].initfunc = initfunc;

    return PyImport_ExtendInittab(newtab);
}

#ifdef __cplusplus
}
#endif<|MERGE_RESOLUTION|>--- conflicted
+++ resolved
@@ -764,418 +764,6 @@
 }
 
 
-<<<<<<< HEAD
-/* Like strrchr(string, '/') but searches for the rightmost of either SEP
-   or ALTSEP, if the latter is defined.
-*/
-static char *
-rightmost_sep(char *s)
-{
-    char *found, c;
-    for (found = NULL; (c = *s); s++) {
-        if (c == SEP
-#ifdef ALTSEP
-            || c == ALTSEP
-#endif
-            )
-        {
-            found = s;
-        }
-    }
-    return found;
-}
-
-
-/* Given a pathname for a Python source file, fill a buffer with the
-   pathname for the corresponding compiled file.  Return the pathname
-   for the compiled file, or NULL if there's no space in the buffer.
-   Doesn't set an exception. */
-
-static char *
-make_compiled_pathname(char *pathname, char *buf, size_t buflen, int debug)
-{
-    /* foo.py -> __pycache__/foo.<tag>.pyc */
-    size_t len = strlen(pathname);
-    size_t i, save;
-    char *pos;
-    int sep = SEP;
-
-    /* Sanity check that the buffer has roughly enough space to hold what
-       will eventually be the full path to the compiled file.  The 5 extra
-       bytes include the slash afer __pycache__, the two extra dots, the
-       extra trailing character ('c' or 'o') and null.  This isn't exact
-       because the contents of the buffer can affect how many actual
-       characters of the string get into the buffer.  We'll do a final
-       sanity check before writing the extension to ensure we do not
-       overflow the buffer.
-    */
-    if (len + strlen(CACHEDIR) + strlen(pyc_tag) + 5 > buflen)
-        return NULL;
-
-    /* Find the last path separator and copy everything from the start of
-       the source string up to and including the separator.
-    */
-    if ((pos = rightmost_sep(pathname)) == NULL) {
-        i = 0;
-    }
-    else {
-        sep = *pos;
-        i = pos - pathname + 1;
-        strncpy(buf, pathname, i);
-    }
-
-    save = i;
-    buf[i++] = '\0';
-    /* Add __pycache__/ */
-    strcat(buf, CACHEDIR);
-    i += strlen(CACHEDIR) - 1;
-    buf[i++] = sep;
-    buf[i++] = '\0';
-    /* Add the base filename, but remove the .py or .pyw extension, since
-       the tag name must go before the extension.
-    */
-    strcat(buf, pathname + save);
-    if ((pos = strrchr(buf, '.')) != NULL)
-        *++pos = '\0';
-    strcat(buf, pyc_tag);
-    /* The length test above assumes that we're only adding one character
-       to the end of what would normally be the extension.  What if there
-       is no extension, or the string ends in '.' or '.p', and otherwise
-       fills the buffer?  By appending 4 more characters onto the string
-       here, we could overrun the buffer.
-
-       As a simple example, let's say buflen=32 and the input string is
-       'xxx.py'.  strlen() would be 6 and the test above would yield:
-
-       (6 + 11 + 10 + 5 == 32) > 32
-
-       which is false and so the name mangling would continue.  This would
-       be fine because we'd end up with this string in buf:
-
-       __pycache__/xxx.cpython-32.pyc\0
-
-       strlen(of that) == 30 + the nul fits inside a 32 character buffer.
-       We can even handle an input string of say 'xxxxx' above because
-       that's (5 + 11 + 10 + 5 == 31) > 32 which is also false.  Name
-       mangling that yields:
-
-       __pycache__/xxxxxcpython-32.pyc\0
-
-       which is 32 characters including the nul, and thus fits in the
-       buffer. However, an input string of 'xxxxxx' would yield a result
-       string of:
-
-       __pycache__/xxxxxxcpython-32.pyc\0
-
-       which is 33 characters long (including the nul), thus overflowing
-       the buffer, even though the first test would fail, i.e.: the input
-       string is also 6 characters long, so 32 > 32 is false.
-
-       The reason the first test fails but we still overflow the buffer is
-       that the test above only expects to add one extra character to be
-       added to the extension, and here we're adding three (pyc).  We
-       don't add the first dot, so that reclaims one of expected
-       positions, leaving us overflowing by 1 byte (3 extra - 1 reclaimed
-       dot - 1 expected extra == 1 overflowed).
-
-       The best we can do is ensure that we still have enough room in the
-       target buffer before we write the extension.  Because it's always
-       only the extension that can cause the overflow, and never the other
-       path bytes we've written, it's sufficient to just do one more test
-       here.  Still, the assertion that follows can't hurt.
-    */
-#if 0
-    printf("strlen(buf): %d; buflen: %d\n", (int)strlen(buf), (int)buflen);
-#endif
-    if (strlen(buf) + 5 > buflen)
-        return NULL;
-    strcat(buf, debug ? ".pyc" : ".pyo");
-    assert(strlen(buf) < buflen);
-    return buf;
-}
-
-
-/* Given a pathname to a Python byte compiled file, return the path to the
-   source file, if the path matches the PEP 3147 format.  This does not check
-   for any file existence, however, if the pyc file name does not match PEP
-   3147 style, NULL is returned.  buf must be at least as big as pathname;
-   the resulting path will always be shorter. */
-
-static char *
-make_source_pathname(char *pathname, char *buf)
-{
-    /* __pycache__/foo.<tag>.pyc -> foo.py */
-    size_t i, j;
-    char *left, *right, *dot0, *dot1, sep;
-
-    /* Look back two slashes from the end.  In between these two slashes
-       must be the string __pycache__ or this is not a PEP 3147 style
-       path.  It's possible for there to be only one slash.
-    */
-    if ((right = rightmost_sep(pathname)) == NULL)
-        return NULL;
-    sep = *right;
-    *right = '\0';
-    left = rightmost_sep(pathname);
-    *right = sep;
-    if (left == NULL)
-        left = pathname;
-    else
-        left++;
-    if (right-left != strlen(CACHEDIR) ||
-        strncmp(left, CACHEDIR, right-left) != 0)
-        return NULL;
-
-    /* Now verify that the path component to the right of the last slash
-       has two dots in it.
-    */
-    if ((dot0 = strchr(right + 1, '.')) == NULL)
-        return NULL;
-    if ((dot1 = strchr(dot0 + 1, '.')) == NULL)
-        return NULL;
-    /* Too many dots? */
-    if (strchr(dot1 + 1, '.') != NULL)
-        return NULL;
-
-    /* This is a PEP 3147 path.  Start by copying everything from the
-       start of pathname up to and including the leftmost slash.  Then
-       copy the file's basename, removing the magic tag and adding a .py
-       suffix.
-    */
-    strncpy(buf, pathname, (i=left-pathname));
-    strncpy(buf+i, right+1, (j=dot0-right));
-    strcpy(buf+i+j, "py");
-    return buf;
-}
-
-/* Given a pathname for a Python source file, its time of last
-   modification, and a pathname for a compiled file, check whether the
-   compiled file represents the same version of the source.  If so,
-   return a FILE pointer for the compiled file, positioned just after
-   the header; if not, return NULL.
-   Doesn't set an exception. */
-
-static FILE *
-check_compiled_module(char *pathname, time_t mtime, char *cpathname)
-{
-    FILE *fp;
-    long magic;
-    long pyc_mtime;
-
-    fp = fopen(cpathname, "rb");
-    if (fp == NULL)
-        return NULL;
-    magic = PyMarshal_ReadLongFromFile(fp);
-    if (magic != pyc_magic) {
-        if (Py_VerboseFlag)
-            PySys_WriteStderr("# %s has bad magic\n", cpathname);
-        fclose(fp);
-        return NULL;
-    }
-    pyc_mtime = PyMarshal_ReadLongFromFile(fp);
-    if (pyc_mtime != mtime) {
-        if (Py_VerboseFlag)
-            PySys_WriteStderr("# %s has bad mtime\n", cpathname);
-        fclose(fp);
-        return NULL;
-    }
-    if (Py_VerboseFlag)
-        PySys_WriteStderr("# %s matches %s\n", cpathname, pathname);
-    return fp;
-}
-
-
-/* Read a code object from a file and check it for validity */
-
-static PyCodeObject *
-read_compiled_module(char *cpathname, FILE *fp)
-{
-    PyObject *co;
-
-    co = PyMarshal_ReadLastObjectFromFile(fp);
-    if (co == NULL)
-        return NULL;
-    if (!PyCode_Check(co)) {
-        PyErr_Format(PyExc_ImportError,
-                     "Non-code object in %.200s", cpathname);
-        Py_DECREF(co);
-        return NULL;
-    }
-    return (PyCodeObject *)co;
-}
-
-
-/* Load a module from a compiled file, execute it, and return its
-   module object WITH INCREMENTED REFERENCE COUNT */
-
-static PyObject *
-load_compiled_module(char *name, char *cpathname, FILE *fp)
-{
-    long magic;
-    PyCodeObject *co;
-    PyObject *m;
-
-    magic = PyMarshal_ReadLongFromFile(fp);
-    if (magic != pyc_magic) {
-        PyErr_Format(PyExc_ImportError,
-                     "Bad magic number in %.200s", cpathname);
-        return NULL;
-    }
-    (void) PyMarshal_ReadLongFromFile(fp);
-    co = read_compiled_module(cpathname, fp);
-    if (co == NULL)
-        return NULL;
-    if (Py_VerboseFlag)
-        PySys_WriteStderr("import %s # precompiled from %s\n",
-            name, cpathname);
-    m = PyImport_ExecCodeModuleWithPathnames(
-        name, (PyObject *)co, cpathname, cpathname);
-    Py_DECREF(co);
-
-    return m;
-}
-
-/* Parse a source file and return the corresponding code object */
-
-static PyCodeObject *
-parse_source_module(const char *pathname, FILE *fp)
-{
-    PyCodeObject *co = NULL;
-    mod_ty mod;
-    PyCompilerFlags flags;
-    PyArena *arena = PyArena_New();
-    if (arena == NULL)
-        return NULL;
-
-    flags.cf_flags = 0;
-    mod = PyParser_ASTFromFile(fp, pathname, NULL,
-                               Py_file_input, 0, 0, &flags,
-                               NULL, arena);
-    if (mod) {
-        co = PyAST_Compile(mod, pathname, NULL, arena);
-    }
-    PyArena_Free(arena);
-    return co;
-}
-
-
-/* Helper to open a bytecode file for writing in exclusive mode */
-
-static FILE *
-open_exclusive(char *filename, mode_t mode)
-{
-#if defined(O_EXCL)&&defined(O_CREAT)&&defined(O_WRONLY)&&defined(O_TRUNC)
-    /* Use O_EXCL to avoid a race condition when another process tries to
-       write the same file.  When that happens, our open() call fails,
-       which is just fine (since it's only a cache).
-       XXX If the file exists and is writable but the directory is not
-       writable, the file will never be written.  Oh well.
-    */
-    int fd;
-    (void) unlink(filename);
-    fd = open(filename, O_EXCL|O_CREAT|O_WRONLY|O_TRUNC
-#ifdef O_BINARY
-                            |O_BINARY   /* necessary for Windows */
-#endif
-#ifdef __VMS
-            , mode, "ctxt=bin", "shr=nil"
-#else
-            , mode
-#endif
-          );
-    if (fd < 0)
-        return NULL;
-    return fdopen(fd, "wb");
-#else
-    /* Best we can do -- on Windows this can't happen anyway */
-    return fopen(filename, "wb");
-#endif
-}
-
-
-/* Write a compiled module to a file, placing the time of last
-   modification of its source into the header.
-   Errors are ignored, if a write error occurs an attempt is made to
-   remove the file. */
-
-static void
-write_compiled_module(PyCodeObject *co, char *cpathname, struct stat *srcstat)
-{
-    FILE *fp;
-    char *dirpath;
-    time_t mtime = srcstat->st_mtime;
-    int saved;
-#ifdef MS_WINDOWS   /* since Windows uses different permissions  */
-    mode_t mode = srcstat->st_mode & ~S_IEXEC;
-    /* Issue #6074: We ensure user write access, so we can delete it later
-     * when the source file changes. (On POSIX, this only requires write
-     * access to the directory, on Windows, we need write access to the file
-     * as well)
-     */
-    mode |= _S_IWRITE;
-#else
-    mode_t mode = srcstat->st_mode & ~S_IXUSR & ~S_IXGRP & ~S_IXOTH;
-    mode_t dirmode = (srcstat->st_mode |
-                      S_IXUSR | S_IXGRP | S_IXOTH |
-                      S_IWUSR | S_IWGRP | S_IWOTH);
-#endif
-
-    /* Ensure that the __pycache__ directory exists. */
-    dirpath = rightmost_sep(cpathname);
-    if (dirpath == NULL) {
-        if (Py_VerboseFlag)
-            PySys_WriteStderr(
-                "# no %s path found %s\n",
-                CACHEDIR, cpathname);
-        return;
-    }
-    saved = *dirpath;
-    *dirpath = '\0';
-
-#ifdef MS_WINDOWS
-    if (_mkdir(cpathname) < 0 && errno != EEXIST) {
-#else
-    if (mkdir(cpathname, dirmode) < 0 && errno != EEXIST) {
-#endif
-        *dirpath = saved;
-        if (Py_VerboseFlag)
-            PySys_WriteStderr(
-                "# cannot create cache dir %s\n", cpathname);
-        return;
-    }
-    *dirpath = saved;
-
-    fp = open_exclusive(cpathname, mode);
-    if (fp == NULL) {
-        if (Py_VerboseFlag)
-            PySys_WriteStderr(
-                "# can't create %s\n", cpathname);
-        return;
-    }
-    PyMarshal_WriteLongToFile(pyc_magic, fp, Py_MARSHAL_VERSION);
-    /* First write a 0 for mtime */
-    PyMarshal_WriteLongToFile(0L, fp, Py_MARSHAL_VERSION);
-    PyMarshal_WriteObjectToFile((PyObject *)co, fp, Py_MARSHAL_VERSION);
-    if (fflush(fp) != 0 || ferror(fp)) {
-        if (Py_VerboseFlag)
-            PySys_WriteStderr("# can't write %s\n", cpathname);
-        /* Don't keep partial file */
-        fclose(fp);
-        (void) unlink(cpathname);
-        return;
-    }
-    /* Now write the true mtime (as a 32-bit field) */
-    fseek(fp, 4L, 0);
-    assert(mtime <= 0xFFFFFFFF);
-    PyMarshal_WriteLongToFile((long)mtime, fp, Py_MARSHAL_VERSION);
-    fflush(fp);
-    fclose(fp);
-    if (Py_VerboseFlag)
-        PySys_WriteStderr("# wrote %s\n", cpathname);
-}
-
-=======
->>>>>>> ca9680eb
 static void
 update_code_filenames(PyCodeObject *co, PyObject *oldname, PyObject *newname)
 {
