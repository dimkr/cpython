--- conflicted
+++ resolved
@@ -67,16 +67,6 @@
         if (head_mutex == NULL)
             Py_FatalError("Can't initialize threads for interpreter");
 #endif
-<<<<<<< HEAD
-		interp->modules = NULL;
-		interp->modules_reloading = NULL;
-		interp->sysdict = NULL;
-		interp->builtins = NULL;
-		interp->tstate_head = NULL;
-		interp->codec_search_path = NULL;
-		interp->codec_search_cache = NULL;
-		interp->codec_error_registry = NULL;
-=======
         interp->modules = NULL;
         interp->modules_reloading = NULL;
         interp->sysdict = NULL;
@@ -85,7 +75,6 @@
         interp->codec_search_path = NULL;
         interp->codec_search_cache = NULL;
         interp->codec_error_registry = NULL;
->>>>>>> 8b5fca37
 #ifdef HAVE_DLOPEN
 #ifdef RTLD_NOW
         interp->dlopenflags = RTLD_NOW;
@@ -110,20 +99,6 @@
 void
 PyInterpreterState_Clear(PyInterpreterState *interp)
 {
-<<<<<<< HEAD
-	PyThreadState *p;
-	HEAD_LOCK();
-	for (p = interp->tstate_head; p != NULL; p = p->next)
-		PyThreadState_Clear(p);
-	HEAD_UNLOCK();
-	Py_CLEAR(interp->codec_search_path);
-	Py_CLEAR(interp->codec_search_cache);
-	Py_CLEAR(interp->codec_error_registry);
-	Py_CLEAR(interp->modules);
-	Py_CLEAR(interp->modules_reloading);
-	Py_CLEAR(interp->sysdict);
-	Py_CLEAR(interp->builtins);
-=======
     PyThreadState *p;
     HEAD_LOCK();
     for (p = interp->tstate_head; p != NULL; p = p->next)
@@ -136,7 +111,6 @@
     Py_CLEAR(interp->modules_reloading);
     Py_CLEAR(interp->sysdict);
     Py_CLEAR(interp->builtins);
->>>>>>> 8b5fca37
 }
 
 
@@ -282,40 +256,6 @@
 static void
 tstate_delete_common(PyThreadState *tstate)
 {
-<<<<<<< HEAD
-	PyInterpreterState *interp;
-	PyThreadState **p;
-	PyThreadState *prev_p = NULL;
-	if (tstate == NULL)
-		Py_FatalError("PyThreadState_Delete: NULL tstate");
-	interp = tstate->interp;
-	if (interp == NULL)
-		Py_FatalError("PyThreadState_Delete: NULL interp");
-	HEAD_LOCK();
-	for (p = &interp->tstate_head; ; p = &(*p)->next) {
-		if (*p == NULL)
-			Py_FatalError(
-				"PyThreadState_Delete: invalid tstate");
-		if (*p == tstate)
-			break;
-		/* Sanity check.  These states should never happen but if
-		 * they do we must abort.  Otherwise we'll end up spinning in
-		 * in a tight loop with the lock held.  A similar check is done
-		 * in thread.c find_key().  */
-		if (*p == prev_p)
-			Py_FatalError(
-				"PyThreadState_Delete: small circular list(!)"
-                                " and tstate not found.");
-		prev_p = *p;
-		if ((*p)->next == interp->tstate_head)
-			Py_FatalError(
-				"PyThreadState_Delete: circular list(!) and"
-                                " tstate not found.");
-	}
-	*p = tstate->next;
-	HEAD_UNLOCK();
-	free(tstate);
-=======
     PyInterpreterState *interp;
     PyThreadState **p;
     PyThreadState *prev_p = NULL;
@@ -348,7 +288,6 @@
     *p = tstate->next;
     HEAD_UNLOCK();
     free(tstate);
->>>>>>> 8b5fca37
 }
 
 
@@ -403,18 +342,6 @@
        builds.
     */
 #if defined(Py_DEBUG) && defined(WITH_THREAD)
-<<<<<<< HEAD
-	if (newts) {
-		/* This can be called from PyEval_RestoreThread(). Similar
-		   to it, we need to ensure errno doesn't change.
-		*/
-		int err = errno;
-		PyThreadState *check = PyGILState_GetThisThreadState();
-		if (check && check->interp == newts->interp && check != newts)
-			Py_FatalError("Invalid thread state for this thread");
-		errno = err;
-	}
-=======
     if (newts) {
         /* This can be called from PyEval_RestoreThread(). Similar
            to it, we need to ensure errno doesn't change.
@@ -425,7 +352,6 @@
             Py_FatalError("Invalid thread state for this thread");
         errno = err;
     }
->>>>>>> 8b5fca37
 #endif
     return oldts;
 }
@@ -607,15 +533,9 @@
 void
 _PyGILState_Fini(void)
 {
-<<<<<<< HEAD
-	PyThread_delete_key(autoTLSkey);
-	autoTLSkey = 0;
-	autoInterpreterState = NULL;
-=======
     PyThread_delete_key(autoTLSkey);
     autoTLSkey = 0;
     autoInterpreterState = NULL;
->>>>>>> 8b5fca37
 }
 
 /* When a thread state is created for a thread by some mechanism other than
