--- conflicted
+++ resolved
@@ -4,12 +4,7 @@
 #include "Python.h"
 
 #include "Python-ast.h"
-<<<<<<< HEAD
-#undef Yield /* to avoid conflict with winbase.h */
-
-=======
 #undef Yield /* undefine macro conflicting with winbase.h */
->>>>>>> 8b5fca37
 #include "grammar.h"
 #include "node.h"
 #include "token.h"
@@ -194,21 +189,12 @@
 
     _PyFloat_Init();
 
-<<<<<<< HEAD
-	interp->modules = PyDict_New();
-	if (interp->modules == NULL)
-		Py_FatalError("Py_Initialize: can't make modules dictionary");
-	interp->modules_reloading = PyDict_New();
-	if (interp->modules_reloading == NULL)
-		Py_FatalError("Py_Initialize: can't make modules_reloading dictionary");
-=======
     interp->modules = PyDict_New();
     if (interp->modules == NULL)
         Py_FatalError("Py_Initialize: can't make modules dictionary");
     interp->modules_reloading = PyDict_New();
     if (interp->modules_reloading == NULL)
         Py_FatalError("Py_Initialize: can't make modules_reloading dictionary");
->>>>>>> 8b5fca37
 
 #ifdef Py_USING_UNICODE
     /* Init Unicode implementation; relies on the codec registry */
@@ -280,70 +266,6 @@
     }
 
 #if defined(Py_USING_UNICODE) && defined(HAVE_LANGINFO_H) && defined(CODESET)
-<<<<<<< HEAD
-	/* On Unix, set the file system encoding according to the
-	   user's preference, if the CODESET names a well-known
-	   Python codec, and Py_FileSystemDefaultEncoding isn't
-	   initialized by other means. Also set the encoding of
-	   stdin and stdout if these are terminals.  */
-
-	saved_locale = strdup(setlocale(LC_CTYPE, NULL));
-	setlocale(LC_CTYPE, "");
-	codeset = nl_langinfo(CODESET);
-	if (codeset && *codeset) {
-		PyObject *enc = PyCodec_Encoder(codeset);
-		if (enc) {
-			codeset = strdup(codeset);
-			Py_DECREF(enc);
-		} else {
-			codeset = NULL;
-			PyErr_Clear();
-		}
-	} else
-		codeset = NULL;
-	setlocale(LC_CTYPE, saved_locale);
-	free(saved_locale);
-
-	if (codeset) {
-		sys_stream = PySys_GetObject("stdin");
-		sys_isatty = PyObject_CallMethod(sys_stream, "isatty", "");
-		if (!sys_isatty)
-			PyErr_Clear();
-		if(sys_isatty && PyObject_IsTrue(sys_isatty) &&
-		   PyFile_Check(sys_stream)) {
-			if (!PyFile_SetEncoding(sys_stream, codeset))
-				Py_FatalError("Cannot set codeset of stdin");
-		}
-		Py_XDECREF(sys_isatty);
-
-		sys_stream = PySys_GetObject("stdout");
-		sys_isatty = PyObject_CallMethod(sys_stream, "isatty", "");
-		if (!sys_isatty)
-			PyErr_Clear();
-		if(sys_isatty && PyObject_IsTrue(sys_isatty) &&
-		   PyFile_Check(sys_stream)) {
-			if (!PyFile_SetEncoding(sys_stream, codeset))
-				Py_FatalError("Cannot set codeset of stdout");
-		}
-		Py_XDECREF(sys_isatty);
-
-		sys_stream = PySys_GetObject("stderr");
-		sys_isatty = PyObject_CallMethod(sys_stream, "isatty", "");
-		if (!sys_isatty)
-			PyErr_Clear();
-		if(sys_isatty && PyObject_IsTrue(sys_isatty) &&
-		   PyFile_Check(sys_stream)) {
-			if (!PyFile_SetEncoding(sys_stream, codeset))
-				Py_FatalError("Cannot set codeset of stderr");
-		}
-		Py_XDECREF(sys_isatty);
-
-		if (!Py_FileSystemDefaultEncoding)
-			Py_FileSystemDefaultEncoding = codeset;
-		else
-			free(codeset);
-	}
-=======
     /* On Unix, set the file system encoding according to the
        user's preference, if the CODESET names a well-known
        Python codec, and Py_FileSystemDefaultEncoding isn't
@@ -386,7 +308,6 @@
                 free_codeset = 0;
         }
     }
->>>>>>> 8b5fca37
 #endif
 
 #ifdef MS_WINDOWS
@@ -639,67 +560,6 @@
 PyThreadState *
 Py_NewInterpreter(void)
 {
-<<<<<<< HEAD
-	PyInterpreterState *interp;
-	PyThreadState *tstate, *save_tstate;
-	PyObject *bimod, *sysmod;
-
-	if (!initialized)
-		Py_FatalError("Py_NewInterpreter: call Py_Initialize first");
-
-	interp = PyInterpreterState_New();
-	if (interp == NULL)
-		return NULL;
-
-	tstate = PyThreadState_New(interp);
-	if (tstate == NULL) {
-		PyInterpreterState_Delete(interp);
-		return NULL;
-	}
-
-	save_tstate = PyThreadState_Swap(tstate);
-
-	/* XXX The following is lax in error checking */
-
-	interp->modules = PyDict_New();
-	interp->modules_reloading = PyDict_New();
-
-	bimod = _PyImport_FindExtension("__builtin__", "__builtin__");
-	if (bimod != NULL) {
-		interp->builtins = PyModule_GetDict(bimod);
-		if (interp->builtins == NULL)
-			goto handle_error;
-		Py_INCREF(interp->builtins);
-	}
-	sysmod = _PyImport_FindExtension("sys", "sys");
-	if (bimod != NULL && sysmod != NULL) {
-		interp->sysdict = PyModule_GetDict(sysmod);
-		if (interp->sysdict == NULL)
-			goto handle_error;
-		Py_INCREF(interp->sysdict);
-		PySys_SetPath(Py_GetPath());
-		PyDict_SetItemString(interp->sysdict, "modules",
-				     interp->modules);
-		_PyImportHooks_Init();
-		initmain();
-		if (!Py_NoSiteFlag)
-			initsite();
-	}
-
-	if (!PyErr_Occurred())
-		return tstate;
-
-handle_error:
-	/* Oops, it didn't work.  Undo it all. */
-
-	PyErr_Print();
-	PyThreadState_Clear(tstate);
-	PyThreadState_Swap(save_tstate);
-	PyThreadState_Delete(tstate);
-	PyInterpreterState_Delete(interp);
-
-	return NULL;
-=======
     PyInterpreterState *interp;
     PyThreadState *tstate, *save_tstate;
     PyObject *bimod, *sysmod;
@@ -759,7 +619,6 @@
     PyInterpreterState_Delete(interp);
 
     return NULL;
->>>>>>> 8b5fca37
 }
 
 /* Delete an interpreter and its last thread.  This requires that the
@@ -1459,27 +1318,6 @@
 
 PyObject *
 PyRun_FileExFlags(FILE *fp, const char *filename, int start, PyObject *globals,
-<<<<<<< HEAD
-		  PyObject *locals, int closeit, PyCompilerFlags *flags)
-{
-	PyObject *ret;
-	mod_ty mod;
-	PyArena *arena = PyArena_New();
-	if (arena == NULL)
-		return NULL;
-	
-	mod = PyParser_ASTFromFile(fp, filename, start, 0, 0,
-				   flags, NULL, arena);
-	if (closeit)
-		fclose(fp);
-	if (mod == NULL) {
-		PyArena_Free(arena);
-		return NULL;
-	}
-	ret = run_mod(mod, filename, globals, locals, flags, arena);
-	PyArena_Free(arena);
-	return ret;
-=======
                   PyObject *locals, int closeit, PyCompilerFlags *flags)
 {
     PyObject *ret;
@@ -1499,7 +1337,6 @@
     ret = run_mod(mod, filename, globals, locals, flags, arena);
     PyArena_Free(arena);
     return ret;
->>>>>>> 8b5fca37
 }
 
 static PyObject *
