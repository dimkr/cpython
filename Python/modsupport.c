--- conflicted
+++ resolved
@@ -387,93 +387,6 @@
                 *((Py_complex *)va_arg(*p_va, Py_complex *)));
 #endif /* WITHOUT_COMPLEX */
 
-<<<<<<< HEAD
-		case 'c':
-		{
-			char p[1];
-			p[0] = (char)va_arg(*p_va, int);
-			return PyString_FromStringAndSize(p, 1);
-		}
-
-		case 's':
-		case 'z':
-		{
-			PyObject *v;
-			char *str = va_arg(*p_va, char *);
-			Py_ssize_t n;
-			if (**p_format == '#') {
-				++*p_format;
-				if (flags & FLAG_SIZE_T)
-					n = va_arg(*p_va, Py_ssize_t);
-				else
-					n = va_arg(*p_va, int);
-			}
-			else
-				n = -1;
-			if (str == NULL) {
-				v = Py_None;
-				Py_INCREF(v);
-			}
-			else {
-				if (n < 0) {
-					size_t m = strlen(str);
-					if (m > PY_SSIZE_T_MAX) {
-						PyErr_SetString(PyExc_OverflowError,
-							"string too long for Python string");
-						return NULL;
-					}
-					n = (Py_ssize_t)m;
-				}
-				v = PyString_FromStringAndSize(str, n);
-			}
-			return v;
-		}
-
-		case 'N':
-		case 'S':
-		case 'O':
-		if (**p_format == '&') {
-			typedef PyObject *(*converter)(void *);
-			converter func = va_arg(*p_va, converter);
-			void *arg = va_arg(*p_va, void *);
-			++*p_format;
-			return (*func)(arg);
-		}
-		else {
-			PyObject *v;
-			v = va_arg(*p_va, PyObject *);
-			if (v != NULL) {
-				if (*(*p_format - 1) != 'N')
-					Py_INCREF(v);
-			}
-			else if (!PyErr_Occurred())
-				/* If a NULL was passed
-				 * because a call that should
-				 * have constructed a value
-				 * failed, that's OK, and we
-				 * pass the error on; but if
-				 * no error occurred it's not
-				 * clear that the caller knew
-				 * what she was doing. */
-				PyErr_SetString(PyExc_SystemError,
-					"NULL object passed to Py_BuildValue");
-			return v;
-		}
-
-		case ':':
-		case ',':
-		case ' ':
-		case '\t':
-			break;
-
-		default:
-			PyErr_SetString(PyExc_SystemError,
-				"bad format char passed to Py_BuildValue");
-			return NULL;
-
-		}
-	}
-=======
         case 'c':
         {
             char p[1];
@@ -559,7 +472,6 @@
 
         }
     }
->>>>>>> 8b5fca37
 }
 
 
