/* ------------------------------------------------------------------------

   Python Codec Registry and support functions

Written by Marc-Andre Lemburg (mal@lemburg.com).

Copyright (c) Corporation for National Research Initiatives.

   ------------------------------------------------------------------------ */

#include "Python.h"
#include <ctype.h>

const char *Py_hexdigits = "0123456789abcdef";

/* --- Codec Registry ----------------------------------------------------- */

/* Import the standard encodings package which will register the first
   codec search function.

   This is done in a lazy way so that the Unicode implementation does
   not downgrade startup time of scripts not needing it.

   ImportErrors are silently ignored by this function. Only one try is
   made.

*/

static int _PyCodecRegistry_Init(void); /* Forward */

int PyCodec_Register(PyObject *search_function)
{
    PyInterpreterState *interp = PyThreadState_GET()->interp;
    if (interp->codec_search_path == NULL && _PyCodecRegistry_Init())
        goto onError;
    if (search_function == NULL) {
        PyErr_BadArgument();
        goto onError;
    }
    if (!PyCallable_Check(search_function)) {
        PyErr_SetString(PyExc_TypeError, "argument must be callable");
        goto onError;
    }
    return PyList_Append(interp->codec_search_path, search_function);

 onError:
    return -1;
}

/* Convert a string to a normalized Python string: all characters are
   converted to lower case, spaces are replaced with underscores. */

static
PyObject *normalizestring(const char *string)
{
    register size_t i;
    size_t len = strlen(string);
    char *p;
    PyObject *v;

    if (len > PY_SSIZE_T_MAX) {
        PyErr_SetString(PyExc_OverflowError, "string is too large");
        return NULL;
    }

    p = PyMem_Malloc(len + 1);
    if (p == NULL)
        return NULL;
    for (i = 0; i < len; i++) {
        register char ch = string[i];
        if (ch == ' ')
            ch = '-';
        else
            ch = Py_TOLOWER(Py_CHARMASK(ch));
        p[i] = ch;
    }
    p[i] = '\0';
    v = PyUnicode_FromString(p);
    if (v == NULL)
        return NULL;
    PyMem_Free(p);
    return v;
}

/* Lookup the given encoding and return a tuple providing the codec
   facilities.

   The encoding string is looked up converted to all lower-case
   characters. This makes encodings looked up through this mechanism
   effectively case-insensitive.

   If no codec is found, a LookupError is set and NULL returned.

   As side effect, this tries to load the encodings package, if not
   yet done. This is part of the lazy load strategy for the encodings
   package.

*/

PyObject *_PyCodec_Lookup(const char *encoding)
{
    PyInterpreterState *interp;
    PyObject *result, *args = NULL, *v;
    Py_ssize_t i, len;

    if (encoding == NULL) {
        PyErr_BadArgument();
        goto onError;
    }

    interp = PyThreadState_GET()->interp;
    if (interp->codec_search_path == NULL && _PyCodecRegistry_Init())
        goto onError;

    /* Convert the encoding to a normalized Python string: all
       characters are converted to lower case, spaces and hyphens are
       replaced with underscores. */
    v = normalizestring(encoding);
    if (v == NULL)
        goto onError;
    PyUnicode_InternInPlace(&v);

    /* First, try to lookup the name in the registry dictionary */
    result = PyDict_GetItem(interp->codec_search_cache, v);
    if (result != NULL) {
        Py_INCREF(result);
        Py_DECREF(v);
        return result;
    }

    /* Next, scan the search functions in order of registration */
    args = PyTuple_New(1);
    if (args == NULL)
        goto onError;
    PyTuple_SET_ITEM(args,0,v);

    len = PyList_Size(interp->codec_search_path);
    if (len < 0)
        goto onError;
    if (len == 0) {
        PyErr_SetString(PyExc_LookupError,
                        "no codec search functions registered: "
                        "can't find encoding");
        goto onError;
    }

    for (i = 0; i < len; i++) {
        PyObject *func;

        func = PyList_GetItem(interp->codec_search_path, i);
        if (func == NULL)
            goto onError;
        result = PyEval_CallObject(func, args);
        if (result == NULL)
            goto onError;
        if (result == Py_None) {
            Py_DECREF(result);
            continue;
        }
        if (!PyTuple_Check(result) || PyTuple_GET_SIZE(result) != 4) {
            PyErr_SetString(PyExc_TypeError,
                            "codec search functions must return 4-tuples");
            Py_DECREF(result);
            goto onError;
        }
        break;
    }
    if (i == len) {
        /* XXX Perhaps we should cache misses too ? */
        PyErr_Format(PyExc_LookupError,
                     "unknown encoding: %s", encoding);
        goto onError;
    }

    /* Cache and return the result */
    if (PyDict_SetItem(interp->codec_search_cache, v, result) < 0) {
        Py_DECREF(result);
        goto onError;
    }
    Py_DECREF(args);
    return result;

 onError:
    Py_XDECREF(args);
    return NULL;
}

/* Codec registry encoding check API. */

int PyCodec_KnownEncoding(const char *encoding)
{
    PyObject *codecs;

    codecs = _PyCodec_Lookup(encoding);
    if (!codecs) {
        PyErr_Clear();
        return 0;
    }
    else {
        Py_DECREF(codecs);
        return 1;
    }
}

static
PyObject *args_tuple(PyObject *object,
                     const char *errors)
{
    PyObject *args;

    args = PyTuple_New(1 + (errors != NULL));
    if (args == NULL)
        return NULL;
    Py_INCREF(object);
    PyTuple_SET_ITEM(args,0,object);
    if (errors) {
        PyObject *v;

        v = PyUnicode_FromString(errors);
        if (v == NULL) {
            Py_DECREF(args);
            return NULL;
        }
        PyTuple_SET_ITEM(args, 1, v);
    }
    return args;
}

/* Helper function to get a codec item */

static
PyObject *codec_getitem(const char *encoding, int index)
{
    PyObject *codecs;
    PyObject *v;

    codecs = _PyCodec_Lookup(encoding);
    if (codecs == NULL)
        return NULL;
    v = PyTuple_GET_ITEM(codecs, index);
    Py_DECREF(codecs);
    Py_INCREF(v);
    return v;
}

/* Helper function to create an incremental codec. */

static
PyObject *codec_getincrementalcodec(const char *encoding,
                                    const char *errors,
                                    const char *attrname)
{
    PyObject *codecs, *ret, *inccodec;

    codecs = _PyCodec_Lookup(encoding);
    if (codecs == NULL)
        return NULL;
    inccodec = PyObject_GetAttrString(codecs, attrname);
    Py_DECREF(codecs);
    if (inccodec == NULL)
        return NULL;
    if (errors)
        ret = PyObject_CallFunction(inccodec, "s", errors);
    else
        ret = PyObject_CallFunction(inccodec, NULL);
    Py_DECREF(inccodec);
    return ret;
}

/* Helper function to create a stream codec. */

static
PyObject *codec_getstreamcodec(const char *encoding,
                               PyObject *stream,
                               const char *errors,
                               const int index)
{
    PyObject *codecs, *streamcodec, *codeccls;

    codecs = _PyCodec_Lookup(encoding);
    if (codecs == NULL)
        return NULL;

    codeccls = PyTuple_GET_ITEM(codecs, index);
    if (errors != NULL)
        streamcodec = PyObject_CallFunction(codeccls, "Os", stream, errors);
    else
        streamcodec = PyObject_CallFunction(codeccls, "O", stream);
    Py_DECREF(codecs);
    return streamcodec;
}

/* Convenience APIs to query the Codec registry.

   All APIs return a codec object with incremented refcount.

 */

PyObject *PyCodec_Encoder(const char *encoding)
{
    return codec_getitem(encoding, 0);
}

PyObject *PyCodec_Decoder(const char *encoding)
{
    return codec_getitem(encoding, 1);
}

PyObject *PyCodec_IncrementalEncoder(const char *encoding,
                                     const char *errors)
{
    return codec_getincrementalcodec(encoding, errors, "incrementalencoder");
}

PyObject *PyCodec_IncrementalDecoder(const char *encoding,
                                     const char *errors)
{
    return codec_getincrementalcodec(encoding, errors, "incrementaldecoder");
}

PyObject *PyCodec_StreamReader(const char *encoding,
                               PyObject *stream,
                               const char *errors)
{
    return codec_getstreamcodec(encoding, stream, errors, 2);
}

PyObject *PyCodec_StreamWriter(const char *encoding,
                               PyObject *stream,
                               const char *errors)
{
    return codec_getstreamcodec(encoding, stream, errors, 3);
}

/* Encode an object (e.g. an Unicode object) using the given encoding
   and return the resulting encoded object (usually a Python string).

   errors is passed to the encoder factory as argument if non-NULL. */

PyObject *PyCodec_Encode(PyObject *object,
                         const char *encoding,
                         const char *errors)
{
    PyObject *encoder = NULL;
    PyObject *args = NULL, *result = NULL;
    PyObject *v = NULL;

    encoder = PyCodec_Encoder(encoding);
    if (encoder == NULL)
        goto onError;

    args = args_tuple(object, errors);
    if (args == NULL)
        goto onError;

    result = PyEval_CallObject(encoder, args);
    if (result == NULL)
        goto onError;

    if (!PyTuple_Check(result) ||
        PyTuple_GET_SIZE(result) != 2) {
        PyErr_SetString(PyExc_TypeError,
                        "encoder must return a tuple (object, integer)");
        goto onError;
    }
    v = PyTuple_GET_ITEM(result,0);
    Py_INCREF(v);
    /* We don't check or use the second (integer) entry. */

    Py_DECREF(args);
    Py_DECREF(encoder);
    Py_DECREF(result);
    return v;

 onError:
    Py_XDECREF(result);
    Py_XDECREF(args);
    Py_XDECREF(encoder);
    return NULL;
}

/* Decode an object (usually a Python string) using the given encoding
   and return an equivalent object (e.g. an Unicode object).

   errors is passed to the decoder factory as argument if non-NULL. */

PyObject *PyCodec_Decode(PyObject *object,
                         const char *encoding,
                         const char *errors)
{
    PyObject *decoder = NULL;
    PyObject *args = NULL, *result = NULL;
    PyObject *v;

    decoder = PyCodec_Decoder(encoding);
    if (decoder == NULL)
        goto onError;

    args = args_tuple(object, errors);
    if (args == NULL)
        goto onError;

    result = PyEval_CallObject(decoder,args);
    if (result == NULL)
        goto onError;
    if (!PyTuple_Check(result) ||
        PyTuple_GET_SIZE(result) != 2) {
        PyErr_SetString(PyExc_TypeError,
                        "decoder must return a tuple (object,integer)");
        goto onError;
    }
    v = PyTuple_GET_ITEM(result,0);
    Py_INCREF(v);
    /* We don't check or use the second (integer) entry. */

    Py_DECREF(args);
    Py_DECREF(decoder);
    Py_DECREF(result);
    return v;

 onError:
    Py_XDECREF(args);
    Py_XDECREF(decoder);
    Py_XDECREF(result);
    return NULL;
}

/* Register the error handling callback function error under the name
   name. This function will be called by the codec when it encounters
   an unencodable characters/undecodable bytes and doesn't know the
   callback name, when name is specified as the error parameter
   in the call to the encode/decode function.
   Return 0 on success, -1 on error */
int PyCodec_RegisterError(const char *name, PyObject *error)
{
    PyInterpreterState *interp = PyThreadState_GET()->interp;
    if (interp->codec_search_path == NULL && _PyCodecRegistry_Init())
        return -1;
    if (!PyCallable_Check(error)) {
        PyErr_SetString(PyExc_TypeError, "handler must be callable");
        return -1;
    }
    return PyDict_SetItemString(interp->codec_error_registry,
                                (char *)name, error);
}

/* Lookup the error handling callback function registered under the
   name error. As a special case NULL can be passed, in which case
   the error handling callback for strict encoding will be returned. */
PyObject *PyCodec_LookupError(const char *name)
{
    PyObject *handler = NULL;

    PyInterpreterState *interp = PyThreadState_GET()->interp;
    if (interp->codec_search_path == NULL && _PyCodecRegistry_Init())
        return NULL;

    if (name==NULL)
        name = "strict";
    handler = PyDict_GetItemString(interp->codec_error_registry, (char *)name);
    if (!handler)
        PyErr_Format(PyExc_LookupError, "unknown error handler name '%.400s'", name);
    else
        Py_INCREF(handler);
    return handler;
}

static void wrong_exception_type(PyObject *exc)
{
    _Py_IDENTIFIER(__class__);
    _Py_IDENTIFIER(__name__);
    PyObject *type = _PyObject_GetAttrId(exc, &PyId___class__);
    if (type != NULL) {
        PyObject *name = _PyObject_GetAttrId(type, &PyId___name__);
        Py_DECREF(type);
        if (name != NULL) {
            PyErr_Format(PyExc_TypeError,
                         "don't know how to handle %S in error callback", name);
            Py_DECREF(name);
        }
    }
}

PyObject *PyCodec_StrictErrors(PyObject *exc)
{
    if (PyExceptionInstance_Check(exc))
        PyErr_SetObject(PyExceptionInstance_Class(exc), exc);
    else
        PyErr_SetString(PyExc_TypeError, "codec must pass exception instance");
    return NULL;
}


PyObject *PyCodec_IgnoreErrors(PyObject *exc)
{
    Py_ssize_t end;
    if (PyObject_IsInstance(exc, PyExc_UnicodeEncodeError)) {
        if (PyUnicodeEncodeError_GetEnd(exc, &end))
            return NULL;
    }
    else if (PyObject_IsInstance(exc, PyExc_UnicodeDecodeError)) {
        if (PyUnicodeDecodeError_GetEnd(exc, &end))
            return NULL;
    }
    else if (PyObject_IsInstance(exc, PyExc_UnicodeTranslateError)) {
        if (PyUnicodeTranslateError_GetEnd(exc, &end))
            return NULL;
    }
    else {
        wrong_exception_type(exc);
        return NULL;
    }
    return Py_BuildValue("(Nn)", PyUnicode_New(0, 0), end);
}


PyObject *PyCodec_ReplaceErrors(PyObject *exc)
{
    Py_ssize_t start, end, i, len;

    if (PyObject_IsInstance(exc, PyExc_UnicodeEncodeError)) {
        PyObject *res;
        int kind;
        void *data;
        if (PyUnicodeEncodeError_GetStart(exc, &start))
            return NULL;
        if (PyUnicodeEncodeError_GetEnd(exc, &end))
            return NULL;
        len = end - start;
        res = PyUnicode_New(len, '?');
        if (res == NULL)
            return NULL;
        kind = PyUnicode_KIND(res);
        data = PyUnicode_DATA(res);
        for (i = 0; i < len; ++i)
            PyUnicode_WRITE(kind, data, i, '?');
        assert(_PyUnicode_CheckConsistency(res, 1));
        return Py_BuildValue("(Nn)", res, end);
    }
    else if (PyObject_IsInstance(exc, PyExc_UnicodeDecodeError)) {
        if (PyUnicodeDecodeError_GetEnd(exc, &end))
            return NULL;
        return Py_BuildValue("(Cn)",
                             (int)Py_UNICODE_REPLACEMENT_CHARACTER,
                             end);
    }
    else if (PyObject_IsInstance(exc, PyExc_UnicodeTranslateError)) {
        PyObject *res;
        int kind;
        void *data;
        if (PyUnicodeTranslateError_GetStart(exc, &start))
            return NULL;
        if (PyUnicodeTranslateError_GetEnd(exc, &end))
            return NULL;
        len = end - start;
        res = PyUnicode_New(len, Py_UNICODE_REPLACEMENT_CHARACTER);
        if (res == NULL)
            return NULL;
        kind = PyUnicode_KIND(res);
        data = PyUnicode_DATA(res);
        for (i=0; i < len; i++)
            PyUnicode_WRITE(kind, data, i, Py_UNICODE_REPLACEMENT_CHARACTER);
        assert(_PyUnicode_CheckConsistency(res, 1));
        return Py_BuildValue("(Nn)", res, end);
    }
    else {
        wrong_exception_type(exc);
        return NULL;
    }
}

PyObject *PyCodec_XMLCharRefReplaceErrors(PyObject *exc)
{
    if (PyObject_IsInstance(exc, PyExc_UnicodeEncodeError)) {
        PyObject *restuple;
        PyObject *object;
        Py_ssize_t i;
        Py_ssize_t start;
        Py_ssize_t end;
        PyObject *res;
        unsigned char *outp;
        int ressize;
        Py_UCS4 ch;
        if (PyUnicodeEncodeError_GetStart(exc, &start))
            return NULL;
        if (PyUnicodeEncodeError_GetEnd(exc, &end))
            return NULL;
        if (!(object = PyUnicodeEncodeError_GetObject(exc)))
            return NULL;
        for (i = start, ressize = 0; i < end; ++i) {
            /* object is guaranteed to be "ready" */
            ch = PyUnicode_READ_CHAR(object, i);
            if (ch<10)
                ressize += 2+1+1;
            else if (ch<100)
                ressize += 2+2+1;
            else if (ch<1000)
                ressize += 2+3+1;
            else if (ch<10000)
                ressize += 2+4+1;
            else if (ch<100000)
                ressize += 2+5+1;
            else if (ch<1000000)
                ressize += 2+6+1;
            else
                ressize += 2+7+1;
        }
        /* allocate replacement */
        res = PyUnicode_New(ressize, 127);
        if (res == NULL) {
            Py_DECREF(object);
            return NULL;
        }
        outp = PyUnicode_1BYTE_DATA(res);
        /* generate replacement */
        for (i = start; i < end; ++i) {
            int digits;
            int base;
            ch = PyUnicode_READ_CHAR(object, i);
            *outp++ = '&';
            *outp++ = '#';
            if (ch<10) {
                digits = 1;
                base = 1;
            }
            else if (ch<100) {
                digits = 2;
                base = 10;
            }
            else if (ch<1000) {
                digits = 3;
                base = 100;
            }
            else if (ch<10000) {
                digits = 4;
                base = 1000;
            }
            else if (ch<100000) {
                digits = 5;
                base = 10000;
            }
            else if (ch<1000000) {
                digits = 6;
                base = 100000;
            }
            else {
                digits = 7;
                base = 1000000;
            }
            while (digits-->0) {
                *outp++ = '0' + ch/base;
                ch %= base;
                base /= 10;
            }
            *outp++ = ';';
        }
        assert(_PyUnicode_CheckConsistency(res, 1));
        restuple = Py_BuildValue("(Nn)", res, end);
        Py_DECREF(object);
        return restuple;
    }
    else {
        wrong_exception_type(exc);
        return NULL;
    }
}

PyObject *PyCodec_BackslashReplaceErrors(PyObject *exc)
{
    if (PyObject_IsInstance(exc, PyExc_UnicodeEncodeError)) {
        PyObject *restuple;
        PyObject *object;
        Py_ssize_t i;
        Py_ssize_t start;
        Py_ssize_t end;
        PyObject *res;
        unsigned char *outp;
        int ressize;
        Py_UCS4 c;
        if (PyUnicodeEncodeError_GetStart(exc, &start))
            return NULL;
        if (PyUnicodeEncodeError_GetEnd(exc, &end))
            return NULL;
        if (!(object = PyUnicodeEncodeError_GetObject(exc)))
            return NULL;
        for (i = start, ressize = 0; i < end; ++i) {
            /* object is guaranteed to be "ready" */
            c = PyUnicode_READ_CHAR(object, i);
            if (c >= 0x10000) {
                ressize += 1+1+8;
            }
            else if (c >= 0x100) {
                ressize += 1+1+4;
            }
            else
                ressize += 1+1+2;
        }
        res = PyUnicode_New(ressize, 127);
        if (res==NULL)
            return NULL;
        for (i = start, outp = PyUnicode_1BYTE_DATA(res);
            i < end; ++i) {
            c = PyUnicode_READ_CHAR(object, i);
            *outp++ = '\\';
            if (c >= 0x00010000) {
                *outp++ = 'U';
                *outp++ = Py_hexdigits[(c>>28)&0xf];
                *outp++ = Py_hexdigits[(c>>24)&0xf];
                *outp++ = Py_hexdigits[(c>>20)&0xf];
                *outp++ = Py_hexdigits[(c>>16)&0xf];
                *outp++ = Py_hexdigits[(c>>12)&0xf];
                *outp++ = Py_hexdigits[(c>>8)&0xf];
            }
            else if (c >= 0x100) {
                *outp++ = 'u';
                *outp++ = Py_hexdigits[(c>>12)&0xf];
                *outp++ = Py_hexdigits[(c>>8)&0xf];
            }
            else
                *outp++ = 'x';
            *outp++ = Py_hexdigits[(c>>4)&0xf];
            *outp++ = Py_hexdigits[c&0xf];
        }

        assert(_PyUnicode_CheckConsistency(res, 1));
        restuple = Py_BuildValue("(Nn)", res, end);
        Py_DECREF(object);
        return restuple;
    }
    else {
        wrong_exception_type(exc);
        return NULL;
    }
}

/* This handler is declared static until someone demonstrates
   a need to call it directly. */
static PyObject *
PyCodec_SurrogatePassErrors(PyObject *exc)
{
    PyObject *restuple;
    PyObject *object;
    Py_ssize_t i;
    Py_ssize_t start;
    Py_ssize_t end;
    PyObject *res;
    if (PyObject_IsInstance(exc, PyExc_UnicodeEncodeError)) {
        char *outp;
        if (PyUnicodeEncodeError_GetStart(exc, &start))
            return NULL;
        if (PyUnicodeEncodeError_GetEnd(exc, &end))
            return NULL;
        if (!(object = PyUnicodeEncodeError_GetObject(exc)))
            return NULL;
        res = PyBytes_FromStringAndSize(NULL, 3*(end-start));
        if (!res) {
            Py_DECREF(object);
            return NULL;
        }
        outp = PyBytes_AsString(res);
        for (i = start; i < end; i++) {
            /* object is guaranteed to be "ready" */
            Py_UCS4 ch = PyUnicode_READ_CHAR(object, i);
<<<<<<< HEAD
            if (ch < 0xd800 || ch > 0xdfff) {
=======
            if (!Py_UNICODE_IS_SURROGATE(ch)) {
>>>>>>> 75011ecc
                /* Not a surrogate, fail with original exception */
                PyErr_SetObject(PyExceptionInstance_Class(exc), exc);
                Py_DECREF(res);
                Py_DECREF(object);
                return NULL;
            }
            *outp++ = (char)(0xe0 | (ch >> 12));
            *outp++ = (char)(0x80 | ((ch >> 6) & 0x3f));
            *outp++ = (char)(0x80 | (ch & 0x3f));
        }
        restuple = Py_BuildValue("(On)", res, end);
        Py_DECREF(res);
        Py_DECREF(object);
        return restuple;
    }
    else if (PyObject_IsInstance(exc, PyExc_UnicodeDecodeError)) {
        unsigned char *p;
        Py_UCS4 ch = 0;
        if (PyUnicodeDecodeError_GetStart(exc, &start))
            return NULL;
        if (!(object = PyUnicodeDecodeError_GetObject(exc)))
            return NULL;
        if (!(p = (unsigned char*)PyBytes_AsString(object))) {
            Py_DECREF(object);
            return NULL;
        }
        /* Try decoding a single surrogate character. If
           there are more, let the codec call us again. */
        p += start;
        if (strlen(p) > 2 &&
            ((p[0] & 0xf0) == 0xe0 ||
             (p[1] & 0xc0) == 0x80 ||
             (p[2] & 0xc0) == 0x80)) {
            /* it's a three-byte code */
            ch = ((p[0] & 0x0f) << 12) + ((p[1] & 0x3f) << 6) + (p[2] & 0x3f);
            if (!Py_UNICODE_IS_SURROGATE(ch))
                /* it's not a surrogate - fail */
                ch = 0;
        }
        Py_DECREF(object);
        if (ch == 0) {
            PyErr_SetObject(PyExceptionInstance_Class(exc), exc);
            return NULL;
        }
        res = PyUnicode_FromOrdinal(ch);
        if (res == NULL)
            return NULL;
        return Py_BuildValue("(Nn)", res, start+3);
    }
    else {
        wrong_exception_type(exc);
        return NULL;
    }
}

static PyObject *
PyCodec_SurrogateEscapeErrors(PyObject *exc)
{
    PyObject *restuple;
    PyObject *object;
    Py_ssize_t i;
    Py_ssize_t start;
    Py_ssize_t end;
    PyObject *res;
    if (PyObject_IsInstance(exc, PyExc_UnicodeEncodeError)) {
        char *outp;
        if (PyUnicodeEncodeError_GetStart(exc, &start))
            return NULL;
        if (PyUnicodeEncodeError_GetEnd(exc, &end))
            return NULL;
        if (!(object = PyUnicodeEncodeError_GetObject(exc)))
            return NULL;
        res = PyBytes_FromStringAndSize(NULL, end-start);
        if (!res) {
            Py_DECREF(object);
            return NULL;
        }
        outp = PyBytes_AsString(res);
        for (i = start; i < end; i++) {
            /* object is guaranteed to be "ready" */
            Py_UCS4 ch = PyUnicode_READ_CHAR(object, i);
            if (ch < 0xdc80 || ch > 0xdcff) {
                /* Not a UTF-8b surrogate, fail with original exception */
                PyErr_SetObject(PyExceptionInstance_Class(exc), exc);
                Py_DECREF(res);
                Py_DECREF(object);
                return NULL;
            }
            *outp++ = ch - 0xdc00;
        }
        restuple = Py_BuildValue("(On)", res, end);
        Py_DECREF(res);
        Py_DECREF(object);
        return restuple;
    }
    else if (PyObject_IsInstance(exc, PyExc_UnicodeDecodeError)) {
        PyObject *str;
        unsigned char *p;
        Py_UCS2 ch[4]; /* decode up to 4 bad bytes. */
        int consumed = 0;
        if (PyUnicodeDecodeError_GetStart(exc, &start))
            return NULL;
        if (PyUnicodeDecodeError_GetEnd(exc, &end))
            return NULL;
        if (!(object = PyUnicodeDecodeError_GetObject(exc)))
            return NULL;
        if (!(p = (unsigned char*)PyBytes_AsString(object))) {
            Py_DECREF(object);
            return NULL;
        }
        while (consumed < 4 && consumed < end-start) {
            /* Refuse to escape ASCII bytes. */
            if (p[start+consumed] < 128)
                break;
            ch[consumed] = 0xdc00 + p[start+consumed];
            consumed++;
        }
        Py_DECREF(object);
        if (!consumed) {
            /* codec complained about ASCII byte. */
            PyErr_SetObject(PyExceptionInstance_Class(exc), exc);
            return NULL;
        }
        str = PyUnicode_FromKindAndData(PyUnicode_2BYTE_KIND, ch, consumed);
        if (str == NULL)
            return NULL;
        return Py_BuildValue("(Nn)", str, start+consumed);
    }
    else {
        wrong_exception_type(exc);
        return NULL;
    }
}


static PyObject *strict_errors(PyObject *self, PyObject *exc)
{
    return PyCodec_StrictErrors(exc);
}


static PyObject *ignore_errors(PyObject *self, PyObject *exc)
{
    return PyCodec_IgnoreErrors(exc);
}


static PyObject *replace_errors(PyObject *self, PyObject *exc)
{
    return PyCodec_ReplaceErrors(exc);
}


static PyObject *xmlcharrefreplace_errors(PyObject *self, PyObject *exc)
{
    return PyCodec_XMLCharRefReplaceErrors(exc);
}


static PyObject *backslashreplace_errors(PyObject *self, PyObject *exc)
{
    return PyCodec_BackslashReplaceErrors(exc);
}

static PyObject *surrogatepass_errors(PyObject *self, PyObject *exc)
{
    return PyCodec_SurrogatePassErrors(exc);
}

static PyObject *surrogateescape_errors(PyObject *self, PyObject *exc)
{
    return PyCodec_SurrogateEscapeErrors(exc);
}

static int _PyCodecRegistry_Init(void)
{
    static struct {
        char *name;
        PyMethodDef def;
    } methods[] =
    {
        {
            "strict",
            {
                "strict_errors",
                strict_errors,
                METH_O,
                PyDoc_STR("Implements the 'strict' error handling, which "
                          "raises a UnicodeError on coding errors.")
            }
        },
        {
            "ignore",
            {
                "ignore_errors",
                ignore_errors,
                METH_O,
                PyDoc_STR("Implements the 'ignore' error handling, which "
                          "ignores malformed data and continues.")
            }
        },
        {
            "replace",
            {
                "replace_errors",
                replace_errors,
                METH_O,
                PyDoc_STR("Implements the 'replace' error handling, which "
                          "replaces malformed data with a replacement marker.")
            }
        },
        {
            "xmlcharrefreplace",
            {
                "xmlcharrefreplace_errors",
                xmlcharrefreplace_errors,
                METH_O,
                PyDoc_STR("Implements the 'xmlcharrefreplace' error handling, "
                          "which replaces an unencodable character with the "
                          "appropriate XML character reference.")
            }
        },
        {
            "backslashreplace",
            {
                "backslashreplace_errors",
                backslashreplace_errors,
                METH_O,
                PyDoc_STR("Implements the 'backslashreplace' error handling, "
                          "which replaces an unencodable character with a "
                          "backslashed escape sequence.")
            }
        },
        {
            "surrogatepass",
            {
                "surrogatepass",
                surrogatepass_errors,
                METH_O
            }
        },
        {
            "surrogateescape",
            {
                "surrogateescape",
                surrogateescape_errors,
                METH_O
            }
        }
    };

    PyInterpreterState *interp = PyThreadState_GET()->interp;
    PyObject *mod;
    unsigned i;

    if (interp->codec_search_path != NULL)
        return 0;

    interp->codec_search_path = PyList_New(0);
    interp->codec_search_cache = PyDict_New();
    interp->codec_error_registry = PyDict_New();

    if (interp->codec_error_registry) {
        for (i = 0; i < Py_ARRAY_LENGTH(methods); ++i) {
            PyObject *func = PyCFunction_New(&methods[i].def, NULL);
            int res;
            if (!func)
                Py_FatalError("can't initialize codec error registry");
            res = PyCodec_RegisterError(methods[i].name, func);
            Py_DECREF(func);
            if (res)
                Py_FatalError("can't initialize codec error registry");
        }
    }

    if (interp->codec_search_path == NULL ||
        interp->codec_search_cache == NULL ||
        interp->codec_error_registry == NULL)
        Py_FatalError("can't initialize codec registry");

    mod = PyImport_ImportModuleNoBlock("encodings");
    if (mod == NULL) {
        return -1;
    }
    Py_DECREF(mod);
    interp->codecs_initialized = 1;
    return 0;
}<|MERGE_RESOLUTION|>--- conflicted
+++ resolved
@@ -761,11 +761,7 @@
         for (i = start; i < end; i++) {
             /* object is guaranteed to be "ready" */
             Py_UCS4 ch = PyUnicode_READ_CHAR(object, i);
-<<<<<<< HEAD
-            if (ch < 0xd800 || ch > 0xdfff) {
-=======
             if (!Py_UNICODE_IS_SURROGATE(ch)) {
->>>>>>> 75011ecc
                 /* Not a surrogate, fail with original exception */
                 PyErr_SetObject(PyExceptionInstance_Class(exc), exc);
                 Py_DECREF(res);
