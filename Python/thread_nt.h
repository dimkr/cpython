--- conflicted
+++ resolved
@@ -15,52 +15,6 @@
     HANDLE hevent ;
 } NRMUTEX, *PNRMUTEX ;
 
-<<<<<<< HEAD
-typedef LONG WINAPI interlocked_cmp_xchg_t(LONG volatile *dest, LONG exc, LONG comperand) ;
-
-/* Sorry mate, but we haven't got InterlockedCompareExchange in Win95! */
-static LONG WINAPI
-interlocked_cmp_xchg(LONG volatile *dest, LONG exc, LONG comperand)
-{
-	static LONG spinlock = 0 ;
-	LONG result ;
-	DWORD dwSleep = 0;
-
-	/* Acqire spinlock (yielding control to other threads if cant aquire for the moment) */
-	while(InterlockedExchange(&spinlock, 1))
-	{
-		// Using Sleep(0) can cause a priority inversion.
-		// Sleep(0) only yields the processor if there's
-		// another thread of the same priority that's
-		// ready to run.  If a high-priority thread is
-		// trying to acquire the lock, which is held by
-		// a low-priority thread, then the low-priority
-		// thread may never get scheduled and hence never
-		// free the lock.  NT attempts to avoid priority
-		// inversions by temporarily boosting the priority
-		// of low-priority runnable threads, but the problem
-		// can still occur if there's a medium-priority
-		// thread that's always runnable.  If Sleep(1) is used,
-		// then the thread unconditionally yields the CPU.  We
-		// only do this for the second and subsequent even
-		// iterations, since a millisecond is a long time to wait
-		// if the thread can be scheduled in again sooner
-		// (~100,000 instructions).
-		// Avoid priority inversion: 0, 1, 0, 1,...
-		Sleep(dwSleep);
-		dwSleep = !dwSleep;
-	}
-	result = *dest ;
-	if (result == comperand)
-		*dest = exc ;
-	/* Release spinlock */
-	spinlock = 0 ;
-	return result ;
-} ;
-
-static interlocked_cmp_xchg_t *ixchg;
-=======
->>>>>>> 8b5fca37
 
 BOOL
 InitializeNonRecursiveMutex(PNRMUTEX mutex)
@@ -71,16 +25,6 @@
     return mutex->hevent != NULL ;      /* TRUE if the mutex is created */
 }
 
-<<<<<<< HEAD
-#ifndef MS_WIN64
-#ifdef InterlockedCompareExchange
-#undef InterlockedCompareExchange
-#endif
-#define InterlockedCompareExchange(dest,exchange,comperand) (ixchg((dest), (exchange), (comperand)))
-#endif
-
-=======
->>>>>>> 8b5fca37
 VOID
 DeleteNonRecursiveMutex(PNRMUTEX mutex)
 {
@@ -92,25 +36,6 @@
 DWORD
 EnterNonRecursiveMutex(PNRMUTEX mutex, BOOL wait)
 {
-<<<<<<< HEAD
-	/* Assume that the thread waits successfully */
-	DWORD ret ;
-
-	/* InterlockedIncrement(&mutex->owned) == 0 means that no thread currently owns the mutex */
-	if (!wait)
-	{
-		if (InterlockedCompareExchange(&mutex->owned, 0, -1) != -1)
-			return WAIT_TIMEOUT ;
-		ret = WAIT_OBJECT_0 ;
-	}
-	else
-		ret = InterlockedIncrement(&mutex->owned) ?
-			/* Some thread owns the mutex, let's wait... */
-			WaitForSingleObject(mutex->hevent, INFINITE) : WAIT_OBJECT_0 ;
-
-	mutex->thread_id = GetCurrentThreadId() ; /* We own it */
-	return ret ;
-=======
     /* Assume that the thread waits successfully */
     DWORD ret ;
 
@@ -128,7 +53,6 @@
 
     mutex->thread_id = GetCurrentThreadId() ; /* We own it */
     return ret ;
->>>>>>> 8b5fca37
 }
 
 BOOL
@@ -201,41 +125,6 @@
 long
 PyThread_start_new_thread(void (*func)(void *), void *arg)
 {
-<<<<<<< HEAD
-	Py_uintptr_t rv;
-	callobj obj;
-
-	dprintf(("%ld: PyThread_start_new_thread called\n",
-		 PyThread_get_thread_ident()));
-	if (!initialized)
-		PyThread_init_thread();
-
-	obj.id = -1;	/* guilty until proved innocent */
-	obj.func = func;
-	obj.arg = arg;
-	obj.done = CreateSemaphore(NULL, 0, 1, NULL);
-	if (obj.done == NULL)
-		return -1;
-
-	rv = _beginthread(bootstrap, _pythread_stacksize, &obj);
-	if (rv == (Py_uintptr_t)-1) {
-		/* I've seen errno == EAGAIN here, which means "there are
-		 * too many threads".
-		 */
-		dprintf(("%ld: PyThread_start_new_thread failed: %p errno %d\n",
-		         PyThread_get_thread_ident(), (void*)rv, errno));
-		obj.id = -1;
-	}
-	else {
-		dprintf(("%ld: PyThread_start_new_thread succeeded: %p\n",
-		         PyThread_get_thread_ident(), (void*)rv));
-		/* wait for thread to initialize, so we can get its id */
-		WaitForSingleObject(obj.done, INFINITE);
-		assert(obj.id != -1);
-	}
-	CloseHandle((HANDLE)obj.done);
-	return obj.id;
-=======
     Py_uintptr_t rv;
     callobj obj;
 
@@ -272,7 +161,6 @@
     }
     CloseHandle((HANDLE)obj.done);
     return obj.id;
->>>>>>> 8b5fca37
 }
 
 /*
@@ -391,13 +279,8 @@
 {
     dprintf(("%ld: PyThread_release_lock(%p) called\n", PyThread_get_thread_ident(),aLock));
 
-<<<<<<< HEAD
-	if (!(aLock && LeaveNonRecursiveMutex((PNRMUTEX) aLock)))
-		dprintf(("%ld: Could not PyThread_release_lock(%p) error: %ld\n", PyThread_get_thread_ident(), aLock, GetLastError()));
-=======
     if (!(aLock && LeaveNonRecursiveMutex((PNRMUTEX) aLock)))
         dprintf(("%ld: Could not PyThread_release_lock(%p) error: %ld\n", PyThread_get_thread_ident(), aLock, GetLastError()));
->>>>>>> 8b5fca37
 }
 
 /* minimum/maximum thread stack sizes supported */
