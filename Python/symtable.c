--- conflicted
+++ resolved
@@ -954,17 +954,10 @@
 
     ste = ste_new(st, name, block, ast, lineno, col_offset);
     if (ste == NULL)
-<<<<<<< HEAD
         return 0;
     if (PyList_Append(st->st_stack, (PyObject *)ste) < 0) {
         Py_DECREF(ste);
         return 0;
-=======
-        return 0;
-    if (PyList_Append(st->st_stack, (PyObject *)ste) < 0) {
-        Py_DECREF(ste);
-        return 0;
->>>>>>> aa29e3e1
     }
     prev = st->st_cur;
     /* The entry is owned by the stack. Borrow it for st_cur. */
@@ -1301,11 +1294,8 @@
             }
             if (!symtable_add_def(st, name, DEF_GLOBAL))
                 VISIT_QUIT(st, 0);
-<<<<<<< HEAD
-=======
             if (!symtable_record_directive(st, name, s))
                 VISIT_QUIT(st, 0);
->>>>>>> aa29e3e1
         }
         break;
     }
@@ -1335,11 +1325,8 @@
             }
             if (!symtable_add_def(st, name, DEF_NONLOCAL))
                 VISIT_QUIT(st, 0);
-<<<<<<< HEAD
-=======
             if (!symtable_record_directive(st, name, s))
                 VISIT_QUIT(st, 0);
->>>>>>> aa29e3e1
         }
         break;
     }
