--- conflicted
+++ resolved
@@ -91,13 +91,6 @@
 #include "thread_nt.h"
 #endif
 
-<<<<<<< HEAD
-#ifdef OS2_THREADS
-#define PYTHREAD_NAME "os2"
-#include "thread_os2.h"
-#endif
-=======
->>>>>>> 14c5f5b6
 
 /*
 #ifdef FOOBAR_THREADS
