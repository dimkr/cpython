--- conflicted
+++ resolved
@@ -4,11 +4,7 @@
 
 static char cprt[] = 
 "\
-<<<<<<< HEAD
-Copyright (c) 2001-2008 Python Software Foundation.\n\
-=======
 Copyright (c) 2001-2010 Python Software Foundation.\n\
->>>>>>> 8b5fca37
 All Rights Reserved.\n\
 \n\
 Copyright (c) 2000 BeOpen.com.\n\
