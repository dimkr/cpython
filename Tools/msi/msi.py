--- conflicted
+++ resolved
@@ -99,12 +99,8 @@
     '_multiprocessing.pyd',
     '_lzma.pyd',
     '_decimal.pyd',
-<<<<<<< HEAD
-    '_testbuffer.pyd'
-=======
     '_testbuffer.pyd',
     '_sha3.pyd',
->>>>>>> aa29e3e1
 ]
 
 # Well-known component UUIDs
