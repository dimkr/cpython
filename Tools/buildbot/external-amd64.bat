--- conflicted
+++ resolved
@@ -3,20 +3,3 @@
 @rem Assume we start inside the Python source directory
 call "Tools\buildbot\external-common.bat"
 
-<<<<<<< HEAD
-if not exist tcltk64\bin\tcl86tg.dll (
-    cd tcl-8.6.1.0\win
-    nmake -f makefile.vc OPTS=symbols MACHINE=AMD64 INSTALLDIR=..\..\tcltk64 clean core shell dlls
-    nmake -f makefile.vc OPTS=symbols MACHINE=AMD64 INSTALLDIR=..\..\tcltk64 install-binaries install-libraries
-    cd ..\..
-)
-
-if not exist tcltk64\bin\tk86tg.dll (
-    cd tk-8.6.1.0\win    
-    nmake -f makefile.vc OPTS=symbols MACHINE=AMD64 INSTALLDIR=..\..\tcltk64 TCLDIR=..\..\tcl-8.6.1.0 clean
-    nmake -f makefile.vc OPTS=symbols MACHINE=AMD64 INSTALLDIR=..\..\tcltk64 TCLDIR=..\..\tcl-8.6.1.0 all
-    nmake -f makefile.vc OPTS=symbols MACHINE=AMD64 INSTALLDIR=..\..\tcltk64 TCLDIR=..\..\tcl-8.6.1.0 install-binaries install-libraries
-    cd ..\..
-)
-=======
->>>>>>> e4db2b0e
