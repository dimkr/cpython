--- conflicted
+++ resolved
@@ -215,13 +215,8 @@
 
 def purge():
     "Clear the regular expression caches"
-<<<<<<< HEAD
-    _compile.cache_clear()
-    _compile_repl.cache_clear()
-=======
     _cache.clear()
     _cache_repl.clear()
->>>>>>> f5e23cc8
 
 def template(pattern, flags=0):
     "Compile a template pattern, returning a pattern object"
@@ -269,12 +264,7 @@
 
 _pattern_type = type(sre_compile.compile("", 0))
 
-<<<<<<< HEAD
-@functools.lru_cache(maxsize=512, typed=True)
-=======
 _MAXCACHE = 512
-
->>>>>>> f5e23cc8
 def _compile(pattern, flags):
     # internal: compile pattern
     try:
@@ -294,10 +284,6 @@
     _cache[type(pattern), pattern, flags] = p
     return p
 
-<<<<<<< HEAD
-@functools.lru_cache(maxsize=512)
-=======
->>>>>>> f5e23cc8
 def _compile_repl(repl, pattern):
     # internal: compile replacement pattern
     try:
