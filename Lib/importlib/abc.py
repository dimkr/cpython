--- conflicted
+++ resolved
@@ -224,185 +224,4 @@
         """
         raise NotImplementedError
 
-<<<<<<< HEAD
-_register(SourceLoader, machinery.SourceFileLoader)
-
-class PyLoader(SourceLoader):
-
-    """Implement the deprecated PyLoader ABC in terms of SourceLoader.
-
-    This class has been deprecated! It is slated for removal in Python 3.4.
-    If compatibility with Python 3.1 is not needed then implement the
-    SourceLoader ABC instead of this class. If Python 3.1 compatibility is
-    needed, then use the following idiom to have a single class that is
-    compatible with Python 3.1 onwards::
-
-        try:
-            from importlib.abc import SourceLoader
-        except ImportError:
-            from importlib.abc import PyLoader as SourceLoader
-
-
-        class CustomLoader(SourceLoader):
-            def get_filename(self, fullname):
-                # Implement ...
-
-            def source_path(self, fullname):
-                '''Implement source_path in terms of get_filename.'''
-                try:
-                    return self.get_filename(fullname)
-                except ImportError:
-                    return None
-
-            def is_package(self, fullname):
-                filename = os.path.basename(self.get_filename(fullname))
-                return os.path.splitext(filename)[0] == '__init__'
-
-    """
-
-    @abc.abstractmethod
-    def is_package(self, fullname):
-        raise NotImplementedError
-
-    @abc.abstractmethod
-    def source_path(self, fullname):
-        """Abstract method.  Accepts a str module name and returns the path to
-        the source code for the module."""
-        raise NotImplementedError
-
-    def get_filename(self, fullname):
-        """Implement get_filename in terms of source_path.
-
-        As get_filename should only return a source file path there is no
-        chance of the path not existing but loading still being possible, so
-        ImportError should propagate instead of being turned into returning
-        None.
-
-        """
-        warnings.warn("importlib.abc.PyLoader is deprecated and is "
-                            "slated for removal in Python 3.4; "
-                            "use SourceLoader instead. "
-                            "See the importlib documentation on how to be "
-                            "compatible with Python 3.1 onwards.",
-                        DeprecationWarning)
-        path = self.source_path(fullname)
-        if path is None:
-            raise ImportError(name=fullname)
-        else:
-            return path
-
-
-class PyPycLoader(PyLoader):
-
-    """Abstract base class to assist in loading source and bytecode by
-    requiring only back-end storage methods to be implemented.
-
-    This class has been deprecated! Removal is slated for Python 3.4. Implement
-    the SourceLoader ABC instead. If Python 3.1 compatibility is needed, see
-    PyLoader.
-
-    The methods get_code, get_source, and load_module are implemented for the
-    user.
-
-    """
-
-    def get_filename(self, fullname):
-        """Return the source or bytecode file path."""
-        path = self.source_path(fullname)
-        if path is not None:
-            return path
-        path = self.bytecode_path(fullname)
-        if path is not None:
-            return path
-        raise ImportError("no source or bytecode path available for "
-                            "{0!r}".format(fullname), name=fullname)
-
-    def get_code(self, fullname):
-        """Get a code object from source or bytecode."""
-        warnings.warn("importlib.abc.PyPycLoader is deprecated and slated for "
-                            "removal in Python 3.4; use SourceLoader instead. "
-                            "If Python 3.1 compatibility is required, see the "
-                            "latest documentation for PyLoader.",
-                        DeprecationWarning)
-        source_timestamp = self.source_mtime(fullname)
-        # Try to use bytecode if it is available.
-        bytecode_path = self.bytecode_path(fullname)
-        if bytecode_path:
-            data = self.get_data(bytecode_path)
-            try:
-                magic = data[:4]
-                if len(magic) < 4:
-                    raise ImportError(
-                        "bad magic number in {}".format(fullname),
-                        name=fullname, path=bytecode_path)
-                raw_timestamp = data[4:8]
-                if len(raw_timestamp) < 4:
-                    raise EOFError("bad timestamp in {}".format(fullname))
-                pyc_timestamp = _bootstrap._r_long(raw_timestamp)
-                raw_source_size = data[8:12]
-                if len(raw_source_size) != 4:
-                    raise EOFError("bad file size in {}".format(fullname))
-                # Source size is unused as the ABC does not provide a way to
-                # get the size of the source ahead of reading it.
-                bytecode = data[12:]
-                # Verify that the magic number is valid.
-                if imp.get_magic() != magic:
-                    raise ImportError(
-                        "bad magic number in {}".format(fullname),
-                        name=fullname, path=bytecode_path)
-                # Verify that the bytecode is not stale (only matters when
-                # there is source to fall back on.
-                if source_timestamp:
-                    if pyc_timestamp < source_timestamp:
-                        raise ImportError("bytecode is stale", name=fullname,
-                                          path=bytecode_path)
-            except (ImportError, EOFError):
-                # If source is available give it a shot.
-                if source_timestamp is not None:
-                    pass
-                else:
-                    raise
-            else:
-                # Bytecode seems fine, so try to use it.
-                return marshal.loads(bytecode)
-        elif source_timestamp is None:
-            raise ImportError("no source or bytecode available to create code "
-                              "object for {0!r}".format(fullname),
-                              name=fullname)
-        # Use the source.
-        source_path = self.source_path(fullname)
-        if source_path is None:
-            message = "a source path must exist to load {0}".format(fullname)
-            raise ImportError(message, name=fullname)
-        source = self.get_data(source_path)
-        code_object = compile(source, source_path, 'exec', dont_inherit=True)
-        # Generate bytecode and write it out.
-        if not sys.dont_write_bytecode:
-            data = bytearray(imp.get_magic())
-            data.extend(_bootstrap._w_long(source_timestamp))
-            data.extend(_bootstrap._w_long(len(source) & 0xFFFFFFFF))
-            data.extend(marshal.dumps(code_object))
-            self.write_bytecode(fullname, data)
-        return code_object
-
-    @abc.abstractmethod
-    def source_mtime(self, fullname):
-        """Abstract method. Accepts a str filename and returns an int
-        modification time for the source of the module."""
-        raise NotImplementedError
-
-    @abc.abstractmethod
-    def bytecode_path(self, fullname):
-        """Abstract method. Accepts a str filename and returns the str pathname
-        to the bytecode for the module."""
-        raise NotImplementedError
-
-    @abc.abstractmethod
-    def write_bytecode(self, fullname, bytecode):
-        """Abstract method.  Accepts a str filename and bytes object
-        representing the bytecode for the module.  Returns a boolean
-        representing whether the bytecode was written or not."""
-        raise NotImplementedError
-=======
-_register(SourceLoader, machinery.SourceFileLoader)
->>>>>>> aa29e3e1
+_register(SourceLoader, machinery.SourceFileLoader)