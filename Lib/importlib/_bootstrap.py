--- conflicted
+++ resolved
@@ -237,11 +237,7 @@
                     self.wakeup.release()
 
     def __repr__(self):
-<<<<<<< HEAD
-        return "_ModuleLock(%r) at %d" % (self.name, id(self))
-=======
         return "_ModuleLock({!r}) at {}".format(self.name, id(self))
->>>>>>> aa29e3e1
 
 
 class _DummyModuleLock:
@@ -262,11 +258,7 @@
         self.count -= 1
 
     def __repr__(self):
-<<<<<<< HEAD
-        return "_DummyModuleLock(%r) at %d" % (self.name, id(self))
-=======
         return "_DummyModuleLock({!r}) at {}".format(self.name, id(self))
->>>>>>> aa29e3e1
 
 
 # The following two functions are for consumption by Python/import.c.
@@ -1445,11 +1437,7 @@
         return path_hook_for_FileFinder
 
     def __repr__(self):
-<<<<<<< HEAD
-        return "FileFinder(%r)" % (self.path,)
-=======
         return "FileFinder({!r})".format(self.path)
->>>>>>> aa29e3e1
 
 
 # Import itself ###############################################################
@@ -1724,11 +1712,7 @@
             builtin_module = sys.modules[builtin_name]
         setattr(self_module, builtin_name, builtin_module)
 
-<<<<<<< HEAD
-    os_details = ('posix', ['/']), ('nt', ['\\', '/']), ('os2', ['\\', '/'])
-=======
     os_details = ('posix', ['/']), ('nt', ['\\', '/'])
->>>>>>> aa29e3e1
     for builtin_os, path_separators in os_details:
         # Assumption made in _path_join()
         assert all(len(sep) == 1 for sep in path_separators)
@@ -1739,12 +1723,6 @@
         else:
             try:
                 os_module = BuiltinImporter.load_module(builtin_os)
-<<<<<<< HEAD
-                # TODO: rip out os2 code after 3.3 is released as per PEP 11
-                if builtin_os == 'os2' and 'EMX GCC' in sys.version:
-                    path_sep = path_separators[1]
-=======
->>>>>>> aa29e3e1
                 break
             except ImportError:
                 continue
