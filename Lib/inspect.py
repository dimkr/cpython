"""Get useful information from live Python objects.

This module encapsulates the interface provided by the internal special
attributes (co_*, im_*, tb_*, etc.) in a friendlier fashion.
It also provides some help for examining source code and class layout.

Here are some of the useful functions provided by this module:

    ismodule(), isclass(), ismethod(), isfunction(), isgeneratorfunction(),
        isgenerator(), istraceback(), isframe(), iscode(), isbuiltin(),
        isroutine() - check object types
    getmembers() - get members of an object that satisfy a given condition

    getfile(), getsourcefile(), getsource() - find an object's source code
    getdoc(), getcomments() - get documentation on an object
    getmodule() - determine the module that an object came from
    getclasstree() - arrange classes so as to represent their hierarchy

    getargspec(), getargvalues(), getcallargs() - get info about function arguments
<<<<<<< HEAD
    getfullargspec() - same, with support for Python-3000 features
=======
>>>>>>> 4f5f3481
    formatargspec(), formatargvalues() - format an argument spec
    getouterframes(), getinnerframes() - get info about frames
    currentframe() - get the current stack frame
    stack(), trace() - get info about frames on the stack or in a traceback
"""

# This module is in the public domain.  No warranties.

__author__ = 'Ka-Ping Yee <ping@lfw.org>'
__date__ = '1 Jan 2001'

import sys
import os
import types
<<<<<<< HEAD
import itertools
import string
import re
=======
import string
import re
import dis
>>>>>>> 4f5f3481
import imp
import tokenize
import linecache
from operator import attrgetter
from collections import namedtuple

<<<<<<< HEAD
# Create constants for the compiler flags in Include/code.h
# We try to get them from dis to avoid duplication, but fall
# back to hardcording so the dependency is optional
try:
    from dis import COMPILER_FLAG_NAMES as _flag_names
except ImportError:
    CO_OPTIMIZED, CO_NEWLOCALS = 0x1, 0x2
    CO_VARARGS, CO_VARKEYWORDS = 0x4, 0x8
    CO_NESTED, CO_GENERATOR, CO_NOFREE = 0x10, 0x20, 0x40
else:
    mod_dict = globals()
    for k, v in _flag_names.items():
        mod_dict["CO_" + v] = k

=======
# These constants are from Include/code.h.
CO_OPTIMIZED, CO_NEWLOCALS, CO_VARARGS, CO_VARKEYWORDS = 0x1, 0x2, 0x4, 0x8
CO_NESTED, CO_GENERATOR, CO_NOFREE = 0x10, 0x20, 0x40
>>>>>>> 4f5f3481
# See Include/object.h
TPFLAGS_IS_ABSTRACT = 1 << 20

# ----------------------------------------------------------- type-checking
def ismodule(object):
    """Return true if the object is a module.

    Module objects provide these attributes:
        __cached__      pathname to byte compiled file
        __doc__         documentation string
        __file__        filename (missing for built-in modules)"""
    return isinstance(object, types.ModuleType)

def isclass(object):
    """Return true if the object is a class.

    Class objects provide these attributes:
        __doc__         documentation string
        __module__      name of module in which this class was defined"""
<<<<<<< HEAD
    return isinstance(object, type)
=======
    return isinstance(object, (type, types.ClassType))
>>>>>>> 4f5f3481

def ismethod(object):
    """Return true if the object is an instance method.

    Instance method objects provide these attributes:
        __doc__         documentation string
        __name__        name with which this method was defined
        __func__        function object containing implementation of method
        __self__        instance to which this method is bound"""
    return isinstance(object, types.MethodType)

def ismethoddescriptor(object):
    """Return true if the object is a method descriptor.

    But not if ismethod() or isclass() or isfunction() are true.

    This is new in Python 2.2, and, for example, is true of int.__add__.
    An object passing this test has a __get__ attribute but not a __set__
    attribute, but beyond that the set of attributes varies.  __name__ is
    usually sensible, and __doc__ often is.

    Methods implemented via descriptors that also pass one of the other
    tests return false from the ismethoddescriptor() test, simply because
    the other tests promise more -- you can, e.g., count on having the
    __func__ attribute (etc) when an object passes ismethod()."""
    return (hasattr(object, "__get__")
            and not hasattr(object, "__set__") # else it's a data descriptor
            and not ismethod(object)           # mutual exclusion
            and not isfunction(object)
            and not isclass(object))

def isdatadescriptor(object):
    """Return true if the object is a data descriptor.

    Data descriptors have both a __get__ and a __set__ attribute.  Examples are
    properties (defined in Python) and getsets and members (defined in C).
    Typically, data descriptors will also have __name__ and __doc__ attributes
    (properties, getsets, and members have both of these attributes), but this
    is not guaranteed."""
    return (hasattr(object, "__set__") and hasattr(object, "__get__"))

if hasattr(types, 'MemberDescriptorType'):
    # CPython and equivalent
    def ismemberdescriptor(object):
        """Return true if the object is a member descriptor.

        Member descriptors are specialized descriptors defined in extension
        modules."""
        return isinstance(object, types.MemberDescriptorType)
else:
    # Other implementations
    def ismemberdescriptor(object):
        """Return true if the object is a member descriptor.

        Member descriptors are specialized descriptors defined in extension
        modules."""
        return False

if hasattr(types, 'GetSetDescriptorType'):
    # CPython and equivalent
    def isgetsetdescriptor(object):
        """Return true if the object is a getset descriptor.

        getset descriptors are specialized descriptors defined in extension
        modules."""
        return isinstance(object, types.GetSetDescriptorType)
else:
    # Other implementations
    def isgetsetdescriptor(object):
        """Return true if the object is a getset descriptor.

        getset descriptors are specialized descriptors defined in extension
        modules."""
        return False

def isfunction(object):
    """Return true if the object is a user-defined function.

    Function objects provide these attributes:
        __doc__         documentation string
        __name__        name with which this function was defined
        __code__        code object containing compiled function bytecode
        __defaults__    tuple of any default values for arguments
        __globals__     global namespace in which this function was defined
        __annotations__ dict of parameter annotations
        __kwdefaults__  dict of keyword only parameters with defaults"""
    return isinstance(object, types.FunctionType)

def isgeneratorfunction(object):
    """Return true if the object is a user-defined generator function.

    Generator function objects provides same attributes as functions.

    See help(isfunction) for attributes listing."""
    return bool((isfunction(object) or ismethod(object)) and
<<<<<<< HEAD
                object.__code__.co_flags & CO_GENERATOR)
=======
                object.func_code.co_flags & CO_GENERATOR)
>>>>>>> 4f5f3481

def isgenerator(object):
    """Return true if the object is a generator.

    Generator objects provide these attributes:
        __iter__        defined to support interation over container
        close           raises a new GeneratorExit exception inside the
                        generator to terminate the iteration
        gi_code         code object
        gi_frame        frame object or possibly None once the generator has
                        been exhausted
        gi_running      set to 1 when generator is executing, 0 otherwise
        next            return the next item from the container
        send            resumes the generator and "sends" a value that becomes
                        the result of the current yield-expression
        throw           used to raise an exception inside the generator"""
    return isinstance(object, types.GeneratorType)

def istraceback(object):
    """Return true if the object is a traceback.

    Traceback objects provide these attributes:
        tb_frame        frame object at this level
        tb_lasti        index of last attempted instruction in bytecode
        tb_lineno       current line number in Python source code
        tb_next         next inner traceback object (called by this level)"""
    return isinstance(object, types.TracebackType)

def isframe(object):
    """Return true if the object is a frame object.

    Frame objects provide these attributes:
        f_back          next outer frame object (this frame's caller)
        f_builtins      built-in namespace seen by this frame
        f_code          code object being executed in this frame
        f_globals       global namespace seen by this frame
        f_lasti         index of last attempted instruction in bytecode
        f_lineno        current line number in Python source code
        f_locals        local namespace seen by this frame
        f_trace         tracing function for this frame, or None"""
    return isinstance(object, types.FrameType)

def iscode(object):
    """Return true if the object is a code object.

    Code objects provide these attributes:
        co_argcount     number of arguments (not including * or ** args)
        co_code         string of raw compiled bytecode
        co_consts       tuple of constants used in the bytecode
        co_filename     name of file in which this code object was created
        co_firstlineno  number of first line in Python source code
        co_flags        bitmap: 1=optimized | 2=newlocals | 4=*arg | 8=**arg
        co_lnotab       encoded mapping of line numbers to bytecode indices
        co_name         name with which this code object was defined
        co_names        tuple of names of local variables
        co_nlocals      number of local variables
        co_stacksize    virtual machine stack space required
        co_varnames     tuple of names of arguments and local variables"""
    return isinstance(object, types.CodeType)

def isbuiltin(object):
    """Return true if the object is a built-in function or method.

    Built-in functions and methods provide these attributes:
        __doc__         documentation string
        __name__        original name of this function or method
        __self__        instance to which a method is bound, or None"""
    return isinstance(object, types.BuiltinFunctionType)

def isroutine(object):
    """Return true if the object is any kind of function or method."""
    return (isbuiltin(object)
            or isfunction(object)
            or ismethod(object)
            or ismethoddescriptor(object))

def isabstract(object):
    """Return true if the object is an abstract base class (ABC)."""
    return bool(isinstance(object, type) and object.__flags__ & TPFLAGS_IS_ABSTRACT)

def getmembers(object, predicate=None):
    """Return all members of an object as (name, value) pairs sorted by name.
    Optionally, only return members that satisfy a given predicate."""
    results = []
    for key in dir(object):
        try:
            value = getattr(object, key)
        except AttributeError:
            continue
        if not predicate or predicate(value):
            results.append((key, value))
    results.sort()
    return results

Attribute = namedtuple('Attribute', 'name kind defining_class object')

def classify_class_attrs(cls):
    """Return list of attribute-descriptor tuples.

    For each name in dir(cls), the return list contains a 4-tuple
    with these elements:

        0. The name (a string).

        1. The kind of attribute this is, one of these strings:
               'class method'    created via classmethod()
               'static method'   created via staticmethod()
               'property'        created via property()
               'method'          any other flavor of method
               'data'            not a method

        2. The class which defined this attribute (a class).

        3. The object as obtained directly from the defining class's
           __dict__, not via getattr.  This is especially important for
           data attributes:  C.data is just a data object, but
           C.__dict__['data'] may be a data descriptor with additional
           info, like a __doc__ string.
    """

    mro = getmro(cls)
    names = dir(cls)
    result = []
    for name in names:
        # Get the object associated with the name, and where it was defined.
        # Getting an obj from the __dict__ sometimes reveals more than
        # using getattr.  Static and class methods are dramatic examples.
        # Furthermore, some objects may raise an Exception when fetched with
        # getattr(). This is the case with some descriptors (bug #1785).
        # Thus, we only use getattr() as a last resort.
        homecls = None
        for base in (cls,) + mro:
            if name in base.__dict__:
                obj = base.__dict__[name]
                homecls = base
                break
        else:
            obj = getattr(cls, name)
            homecls = getattr(obj, "__objclass__", homecls)

        # Classify the object.
        if isinstance(obj, staticmethod):
            kind = "static method"
        elif isinstance(obj, classmethod):
            kind = "class method"
        elif isinstance(obj, property):
            kind = "property"
<<<<<<< HEAD
        elif (isfunction(obj_via_getattr) or
              ismethoddescriptor(obj_via_getattr)):
=======
        elif ismethoddescriptor(obj):
>>>>>>> 4f5f3481
            kind = "method"
        elif isdatadescriptor(obj):
            kind = "data"
        else:
            obj_via_getattr = getattr(cls, name)
            if (ismethod(obj_via_getattr) or
                ismethoddescriptor(obj_via_getattr)):
                kind = "method"
            else:
                kind = "data"
            obj = obj_via_getattr

        result.append(Attribute(name, kind, homecls, obj))

    return result

# ----------------------------------------------------------- class helpers

def getmro(cls):
    "Return tuple of base classes (including cls) in method resolution order."
    return cls.__mro__

# -------------------------------------------------- source code extraction
def indentsize(line):
    """Return the indent size, in spaces, at the start of a line of text."""
    expline = line.expandtabs()
    return len(expline) - len(expline.lstrip())

def getdoc(object):
    """Get the documentation string for an object.

    All tabs are expanded to spaces.  To clean up docstrings that are
    indented to line up with blocks of code, any whitespace than can be
    uniformly removed from the second line onwards is removed."""
    try:
        doc = object.__doc__
    except AttributeError:
        return None
    if not isinstance(doc, str):
        return None
    return cleandoc(doc)

def cleandoc(doc):
    """Clean up indentation from docstrings.

    Any whitespace that can be uniformly removed from the second line
    onwards is removed."""
    try:
        lines = doc.expandtabs().split('\n')
    except UnicodeError:
        return None
    else:
        # Find minimum indentation of any non-blank lines after first line.
        margin = sys.maxsize
        for line in lines[1:]:
            content = len(line.lstrip())
            if content:
                indent = len(line) - content
                margin = min(margin, indent)
        # Remove indentation.
        if lines:
            lines[0] = lines[0].lstrip()
        if margin < sys.maxsize:
            for i in range(1, len(lines)): lines[i] = lines[i][margin:]
        # Remove any trailing or leading blank lines.
        while lines and not lines[-1]:
            lines.pop()
        while lines and not lines[0]:
            lines.pop(0)
        return '\n'.join(lines)

def getfile(object):
    """Work out which source or compiled file an object was defined in."""
    if ismodule(object):
        if hasattr(object, '__file__'):
            return object.__file__
        raise TypeError('{!r} is a built-in module'.format(object))
    if isclass(object):
        object = sys.modules.get(object.__module__)
        if hasattr(object, '__file__'):
            return object.__file__
        raise TypeError('{!r} is a built-in class'.format(object))
    if ismethod(object):
        object = object.__func__
    if isfunction(object):
        object = object.__code__
    if istraceback(object):
        object = object.tb_frame
    if isframe(object):
        object = object.f_code
    if iscode(object):
        return object.co_filename
    raise TypeError('{!r} is not a module, class, method, '
                    'function, traceback, frame, or code object'.format(object))

ModuleInfo = namedtuple('ModuleInfo', 'name suffix mode module_type')

def getmoduleinfo(path):
    """Get the module name, suffix, mode, and module type for a given file."""
    filename = os.path.basename(path)
<<<<<<< HEAD
    suffixes = [(-len(suffix), suffix, mode, mtype)
                    for suffix, mode, mtype in imp.get_suffixes()]
=======
    suffixes = map(lambda info:
                   (-len(info[0]), info[0], info[1], info[2]),
                    imp.get_suffixes())
>>>>>>> 4f5f3481
    suffixes.sort() # try longest suffixes first, in case they overlap
    for neglen, suffix, mode, mtype in suffixes:
        if filename[neglen:] == suffix:
            return ModuleInfo(filename[:neglen], suffix, mode, mtype)

def getmodulename(path):
    """Return the module name for a given file, or None."""
    info = getmoduleinfo(path)
    if info: return info[0]

def getsourcefile(object):
    """Return the filename that can be used to locate an object's source.
    Return None if no way can be identified to get the source.
    """
    filename = getfile(object)
    if filename[-4:].lower() in ('.pyc', '.pyo'):
        filename = filename[:-4] + '.py'
    for suffix, mode, kind in imp.get_suffixes():
        if 'b' in mode and filename[-len(suffix):].lower() == suffix:
            # Looks like a binary file.  We want to only return a text file.
            return None
    if os.path.exists(filename):
        return filename
    # only return a non-existent filename if the module has a PEP 302 loader
    if hasattr(getmodule(object, filename), '__loader__'):
        return filename
    # or it is in the linecache
    if filename in linecache.cache:
        return filename

def getabsfile(object, _filename=None):
    """Return an absolute path to the source or compiled file for an object.

    The idea is for each object to have a unique origin, so this routine
    normalizes the result as much as possible."""
    if _filename is None:
        _filename = getsourcefile(object) or getfile(object)
    return os.path.normcase(os.path.abspath(_filename))

modulesbyfile = {}
_filesbymodname = {}

def getmodule(object, _filename=None):
    """Return the module an object was defined in, or None if not found."""
    if ismodule(object):
        return object
    if hasattr(object, '__module__'):
        return sys.modules.get(object.__module__)
    # Try the filename to modulename cache
    if _filename is not None and _filename in modulesbyfile:
        return sys.modules.get(modulesbyfile[_filename])
    # Try the cache again with the absolute file name
    try:
        file = getabsfile(object, _filename)
    except TypeError:
        return None
    if file in modulesbyfile:
        return sys.modules.get(modulesbyfile[file])
    # Update the filename to module name cache and check yet again
    # Copy sys.modules in order to cope with changes while iterating
    for modname, module in sys.modules.items():
        if ismodule(module) and hasattr(module, '__file__'):
            f = module.__file__
            if f == _filesbymodname.get(modname, None):
                # Have already mapped this module, so skip it
                continue
            _filesbymodname[modname] = f
            f = getabsfile(module)
            # Always map to the name the module knows itself by
            modulesbyfile[f] = modulesbyfile[
                os.path.realpath(f)] = module.__name__
    if file in modulesbyfile:
        return sys.modules.get(modulesbyfile[file])
    # Check the main module
    main = sys.modules['__main__']
    if not hasattr(object, '__name__'):
        return None
    if hasattr(main, object.__name__):
        mainobject = getattr(main, object.__name__)
        if mainobject is object:
            return main
    # Check builtins
<<<<<<< HEAD
    builtin = sys.modules['builtins']
=======
    builtin = sys.modules['__builtin__']
>>>>>>> 4f5f3481
    if hasattr(builtin, object.__name__):
        builtinobject = getattr(builtin, object.__name__)
        if builtinobject is object:
            return builtin

def findsource(object):
    """Return the entire source file and starting line number for an object.

    The argument may be a module, class, method, function, traceback, frame,
    or code object.  The source code is returned as a list of all the lines
    in the file and the line number indexes a line in that list.  An IOError
    is raised if the source code cannot be retrieved."""
<<<<<<< HEAD
    file = getsourcefile(object)
    if not file:
        raise IOError('source code not available')
=======

    file = getfile(object)
    sourcefile = getsourcefile(object)
    if not sourcefile and file[0] + file[-1] != '<>':
        raise IOError('source code not available')
    file = sourcefile if sourcefile else file

>>>>>>> 4f5f3481
    module = getmodule(object, file)
    if module:
        lines = linecache.getlines(file, module.__dict__)
    else:
        lines = linecache.getlines(file)
    if not lines:
        raise IOError('could not get source code')

    if ismodule(object):
        return lines, 0

    if isclass(object):
        name = object.__name__
        pat = re.compile(r'^(\s*)class\s*' + name + r'\b')
        # make some effort to find the best matching class definition:
        # use the one with the least indentation, which is the one
        # that's most probably not inside a function definition.
        candidates = []
        for i in range(len(lines)):
            match = pat.match(lines[i])
            if match:
                # if it's at toplevel, it's already the best one
                if lines[i][0] == 'c':
                    return lines, i
                # else add whitespace to candidate list
                candidates.append((match.group(1), i))
        if candidates:
            # this will sort by whitespace, and by line number,
            # less whitespace first
            candidates.sort()
            return lines, candidates[0][1]
        else:
            raise IOError('could not find class definition')

    if ismethod(object):
        object = object.__func__
    if isfunction(object):
        object = object.__code__
    if istraceback(object):
        object = object.tb_frame
    if isframe(object):
        object = object.f_code
    if iscode(object):
        if not hasattr(object, 'co_firstlineno'):
            raise IOError('could not find function definition')
        lnum = object.co_firstlineno - 1
        pat = re.compile(r'^(\s*def\s)|(.*(?<!\w)lambda(:|\s))|^(\s*@)')
        while lnum > 0:
            if pat.match(lines[lnum]): break
            lnum = lnum - 1
        return lines, lnum
    raise IOError('could not find code object')

def getcomments(object):
    """Get lines of comments immediately preceding an object's source code.

    Returns None when source can't be found.
    """
    try:
        lines, lnum = findsource(object)
    except (IOError, TypeError):
        return None

    if ismodule(object):
        # Look for a comment block at the top of the file.
        start = 0
        if lines and lines[0][:2] == '#!': start = 1
        while start < len(lines) and lines[start].strip() in ('', '#'):
            start = start + 1
        if start < len(lines) and lines[start][:1] == '#':
            comments = []
            end = start
            while end < len(lines) and lines[end][:1] == '#':
                comments.append(lines[end].expandtabs())
                end = end + 1
            return ''.join(comments)

    # Look for a preceding block of comments at the same indentation.
    elif lnum > 0:
        indent = indentsize(lines[lnum])
        end = lnum - 1
        if end >= 0 and lines[end].lstrip()[:1] == '#' and \
            indentsize(lines[end]) == indent:
            comments = [lines[end].expandtabs().lstrip()]
            if end > 0:
                end = end - 1
                comment = lines[end].expandtabs().lstrip()
                while comment[:1] == '#' and indentsize(lines[end]) == indent:
                    comments[:0] = [comment]
                    end = end - 1
                    if end < 0: break
                    comment = lines[end].expandtabs().lstrip()
            while comments and comments[0].strip() == '#':
                comments[:1] = []
            while comments and comments[-1].strip() == '#':
                comments[-1:] = []
            return ''.join(comments)

class EndOfBlock(Exception): pass

class BlockFinder:
    """Provide a tokeneater() method to detect the end of a code block."""
    def __init__(self):
        self.indent = 0
        self.islambda = False
        self.started = False
        self.passline = False
        self.last = 1

<<<<<<< HEAD
    def tokeneater(self, type, token, srowcol, erowcol, line):
=======
    def tokeneater(self, type, token, srow_scol, erow_ecol, line):
        srow, scol = srow_scol
        erow, ecol = erow_ecol
>>>>>>> 4f5f3481
        if not self.started:
            # look for the first "def", "class" or "lambda"
            if token in ("def", "class", "lambda"):
                if token == "lambda":
                    self.islambda = True
                self.started = True
            self.passline = True    # skip to the end of the line
        elif type == tokenize.NEWLINE:
            self.passline = False   # stop skipping when a NEWLINE is seen
            self.last = srowcol[0]
            if self.islambda:       # lambdas always end at the first NEWLINE
                raise EndOfBlock
        elif self.passline:
            pass
        elif type == tokenize.INDENT:
            self.indent = self.indent + 1
            self.passline = True
        elif type == tokenize.DEDENT:
            self.indent = self.indent - 1
            # the end of matching indent/dedent pairs end a block
            # (note that this only works for "def"/"class" blocks,
            #  not e.g. for "if: else:" or "try: finally:" blocks)
            if self.indent <= 0:
                raise EndOfBlock
        elif self.indent == 0 and type not in (tokenize.COMMENT, tokenize.NL):
            # any other token on the same indentation level end the previous
            # block as well, except the pseudo-tokens COMMENT and NL.
            raise EndOfBlock

def getblock(lines):
    """Extract the block of code at the top of the given list of lines."""
    blockfinder = BlockFinder()
    try:
        tokens = tokenize.generate_tokens(iter(lines).__next__)
        for _token in tokens:
            blockfinder.tokeneater(*_token)
    except (EndOfBlock, IndentationError):
        pass
    return lines[:blockfinder.last]

def getsourcelines(object):
    """Return a list of source lines and starting line number for an object.

    The argument may be a module, class, method, function, traceback, frame,
    or code object.  The source code is returned as a list of the lines
    corresponding to the object and the line number indicates where in the
    original source file the first line of code was found.  An IOError is
    raised if the source code cannot be retrieved."""
    lines, lnum = findsource(object)

    if ismodule(object): return lines, 0
    else: return getblock(lines[lnum:]), lnum + 1

def getsource(object):
    """Return the text of the source code for an object.

    The argument may be a module, class, method, function, traceback, frame,
    or code object.  The source code is returned as a single string.  An
    IOError is raised if the source code cannot be retrieved."""
    lines, lnum = getsourcelines(object)
    return ''.join(lines)

# --------------------------------------------------- class tree extraction
def walktree(classes, children, parent):
    """Recursive helper function for getclasstree()."""
    results = []
    classes.sort(key=attrgetter('__module__', '__name__'))
    for c in classes:
        results.append((c, c.__bases__))
        if c in children:
            results.append(walktree(children[c], children, c))
    return results

def getclasstree(classes, unique=False):
    """Arrange the given list of classes into a hierarchy of nested lists.

    Where a nested list appears, it contains classes derived from the class
    whose entry immediately precedes the list.  Each entry is a 2-tuple
    containing a class and a tuple of its base classes.  If the 'unique'
    argument is true, exactly one entry appears in the returned structure
    for each class in the given list.  Otherwise, classes using multiple
    inheritance and their descendants will appear multiple times."""
    children = {}
    roots = []
    for c in classes:
        if c.__bases__:
            for parent in c.__bases__:
                if not parent in children:
                    children[parent] = []
                children[parent].append(c)
                if unique and parent in classes: break
        elif c not in roots:
            roots.append(c)
    for parent in children:
        if parent not in classes:
            roots.append(parent)
    return walktree(roots, children, None)

# ------------------------------------------------ argument list extraction
<<<<<<< HEAD
Arguments = namedtuple('Arguments', 'args, varargs, varkw')
=======
Arguments = namedtuple('Arguments', 'args varargs keywords')
>>>>>>> 4f5f3481

def getargs(co):
    """Get information about the arguments accepted by a code object.

    Three things are returned: (args, varargs, varkw), where
    'args' is the list of argument names. Keyword-only arguments are
    appended. 'varargs' and 'varkw' are the names of the * and **
    arguments or None."""
    args, varargs, kwonlyargs, varkw = _getfullargs(co)
    return Arguments(args + kwonlyargs, varargs, varkw)

def _getfullargs(co):
    """Get information about the arguments accepted by a code object.

    Four things are returned: (args, varargs, kwonlyargs, varkw), where
    'args' and 'kwonlyargs' are lists of argument names, and 'varargs'
    and 'varkw' are the names of the * and ** arguments or None."""

    if not iscode(co):
        raise TypeError('{!r} is not a code object'.format(co))

    nargs = co.co_argcount
    names = co.co_varnames
    nkwargs = co.co_kwonlyargcount
    args = list(names[:nargs])
    kwonlyargs = list(names[nargs:nargs+nkwargs])
    step = 0

<<<<<<< HEAD
    nargs += nkwargs
=======
    # The following acrobatics are for anonymous (tuple) arguments.
    for i in range(nargs):
        if args[i][:1] in ('', '.'):
            stack, remain, count = [], [], []
            while step < len(co.co_code):
                op = ord(co.co_code[step])
                step = step + 1
                if op >= dis.HAVE_ARGUMENT:
                    opname = dis.opname[op]
                    value = ord(co.co_code[step]) + ord(co.co_code[step+1])*256
                    step = step + 2
                    if opname in ('UNPACK_TUPLE', 'UNPACK_SEQUENCE'):
                        remain.append(value)
                        count.append(value)
                    elif opname == 'STORE_FAST':
                        stack.append(names[value])

                        # Special case for sublists of length 1: def foo((bar))
                        # doesn't generate the UNPACK_TUPLE bytecode, so if
                        # `remain` is empty here, we have such a sublist.
                        if not remain:
                            stack[0] = [stack[0]]
                            break
                        else:
                            remain[-1] = remain[-1] - 1
                            while remain[-1] == 0:
                                remain.pop()
                                size = count.pop()
                                stack[-size:] = [stack[-size:]]
                                if not remain: break
                                remain[-1] = remain[-1] - 1
                            if not remain: break
            args[i] = stack[0]

>>>>>>> 4f5f3481
    varargs = None
    if co.co_flags & CO_VARARGS:
        varargs = co.co_varnames[nargs]
        nargs = nargs + 1
    varkw = None
    if co.co_flags & CO_VARKEYWORDS:
        varkw = co.co_varnames[nargs]
<<<<<<< HEAD
    return args, varargs, kwonlyargs, varkw

=======
    return Arguments(args, varargs, varkw)
>>>>>>> 4f5f3481

ArgSpec = namedtuple('ArgSpec', 'args varargs keywords defaults')

def getargspec(func):
    """Get the names and default values of a function's arguments.

    A tuple of four things is returned: (args, varargs, varkw, defaults).
    'args' is a list of the argument names.
    'args' will include keyword-only argument names.
    'varargs' and 'varkw' are the names of the * and ** arguments or None.
    'defaults' is an n-tuple of the default values of the last n arguments.

    Use the getfullargspec() API for Python-3000 code, as annotations
    and keyword arguments are supported. getargspec() will raise ValueError
    if the func has either annotations or keyword arguments.
    """

    args, varargs, varkw, defaults, kwonlyargs, kwonlydefaults, ann = \
        getfullargspec(func)
    if kwonlyargs or ann:
        raise ValueError("Function has keyword-only arguments or annotations"
                         ", use getfullargspec() API which can support them")
    return ArgSpec(args, varargs, varkw, defaults)

FullArgSpec = namedtuple('FullArgSpec',
    'args, varargs, varkw, defaults, kwonlyargs, kwonlydefaults, annotations')

def getfullargspec(func):
    """Get the names and default values of a function's arguments.

    A tuple of seven things is returned:
    (args, varargs, varkw, defaults, kwonlyargs, kwonlydefaults annotations).
    'args' is a list of the argument names.
    'varargs' and 'varkw' are the names of the * and ** arguments or None.
    'defaults' is an n-tuple of the default values of the last n arguments.
    'kwonlyargs' is a list of keyword-only argument names.
    'kwonlydefaults' is a dictionary mapping names from kwonlyargs to defaults.
    'annotations' is a dictionary mapping argument names to annotations.

    The first four items in the tuple correspond to getargspec().
    """

    if ismethod(func):
        func = func.__func__
    if not isfunction(func):
        raise TypeError('{!r} is not a Python function'.format(func))
<<<<<<< HEAD
    args, varargs, kwonlyargs, varkw = _getfullargs(func.__code__)
    return FullArgSpec(args, varargs, varkw, func.__defaults__,
            kwonlyargs, func.__kwdefaults__, func.__annotations__)
=======
    args, varargs, varkw = getargs(func.func_code)
    return ArgSpec(args, varargs, varkw, func.func_defaults)
>>>>>>> 4f5f3481

ArgInfo = namedtuple('ArgInfo', 'args varargs keywords locals')

def getargvalues(frame):
    """Get information about arguments passed into a particular frame.

    A tuple of four things is returned: (args, varargs, varkw, locals).
    'args' is a list of the argument names.
    'varargs' and 'varkw' are the names of the * and ** arguments or None.
    'locals' is the locals dictionary of the given frame."""
    args, varargs, varkw = getargs(frame.f_code)
    return ArgInfo(args, varargs, varkw, frame.f_locals)

def formatannotation(annotation, base_module=None):
    if isinstance(annotation, type):
        if annotation.__module__ in ('builtins', base_module):
            return annotation.__name__
        return annotation.__module__+'.'+annotation.__name__
    return repr(annotation)

def formatannotationrelativeto(object):
    module = getattr(object, '__module__', None)
    def _formatannotation(annotation):
        return formatannotation(annotation, module)
    return _formatannotation

def formatargspec(args, varargs=None, varkw=None, defaults=None,
                  kwonlyargs=(), kwonlydefaults={}, annotations={},
                  formatarg=str,
                  formatvarargs=lambda name: '*' + name,
                  formatvarkw=lambda name: '**' + name,
                  formatvalue=lambda value: '=' + repr(value),
                  formatreturns=lambda text: ' -> ' + text,
                  formatannotation=formatannotation):
    """Format an argument spec from the values returned by getargspec
    or getfullargspec.

    The first seven arguments are (args, varargs, varkw, defaults,
    kwonlyargs, kwonlydefaults, annotations).  The other five arguments
    are the corresponding optional formatting functions that are called to
    turn names and values into strings.  The last argument is an optional
    function to format the sequence of arguments."""
    def formatargandannotation(arg):
        result = formatarg(arg)
        if arg in annotations:
            result += ': ' + formatannotation(annotations[arg])
        return result
    specs = []
    if defaults:
        firstdefault = len(args) - len(defaults)
    for i, arg in enumerate(args):
<<<<<<< HEAD
        spec = formatargandannotation(arg)
=======
        spec = strseq(arg, formatarg, join)
>>>>>>> 4f5f3481
        if defaults and i >= firstdefault:
            spec = spec + formatvalue(defaults[i - firstdefault])
        specs.append(spec)
    if varargs is not None:
        specs.append(formatvarargs(formatargandannotation(varargs)))
    else:
        if kwonlyargs:
            specs.append('*')
    if kwonlyargs:
        for kwonlyarg in kwonlyargs:
            spec = formatargandannotation(kwonlyarg)
            if kwonlydefaults and kwonlyarg in kwonlydefaults:
                spec += formatvalue(kwonlydefaults[kwonlyarg])
            specs.append(spec)
    if varkw is not None:
        specs.append(formatvarkw(formatargandannotation(varkw)))
    result = '(' + ', '.join(specs) + ')'
    if 'return' in annotations:
        result += formatreturns(formatannotation(annotations['return']))
    return result

def formatargvalues(args, varargs, varkw, locals,
                    formatarg=str,
                    formatvarargs=lambda name: '*' + name,
                    formatvarkw=lambda name: '**' + name,
                    formatvalue=lambda value: '=' + repr(value)):
    """Format an argument spec from the 4 values returned by getargvalues.

    The first four arguments are (args, varargs, varkw, locals).  The
    next four arguments are the corresponding optional formatting functions
    that are called to turn names and values into strings.  The ninth
    argument is an optional function to format the sequence of arguments."""
    def convert(name, locals=locals,
                formatarg=formatarg, formatvalue=formatvalue):
        return formatarg(name) + formatvalue(locals[name])
    specs = []
    for i in range(len(args)):
        specs.append(convert(args[i]))
    if varargs:
        specs.append(formatvarargs(varargs) + formatvalue(locals[varargs]))
    if varkw:
        specs.append(formatvarkw(varkw) + formatvalue(locals[varkw]))
    return '(' + ', '.join(specs) + ')'

def getcallargs(func, *positional, **named):
    """Get the mapping of arguments to values.

    A dict is returned, with keys the function argument names (including the
    names of the * and ** arguments, if any), and values the respective bound
    values from 'positional' and 'named'."""
    spec = getfullargspec(func)
    args, varargs, varkw, defaults, kwonlyargs, kwonlydefaults, ann = spec
    f_name = func.__name__
    arg2value = {}

    if ismethod(func) and func.__self__ is not None:
        # implicit 'self' (or 'cls' for classmethods) argument
        positional = (func.__self__,) + positional
    num_pos = len(positional)
    num_total = num_pos + len(named)
    num_args = len(args)
    num_defaults = len(defaults) if defaults else 0
    for arg, value in zip(args, positional):
        arg2value[arg] = value
    if varargs:
        if num_pos > num_args:
            arg2value[varargs] = positional[-(num_pos-num_args):]
        else:
            arg2value[varargs] = ()
    elif 0 < num_args < num_pos:
        raise TypeError('%s() takes %s %d positional %s (%d given)' % (
            f_name, 'at most' if defaults else 'exactly', num_args,
            'arguments' if num_args > 1 else 'argument', num_total))
    elif num_args == 0 and num_total:
        raise TypeError('%s() takes no arguments (%d given)' %
                        (f_name, num_total))

    for arg in itertools.chain(args, kwonlyargs):
        if arg in named:
            if arg in arg2value:
                raise TypeError("%s() got multiple values for keyword "
                                "argument '%s'" % (f_name, arg))
            else:
                arg2value[arg] = named.pop(arg)
    for kwonlyarg in kwonlyargs:
        if kwonlyarg not in arg2value:
            try:
                arg2value[kwonlyarg] = kwonlydefaults[kwonlyarg]
            except KeyError:
                raise TypeError("%s() needs keyword-only argument %s" %
                                (f_name, kwonlyarg))
    if defaults:    # fill in any missing values with the defaults
        for arg, value in zip(args[-num_defaults:], defaults):
            if arg not in arg2value:
                arg2value[arg] = value
    if varkw:
        arg2value[varkw] = named
    elif named:
        unexpected = next(iter(named))
        raise TypeError("%s() got an unexpected keyword argument '%s'" %
                        (f_name, unexpected))
    unassigned = num_args - len([arg for arg in args if arg in arg2value])
    if unassigned:
        num_required = num_args - num_defaults
        raise TypeError('%s() takes %s %d %s (%d given)' % (
            f_name, 'at least' if defaults else 'exactly', num_required,
            'arguments' if num_required > 1 else 'argument', num_total))
    return arg2value

def getcallargs(func, *positional, **named):
    """Get the mapping of arguments to values.

    A dict is returned, with keys the function argument names (including the
    names of the * and ** arguments, if any), and values the respective bound
    values from 'positional' and 'named'."""
    args, varargs, varkw, defaults = getargspec(func)
    f_name = func.__name__
    arg2value = {}

    # The following closures are basically because of tuple parameter unpacking.
    assigned_tuple_params = []
    def assign(arg, value):
        if isinstance(arg, str):
            arg2value[arg] = value
        else:
            assigned_tuple_params.append(arg)
            value = iter(value)
            for i, subarg in enumerate(arg):
                try:
                    subvalue = next(value)
                except StopIteration:
                    raise ValueError('need more than %d %s to unpack' %
                                     (i, 'values' if i > 1 else 'value'))
                assign(subarg,subvalue)
            try:
                next(value)
            except StopIteration:
                pass
            else:
                raise ValueError('too many values to unpack')
    def is_assigned(arg):
        if isinstance(arg,str):
            return arg in arg2value
        return arg in assigned_tuple_params
    if ismethod(func) and func.im_self is not None:
        # implicit 'self' (or 'cls' for classmethods) argument
        positional = (func.im_self,) + positional
    num_pos = len(positional)
    num_total = num_pos + len(named)
    num_args = len(args)
    num_defaults = len(defaults) if defaults else 0
    for arg, value in zip(args, positional):
        assign(arg, value)
    if varargs:
        if num_pos > num_args:
            assign(varargs, positional[-(num_pos-num_args):])
        else:
            assign(varargs, ())
    elif 0 < num_args < num_pos:
        raise TypeError('%s() takes %s %d %s (%d given)' % (
            f_name, 'at most' if defaults else 'exactly', num_args,
            'arguments' if num_args > 1 else 'argument', num_total))
    elif num_args == 0 and num_total:
        if varkw:
            if num_pos:
                # XXX: We should use num_pos, but Python also uses num_total:
                raise TypeError('%s() takes exactly 0 arguments '
                                '(%d given)' % (f_name, num_total))
        else:
            raise TypeError('%s() takes no arguments (%d given)' %
                            (f_name, num_total))
    for arg in args:
        if isinstance(arg, str) and arg in named:
            if is_assigned(arg):
                raise TypeError("%s() got multiple values for keyword "
                                "argument '%s'" % (f_name, arg))
            else:
                assign(arg, named.pop(arg))
    if defaults:    # fill in any missing values with the defaults
        for arg, value in zip(args[-num_defaults:], defaults):
            if not is_assigned(arg):
                assign(arg, value)
    if varkw:
        assign(varkw, named)
    elif named:
        unexpected = next(iter(named))
        if isinstance(unexpected, unicode):
            unexpected = unexpected.encode(sys.getdefaultencoding(), 'replace')
        raise TypeError("%s() got an unexpected keyword argument '%s'" %
                        (f_name, unexpected))
    unassigned = num_args - len([arg for arg in args if is_assigned(arg)])
    if unassigned:
        num_required = num_args - num_defaults
        raise TypeError('%s() takes %s %d %s (%d given)' % (
            f_name, 'at least' if defaults else 'exactly', num_required,
            'arguments' if num_required > 1 else 'argument', num_total))
    return arg2value

# -------------------------------------------------- stack frame extraction

Traceback = namedtuple('Traceback', 'filename lineno function code_context index')

def getframeinfo(frame, context=1):
    """Get information about a frame or traceback object.

    A tuple of five things is returned: the filename, the line number of
    the current line, the function name, a list of lines of context from
    the source code, and the index of the current line within that list.
    The optional second argument specifies the number of lines of context
    to return, which are centered around the current line."""
    if istraceback(frame):
        lineno = frame.tb_lineno
        frame = frame.tb_frame
    else:
        lineno = frame.f_lineno
    if not isframe(frame):
        raise TypeError('{!r} is not a frame or traceback object'.format(frame))

    filename = getsourcefile(frame) or getfile(frame)
    if context > 0:
        start = lineno - 1 - context//2
        try:
            lines, lnum = findsource(frame)
        except IOError:
            lines = index = None
        else:
            start = max(start, 1)
            start = max(0, min(start, len(lines) - context))
            lines = lines[start:start+context]
            index = lineno - 1 - start
    else:
        lines = index = None

    return Traceback(filename, lineno, frame.f_code.co_name, lines, index)

def getlineno(frame):
    """Get the line number from a frame object, allowing for optimization."""
    # FrameType.f_lineno is now a descriptor that grovels co_lnotab
    return frame.f_lineno

def getouterframes(frame, context=1):
    """Get a list of records for a frame and all higher (calling) frames.

    Each record contains a frame object, filename, line number, function
    name, a list of lines of context, and index within the context."""
    framelist = []
    while frame:
        framelist.append((frame,) + getframeinfo(frame, context))
        frame = frame.f_back
    return framelist

def getinnerframes(tb, context=1):
    """Get a list of records for a traceback's frame and all lower frames.

    Each record contains a frame object, filename, line number, function
    name, a list of lines of context, and index within the context."""
    framelist = []
    while tb:
        framelist.append((tb.tb_frame,) + getframeinfo(tb, context))
        tb = tb.tb_next
    return framelist

<<<<<<< HEAD
def currentframe():
    """Return the frame of the caller or None if this is not possible."""
    return sys._getframe(1) if hasattr(sys, "_getframe") else None
=======
if hasattr(sys, '_getframe'):
    currentframe = sys._getframe
else:
    currentframe = lambda _=None: None
>>>>>>> 4f5f3481

def stack(context=1):
    """Return a list of records for the stack above the caller's frame."""
    return getouterframes(sys._getframe(1), context)

def trace(context=1):
    """Return a list of records for the stack below the current exception."""
    return getinnerframes(sys.exc_info()[2], context)


# ------------------------------------------------ static version of getattr

_sentinel = object()

def _static_getmro(klass):
    return type.__dict__['__mro__'].__get__(klass)

def _check_instance(obj, attr):
    instance_dict = {}
    try:
        instance_dict = object.__getattribute__(obj, "__dict__")
    except AttributeError:
        pass
    return instance_dict.get(attr, _sentinel)


def _check_class(klass, attr):
    for entry in _static_getmro(klass):
        try:
            return entry.__dict__[attr]
        except KeyError:
            pass
    return _sentinel

def _is_type(obj):
    try:
        _static_getmro(obj)
    except TypeError:
        return False
    return True


def getattr_static(obj, attr, default=_sentinel):
    """Retrieve attributes without triggering dynamic lookup via the
       descriptor protocol,  __getattr__ or __getattribute__.

       Note: this function may not be able to retrieve all attributes
       that getattr can fetch (like dynamically created attributes)
       and may find attributes that getattr can't (like descriptors
       that raise AttributeError). It can also return descriptor objects
       instead of instance members in some cases. See the
       documentation for details.
    """
    instance_result = _sentinel
    if not _is_type(obj):
        instance_result = _check_instance(obj, attr)
        klass = type(obj)
    else:
        klass = obj

    klass_result = _check_class(klass, attr)

    if instance_result is not _sentinel and klass_result is not _sentinel:
        if (_check_class(type(klass_result), '__get__') is not _sentinel and
            _check_class(type(klass_result), '__set__') is not _sentinel):
            return klass_result

    if instance_result is not _sentinel:
        return instance_result
    if klass_result is not _sentinel:
        return klass_result

    if obj is klass:
        # for types we check the metaclass too
        for entry in _static_getmro(type(klass)):
            try:
                return entry.__dict__[attr]
            except KeyError:
                pass
    if default is not _sentinel:
        return default
    raise AttributeError(attr)


GEN_CREATED = 'GEN_CREATED'
GEN_RUNNING = 'GEN_RUNNING'
GEN_SUSPENDED = 'GEN_SUSPENDED'
GEN_CLOSED = 'GEN_CLOSED'

def getgeneratorstate(generator):
    """Get current state of a generator-iterator.

    Possible states are:
      GEN_CREATED: Waiting to start execution.
      GEN_RUNNING: Currently being executed by the interpreter.
      GEN_SUSPENDED: Currently suspended at a yield expression.
      GEN_CLOSED: Execution has completed.
    """
    if generator.gi_running:
        return GEN_RUNNING
    if generator.gi_frame is None:
        return GEN_CLOSED
    if generator.gi_frame.f_lasti == -1:
        return GEN_CREATED
    return GEN_SUSPENDED<|MERGE_RESOLUTION|>--- conflicted
+++ resolved
@@ -1,7 +1,8 @@
+# -*- coding: iso-8859-1 -*-
 """Get useful information from live Python objects.
 
 This module encapsulates the interface provided by the internal special
-attributes (co_*, im_*, tb_*, etc.) in a friendlier fashion.
+attributes (func_*, co_*, im_*, tb_*, etc.) in a friendlier fashion.
 It also provides some help for examining source code and class layout.
 
 Here are some of the useful functions provided by this module:
@@ -17,10 +18,6 @@
     getclasstree() - arrange classes so as to represent their hierarchy
 
     getargspec(), getargvalues(), getcallargs() - get info about function arguments
-<<<<<<< HEAD
-    getfullargspec() - same, with support for Python-3000 features
-=======
->>>>>>> 4f5f3481
     formatargspec(), formatargvalues() - format an argument spec
     getouterframes(), getinnerframes() - get info about frames
     currentframe() - get the current stack frame
@@ -35,41 +32,18 @@
 import sys
 import os
 import types
-<<<<<<< HEAD
-import itertools
-import string
-import re
-=======
 import string
 import re
 import dis
->>>>>>> 4f5f3481
 import imp
 import tokenize
 import linecache
 from operator import attrgetter
 from collections import namedtuple
 
-<<<<<<< HEAD
-# Create constants for the compiler flags in Include/code.h
-# We try to get them from dis to avoid duplication, but fall
-# back to hardcording so the dependency is optional
-try:
-    from dis import COMPILER_FLAG_NAMES as _flag_names
-except ImportError:
-    CO_OPTIMIZED, CO_NEWLOCALS = 0x1, 0x2
-    CO_VARARGS, CO_VARKEYWORDS = 0x4, 0x8
-    CO_NESTED, CO_GENERATOR, CO_NOFREE = 0x10, 0x20, 0x40
-else:
-    mod_dict = globals()
-    for k, v in _flag_names.items():
-        mod_dict["CO_" + v] = k
-
-=======
 # These constants are from Include/code.h.
 CO_OPTIMIZED, CO_NEWLOCALS, CO_VARARGS, CO_VARKEYWORDS = 0x1, 0x2, 0x4, 0x8
 CO_NESTED, CO_GENERATOR, CO_NOFREE = 0x10, 0x20, 0x40
->>>>>>> 4f5f3481
 # See Include/object.h
 TPFLAGS_IS_ABSTRACT = 1 << 20
 
@@ -78,7 +52,6 @@
     """Return true if the object is a module.
 
     Module objects provide these attributes:
-        __cached__      pathname to byte compiled file
         __doc__         documentation string
         __file__        filename (missing for built-in modules)"""
     return isinstance(object, types.ModuleType)
@@ -89,11 +62,7 @@
     Class objects provide these attributes:
         __doc__         documentation string
         __module__      name of module in which this class was defined"""
-<<<<<<< HEAD
-    return isinstance(object, type)
-=======
     return isinstance(object, (type, types.ClassType))
->>>>>>> 4f5f3481
 
 def ismethod(object):
     """Return true if the object is an instance method.
@@ -101,8 +70,9 @@
     Instance method objects provide these attributes:
         __doc__         documentation string
         __name__        name with which this method was defined
-        __func__        function object containing implementation of method
-        __self__        instance to which this method is bound"""
+        im_class        class object in which this method belongs
+        im_func         function object containing implementation of method
+        im_self         instance to which this method is bound, or None"""
     return isinstance(object, types.MethodType)
 
 def ismethoddescriptor(object):
@@ -118,7 +88,7 @@
     Methods implemented via descriptors that also pass one of the other
     tests return false from the ismethoddescriptor() test, simply because
     the other tests promise more -- you can, e.g., count on having the
-    __func__ attribute (etc) when an object passes ismethod()."""
+    im_func attribute (etc) when an object passes ismethod()."""
     return (hasattr(object, "__get__")
             and not hasattr(object, "__set__") # else it's a data descriptor
             and not ismethod(object)           # mutual exclusion
@@ -175,11 +145,11 @@
     Function objects provide these attributes:
         __doc__         documentation string
         __name__        name with which this function was defined
-        __code__        code object containing compiled function bytecode
-        __defaults__    tuple of any default values for arguments
-        __globals__     global namespace in which this function was defined
-        __annotations__ dict of parameter annotations
-        __kwdefaults__  dict of keyword only parameters with defaults"""
+        func_code       code object containing compiled function bytecode
+        func_defaults   tuple of any default values for arguments
+        func_doc        (same as __doc__)
+        func_globals    global namespace in which this function was defined
+        func_name       (same as __name__)"""
     return isinstance(object, types.FunctionType)
 
 def isgeneratorfunction(object):
@@ -189,11 +159,7 @@
 
     See help(isfunction) for attributes listing."""
     return bool((isfunction(object) or ismethod(object)) and
-<<<<<<< HEAD
-                object.__code__.co_flags & CO_GENERATOR)
-=======
                 object.func_code.co_flags & CO_GENERATOR)
->>>>>>> 4f5f3481
 
 def isgenerator(object):
     """Return true if the object is a generator.
@@ -229,10 +195,14 @@
         f_back          next outer frame object (this frame's caller)
         f_builtins      built-in namespace seen by this frame
         f_code          code object being executed in this frame
+        f_exc_traceback traceback if raised in this frame, or None
+        f_exc_type      exception type if raised in this frame, or None
+        f_exc_value     exception value if raised in this frame, or None
         f_globals       global namespace seen by this frame
         f_lasti         index of last attempted instruction in bytecode
         f_lineno        current line number in Python source code
         f_locals        local namespace seen by this frame
+        f_restricted    0 or 1 if frame is in restricted execution mode
         f_trace         tracing function for this frame, or None"""
     return isinstance(object, types.FrameType)
 
@@ -341,12 +311,7 @@
             kind = "class method"
         elif isinstance(obj, property):
             kind = "property"
-<<<<<<< HEAD
-        elif (isfunction(obj_via_getattr) or
-              ismethoddescriptor(obj_via_getattr)):
-=======
         elif ismethoddescriptor(obj):
->>>>>>> 4f5f3481
             kind = "method"
         elif isdatadescriptor(obj):
             kind = "data"
@@ -364,16 +329,28 @@
     return result
 
 # ----------------------------------------------------------- class helpers
+def _searchbases(cls, accum):
+    # Simulate the "classic class" search order.
+    if cls in accum:
+        return
+    accum.append(cls)
+    for base in cls.__bases__:
+        _searchbases(base, accum)
 
 def getmro(cls):
     "Return tuple of base classes (including cls) in method resolution order."
-    return cls.__mro__
+    if hasattr(cls, "__mro__"):
+        return cls.__mro__
+    else:
+        result = []
+        _searchbases(cls, result)
+        return tuple(result)
 
 # -------------------------------------------------- source code extraction
 def indentsize(line):
     """Return the indent size, in spaces, at the start of a line of text."""
-    expline = line.expandtabs()
-    return len(expline) - len(expline.lstrip())
+    expline = string.expandtabs(line)
+    return len(expline) - len(string.lstrip(expline))
 
 def getdoc(object):
     """Get the documentation string for an object.
@@ -385,7 +362,7 @@
         doc = object.__doc__
     except AttributeError:
         return None
-    if not isinstance(doc, str):
+    if not isinstance(doc, types.StringTypes):
         return None
     return cleandoc(doc)
 
@@ -395,28 +372,28 @@
     Any whitespace that can be uniformly removed from the second line
     onwards is removed."""
     try:
-        lines = doc.expandtabs().split('\n')
+        lines = string.split(string.expandtabs(doc), '\n')
     except UnicodeError:
         return None
     else:
         # Find minimum indentation of any non-blank lines after first line.
-        margin = sys.maxsize
+        margin = sys.maxint
         for line in lines[1:]:
-            content = len(line.lstrip())
+            content = len(string.lstrip(line))
             if content:
                 indent = len(line) - content
                 margin = min(margin, indent)
         # Remove indentation.
         if lines:
             lines[0] = lines[0].lstrip()
-        if margin < sys.maxsize:
+        if margin < sys.maxint:
             for i in range(1, len(lines)): lines[i] = lines[i][margin:]
         # Remove any trailing or leading blank lines.
         while lines and not lines[-1]:
             lines.pop()
         while lines and not lines[0]:
             lines.pop(0)
-        return '\n'.join(lines)
+        return string.join(lines, '\n')
 
 def getfile(object):
     """Work out which source or compiled file an object was defined in."""
@@ -430,9 +407,9 @@
             return object.__file__
         raise TypeError('{!r} is a built-in class'.format(object))
     if ismethod(object):
-        object = object.__func__
+        object = object.im_func
     if isfunction(object):
-        object = object.__code__
+        object = object.func_code
     if istraceback(object):
         object = object.tb_frame
     if isframe(object):
@@ -447,14 +424,9 @@
 def getmoduleinfo(path):
     """Get the module name, suffix, mode, and module type for a given file."""
     filename = os.path.basename(path)
-<<<<<<< HEAD
-    suffixes = [(-len(suffix), suffix, mode, mtype)
-                    for suffix, mode, mtype in imp.get_suffixes()]
-=======
     suffixes = map(lambda info:
                    (-len(info[0]), info[0], info[1], info[2]),
                     imp.get_suffixes())
->>>>>>> 4f5f3481
     suffixes.sort() # try longest suffixes first, in case they overlap
     for neglen, suffix, mode, mtype in suffixes:
         if filename[neglen:] == suffix:
@@ -470,10 +442,10 @@
     Return None if no way can be identified to get the source.
     """
     filename = getfile(object)
-    if filename[-4:].lower() in ('.pyc', '.pyo'):
+    if string.lower(filename[-4:]) in ('.pyc', '.pyo'):
         filename = filename[:-4] + '.py'
     for suffix, mode, kind in imp.get_suffixes():
-        if 'b' in mode and filename[-len(suffix):].lower() == suffix:
+        if 'b' in mode and string.lower(filename[-len(suffix):]) == suffix:
             # Looks like a binary file.  We want to only return a text file.
             return None
     if os.path.exists(filename):
@@ -537,11 +509,7 @@
         if mainobject is object:
             return main
     # Check builtins
-<<<<<<< HEAD
-    builtin = sys.modules['builtins']
-=======
     builtin = sys.modules['__builtin__']
->>>>>>> 4f5f3481
     if hasattr(builtin, object.__name__):
         builtinobject = getattr(builtin, object.__name__)
         if builtinobject is object:
@@ -554,11 +522,6 @@
     or code object.  The source code is returned as a list of all the lines
     in the file and the line number indexes a line in that list.  An IOError
     is raised if the source code cannot be retrieved."""
-<<<<<<< HEAD
-    file = getsourcefile(object)
-    if not file:
-        raise IOError('source code not available')
-=======
 
     file = getfile(object)
     sourcefile = getsourcefile(object)
@@ -566,7 +529,6 @@
         raise IOError('source code not available')
     file = sourcefile if sourcefile else file
 
->>>>>>> 4f5f3481
     module = getmodule(object, file)
     if module:
         lines = linecache.getlines(file, module.__dict__)
@@ -602,9 +564,9 @@
             raise IOError('could not find class definition')
 
     if ismethod(object):
-        object = object.__func__
+        object = object.im_func
     if isfunction(object):
-        object = object.__code__
+        object = object.func_code
     if istraceback(object):
         object = object.tb_frame
     if isframe(object):
@@ -634,36 +596,36 @@
         # Look for a comment block at the top of the file.
         start = 0
         if lines and lines[0][:2] == '#!': start = 1
-        while start < len(lines) and lines[start].strip() in ('', '#'):
+        while start < len(lines) and string.strip(lines[start]) in ('', '#'):
             start = start + 1
         if start < len(lines) and lines[start][:1] == '#':
             comments = []
             end = start
             while end < len(lines) and lines[end][:1] == '#':
-                comments.append(lines[end].expandtabs())
+                comments.append(string.expandtabs(lines[end]))
                 end = end + 1
-            return ''.join(comments)
+            return string.join(comments, '')
 
     # Look for a preceding block of comments at the same indentation.
     elif lnum > 0:
         indent = indentsize(lines[lnum])
         end = lnum - 1
-        if end >= 0 and lines[end].lstrip()[:1] == '#' and \
+        if end >= 0 and string.lstrip(lines[end])[:1] == '#' and \
             indentsize(lines[end]) == indent:
-            comments = [lines[end].expandtabs().lstrip()]
+            comments = [string.lstrip(string.expandtabs(lines[end]))]
             if end > 0:
                 end = end - 1
-                comment = lines[end].expandtabs().lstrip()
+                comment = string.lstrip(string.expandtabs(lines[end]))
                 while comment[:1] == '#' and indentsize(lines[end]) == indent:
                     comments[:0] = [comment]
                     end = end - 1
                     if end < 0: break
-                    comment = lines[end].expandtabs().lstrip()
-            while comments and comments[0].strip() == '#':
+                    comment = string.lstrip(string.expandtabs(lines[end]))
+            while comments and string.strip(comments[0]) == '#':
                 comments[:1] = []
-            while comments and comments[-1].strip() == '#':
+            while comments and string.strip(comments[-1]) == '#':
                 comments[-1:] = []
-            return ''.join(comments)
+            return string.join(comments, '')
 
 class EndOfBlock(Exception): pass
 
@@ -676,13 +638,9 @@
         self.passline = False
         self.last = 1
 
-<<<<<<< HEAD
-    def tokeneater(self, type, token, srowcol, erowcol, line):
-=======
     def tokeneater(self, type, token, srow_scol, erow_ecol, line):
         srow, scol = srow_scol
         erow, ecol = erow_ecol
->>>>>>> 4f5f3481
         if not self.started:
             # look for the first "def", "class" or "lambda"
             if token in ("def", "class", "lambda"):
@@ -692,7 +650,7 @@
             self.passline = True    # skip to the end of the line
         elif type == tokenize.NEWLINE:
             self.passline = False   # stop skipping when a NEWLINE is seen
-            self.last = srowcol[0]
+            self.last = srow
             if self.islambda:       # lambdas always end at the first NEWLINE
                 raise EndOfBlock
         elif self.passline:
@@ -716,9 +674,7 @@
     """Extract the block of code at the top of the given list of lines."""
     blockfinder = BlockFinder()
     try:
-        tokens = tokenize.generate_tokens(iter(lines).__next__)
-        for _token in tokens:
-            blockfinder.tokeneater(*_token)
+        tokenize.tokenize(iter(lines).next, blockfinder.tokeneater)
     except (EndOfBlock, IndentationError):
         pass
     return lines[:blockfinder.last]
@@ -743,7 +699,7 @@
     or code object.  The source code is returned as a single string.  An
     IOError is raised if the source code cannot be retrieved."""
     lines, lnum = getsourcelines(object)
-    return ''.join(lines)
+    return string.join(lines, '')
 
 # --------------------------------------------------- class tree extraction
 def walktree(classes, children, parent):
@@ -756,7 +712,7 @@
             results.append(walktree(children[c], children, c))
     return results
 
-def getclasstree(classes, unique=False):
+def getclasstree(classes, unique=0):
     """Arrange the given list of classes into a hierarchy of nested lists.
 
     Where a nested list appears, it contains classes derived from the class
@@ -782,42 +738,23 @@
     return walktree(roots, children, None)
 
 # ------------------------------------------------ argument list extraction
-<<<<<<< HEAD
-Arguments = namedtuple('Arguments', 'args, varargs, varkw')
-=======
 Arguments = namedtuple('Arguments', 'args varargs keywords')
->>>>>>> 4f5f3481
 
 def getargs(co):
     """Get information about the arguments accepted by a code object.
 
-    Three things are returned: (args, varargs, varkw), where
-    'args' is the list of argument names. Keyword-only arguments are
-    appended. 'varargs' and 'varkw' are the names of the * and **
-    arguments or None."""
-    args, varargs, kwonlyargs, varkw = _getfullargs(co)
-    return Arguments(args + kwonlyargs, varargs, varkw)
-
-def _getfullargs(co):
-    """Get information about the arguments accepted by a code object.
-
-    Four things are returned: (args, varargs, kwonlyargs, varkw), where
-    'args' and 'kwonlyargs' are lists of argument names, and 'varargs'
-    and 'varkw' are the names of the * and ** arguments or None."""
+    Three things are returned: (args, varargs, varkw), where 'args' is
+    a list of argument names (possibly containing nested lists), and
+    'varargs' and 'varkw' are the names of the * and ** arguments or None."""
 
     if not iscode(co):
         raise TypeError('{!r} is not a code object'.format(co))
 
     nargs = co.co_argcount
     names = co.co_varnames
-    nkwargs = co.co_kwonlyargcount
     args = list(names[:nargs])
-    kwonlyargs = list(names[nargs:nargs+nkwargs])
     step = 0
 
-<<<<<<< HEAD
-    nargs += nkwargs
-=======
     # The following acrobatics are for anonymous (tuple) arguments.
     for i in range(nargs):
         if args[i][:1] in ('', '.'):
@@ -852,7 +789,6 @@
                             if not remain: break
             args[i] = stack[0]
 
->>>>>>> 4f5f3481
     varargs = None
     if co.co_flags & CO_VARARGS:
         varargs = co.co_varnames[nargs]
@@ -860,12 +796,7 @@
     varkw = None
     if co.co_flags & CO_VARKEYWORDS:
         varkw = co.co_varnames[nargs]
-<<<<<<< HEAD
-    return args, varargs, kwonlyargs, varkw
-
-=======
     return Arguments(args, varargs, varkw)
->>>>>>> 4f5f3481
 
 ArgSpec = namedtuple('ArgSpec', 'args varargs keywords defaults')
 
@@ -873,53 +804,17 @@
     """Get the names and default values of a function's arguments.
 
     A tuple of four things is returned: (args, varargs, varkw, defaults).
-    'args' is a list of the argument names.
-    'args' will include keyword-only argument names.
+    'args' is a list of the argument names (it may contain nested lists).
     'varargs' and 'varkw' are the names of the * and ** arguments or None.
     'defaults' is an n-tuple of the default values of the last n arguments.
-
-    Use the getfullargspec() API for Python-3000 code, as annotations
-    and keyword arguments are supported. getargspec() will raise ValueError
-    if the func has either annotations or keyword arguments.
     """
 
-    args, varargs, varkw, defaults, kwonlyargs, kwonlydefaults, ann = \
-        getfullargspec(func)
-    if kwonlyargs or ann:
-        raise ValueError("Function has keyword-only arguments or annotations"
-                         ", use getfullargspec() API which can support them")
-    return ArgSpec(args, varargs, varkw, defaults)
-
-FullArgSpec = namedtuple('FullArgSpec',
-    'args, varargs, varkw, defaults, kwonlyargs, kwonlydefaults, annotations')
-
-def getfullargspec(func):
-    """Get the names and default values of a function's arguments.
-
-    A tuple of seven things is returned:
-    (args, varargs, varkw, defaults, kwonlyargs, kwonlydefaults annotations).
-    'args' is a list of the argument names.
-    'varargs' and 'varkw' are the names of the * and ** arguments or None.
-    'defaults' is an n-tuple of the default values of the last n arguments.
-    'kwonlyargs' is a list of keyword-only argument names.
-    'kwonlydefaults' is a dictionary mapping names from kwonlyargs to defaults.
-    'annotations' is a dictionary mapping argument names to annotations.
-
-    The first four items in the tuple correspond to getargspec().
-    """
-
     if ismethod(func):
-        func = func.__func__
+        func = func.im_func
     if not isfunction(func):
         raise TypeError('{!r} is not a Python function'.format(func))
-<<<<<<< HEAD
-    args, varargs, kwonlyargs, varkw = _getfullargs(func.__code__)
-    return FullArgSpec(args, varargs, varkw, func.__defaults__,
-            kwonlyargs, func.__kwdefaults__, func.__annotations__)
-=======
     args, varargs, varkw = getargs(func.func_code)
     return ArgSpec(args, varargs, varkw, func.func_defaults)
->>>>>>> 4f5f3481
 
 ArgInfo = namedtuple('ArgInfo', 'args varargs keywords locals')
 
@@ -927,81 +822,57 @@
     """Get information about arguments passed into a particular frame.
 
     A tuple of four things is returned: (args, varargs, varkw, locals).
-    'args' is a list of the argument names.
+    'args' is a list of the argument names (it may contain nested lists).
     'varargs' and 'varkw' are the names of the * and ** arguments or None.
     'locals' is the locals dictionary of the given frame."""
     args, varargs, varkw = getargs(frame.f_code)
     return ArgInfo(args, varargs, varkw, frame.f_locals)
 
-def formatannotation(annotation, base_module=None):
-    if isinstance(annotation, type):
-        if annotation.__module__ in ('builtins', base_module):
-            return annotation.__name__
-        return annotation.__module__+'.'+annotation.__name__
-    return repr(annotation)
-
-def formatannotationrelativeto(object):
-    module = getattr(object, '__module__', None)
-    def _formatannotation(annotation):
-        return formatannotation(annotation, module)
-    return _formatannotation
+def joinseq(seq):
+    if len(seq) == 1:
+        return '(' + seq[0] + ',)'
+    else:
+        return '(' + string.join(seq, ', ') + ')'
+
+def strseq(object, convert, join=joinseq):
+    """Recursively walk a sequence, stringifying each element."""
+    if type(object) in (list, tuple):
+        return join(map(lambda o, c=convert, j=join: strseq(o, c, j), object))
+    else:
+        return convert(object)
 
 def formatargspec(args, varargs=None, varkw=None, defaults=None,
-                  kwonlyargs=(), kwonlydefaults={}, annotations={},
                   formatarg=str,
                   formatvarargs=lambda name: '*' + name,
                   formatvarkw=lambda name: '**' + name,
                   formatvalue=lambda value: '=' + repr(value),
-                  formatreturns=lambda text: ' -> ' + text,
-                  formatannotation=formatannotation):
-    """Format an argument spec from the values returned by getargspec
-    or getfullargspec.
-
-    The first seven arguments are (args, varargs, varkw, defaults,
-    kwonlyargs, kwonlydefaults, annotations).  The other five arguments
-    are the corresponding optional formatting functions that are called to
-    turn names and values into strings.  The last argument is an optional
-    function to format the sequence of arguments."""
-    def formatargandannotation(arg):
-        result = formatarg(arg)
-        if arg in annotations:
-            result += ': ' + formatannotation(annotations[arg])
-        return result
+                  join=joinseq):
+    """Format an argument spec from the 4 values returned by getargspec.
+
+    The first four arguments are (args, varargs, varkw, defaults).  The
+    other four arguments are the corresponding optional formatting functions
+    that are called to turn names and values into strings.  The ninth
+    argument is an optional function to format the sequence of arguments."""
     specs = []
     if defaults:
         firstdefault = len(args) - len(defaults)
     for i, arg in enumerate(args):
-<<<<<<< HEAD
-        spec = formatargandannotation(arg)
-=======
         spec = strseq(arg, formatarg, join)
->>>>>>> 4f5f3481
         if defaults and i >= firstdefault:
             spec = spec + formatvalue(defaults[i - firstdefault])
         specs.append(spec)
     if varargs is not None:
-        specs.append(formatvarargs(formatargandannotation(varargs)))
-    else:
-        if kwonlyargs:
-            specs.append('*')
-    if kwonlyargs:
-        for kwonlyarg in kwonlyargs:
-            spec = formatargandannotation(kwonlyarg)
-            if kwonlydefaults and kwonlyarg in kwonlydefaults:
-                spec += formatvalue(kwonlydefaults[kwonlyarg])
-            specs.append(spec)
+        specs.append(formatvarargs(varargs))
     if varkw is not None:
-        specs.append(formatvarkw(formatargandannotation(varkw)))
-    result = '(' + ', '.join(specs) + ')'
-    if 'return' in annotations:
-        result += formatreturns(formatannotation(annotations['return']))
-    return result
+        specs.append(formatvarkw(varkw))
+    return '(' + string.join(specs, ', ') + ')'
 
 def formatargvalues(args, varargs, varkw, locals,
                     formatarg=str,
                     formatvarargs=lambda name: '*' + name,
                     formatvarkw=lambda name: '**' + name,
-                    formatvalue=lambda value: '=' + repr(value)):
+                    formatvalue=lambda value: '=' + repr(value),
+                    join=joinseq):
     """Format an argument spec from the 4 values returned by getargvalues.
 
     The first four arguments are (args, varargs, varkw, locals).  The
@@ -1013,77 +884,12 @@
         return formatarg(name) + formatvalue(locals[name])
     specs = []
     for i in range(len(args)):
-        specs.append(convert(args[i]))
+        specs.append(strseq(args[i], convert, join))
     if varargs:
         specs.append(formatvarargs(varargs) + formatvalue(locals[varargs]))
     if varkw:
         specs.append(formatvarkw(varkw) + formatvalue(locals[varkw]))
-    return '(' + ', '.join(specs) + ')'
-
-def getcallargs(func, *positional, **named):
-    """Get the mapping of arguments to values.
-
-    A dict is returned, with keys the function argument names (including the
-    names of the * and ** arguments, if any), and values the respective bound
-    values from 'positional' and 'named'."""
-    spec = getfullargspec(func)
-    args, varargs, varkw, defaults, kwonlyargs, kwonlydefaults, ann = spec
-    f_name = func.__name__
-    arg2value = {}
-
-    if ismethod(func) and func.__self__ is not None:
-        # implicit 'self' (or 'cls' for classmethods) argument
-        positional = (func.__self__,) + positional
-    num_pos = len(positional)
-    num_total = num_pos + len(named)
-    num_args = len(args)
-    num_defaults = len(defaults) if defaults else 0
-    for arg, value in zip(args, positional):
-        arg2value[arg] = value
-    if varargs:
-        if num_pos > num_args:
-            arg2value[varargs] = positional[-(num_pos-num_args):]
-        else:
-            arg2value[varargs] = ()
-    elif 0 < num_args < num_pos:
-        raise TypeError('%s() takes %s %d positional %s (%d given)' % (
-            f_name, 'at most' if defaults else 'exactly', num_args,
-            'arguments' if num_args > 1 else 'argument', num_total))
-    elif num_args == 0 and num_total:
-        raise TypeError('%s() takes no arguments (%d given)' %
-                        (f_name, num_total))
-
-    for arg in itertools.chain(args, kwonlyargs):
-        if arg in named:
-            if arg in arg2value:
-                raise TypeError("%s() got multiple values for keyword "
-                                "argument '%s'" % (f_name, arg))
-            else:
-                arg2value[arg] = named.pop(arg)
-    for kwonlyarg in kwonlyargs:
-        if kwonlyarg not in arg2value:
-            try:
-                arg2value[kwonlyarg] = kwonlydefaults[kwonlyarg]
-            except KeyError:
-                raise TypeError("%s() needs keyword-only argument %s" %
-                                (f_name, kwonlyarg))
-    if defaults:    # fill in any missing values with the defaults
-        for arg, value in zip(args[-num_defaults:], defaults):
-            if arg not in arg2value:
-                arg2value[arg] = value
-    if varkw:
-        arg2value[varkw] = named
-    elif named:
-        unexpected = next(iter(named))
-        raise TypeError("%s() got an unexpected keyword argument '%s'" %
-                        (f_name, unexpected))
-    unassigned = num_args - len([arg for arg in args if arg in arg2value])
-    if unassigned:
-        num_required = num_args - num_defaults
-        raise TypeError('%s() takes %s %d %s (%d given)' % (
-            f_name, 'at least' if defaults else 'exactly', num_required,
-            'arguments' if num_required > 1 else 'argument', num_total))
-    return arg2value
+    return '(' + string.join(specs, ', ') + ')'
 
 def getcallargs(func, *positional, **named):
     """Get the mapping of arguments to values.
@@ -1238,16 +1044,10 @@
         tb = tb.tb_next
     return framelist
 
-<<<<<<< HEAD
-def currentframe():
-    """Return the frame of the caller or None if this is not possible."""
-    return sys._getframe(1) if hasattr(sys, "_getframe") else None
-=======
 if hasattr(sys, '_getframe'):
     currentframe = sys._getframe
 else:
     currentframe = lambda _=None: None
->>>>>>> 4f5f3481
 
 def stack(context=1):
     """Return a list of records for the stack above the caller's frame."""
@@ -1255,101 +1055,4 @@
 
 def trace(context=1):
     """Return a list of records for the stack below the current exception."""
-    return getinnerframes(sys.exc_info()[2], context)
-
-
-# ------------------------------------------------ static version of getattr
-
-_sentinel = object()
-
-def _static_getmro(klass):
-    return type.__dict__['__mro__'].__get__(klass)
-
-def _check_instance(obj, attr):
-    instance_dict = {}
-    try:
-        instance_dict = object.__getattribute__(obj, "__dict__")
-    except AttributeError:
-        pass
-    return instance_dict.get(attr, _sentinel)
-
-
-def _check_class(klass, attr):
-    for entry in _static_getmro(klass):
-        try:
-            return entry.__dict__[attr]
-        except KeyError:
-            pass
-    return _sentinel
-
-def _is_type(obj):
-    try:
-        _static_getmro(obj)
-    except TypeError:
-        return False
-    return True
-
-
-def getattr_static(obj, attr, default=_sentinel):
-    """Retrieve attributes without triggering dynamic lookup via the
-       descriptor protocol,  __getattr__ or __getattribute__.
-
-       Note: this function may not be able to retrieve all attributes
-       that getattr can fetch (like dynamically created attributes)
-       and may find attributes that getattr can't (like descriptors
-       that raise AttributeError). It can also return descriptor objects
-       instead of instance members in some cases. See the
-       documentation for details.
-    """
-    instance_result = _sentinel
-    if not _is_type(obj):
-        instance_result = _check_instance(obj, attr)
-        klass = type(obj)
-    else:
-        klass = obj
-
-    klass_result = _check_class(klass, attr)
-
-    if instance_result is not _sentinel and klass_result is not _sentinel:
-        if (_check_class(type(klass_result), '__get__') is not _sentinel and
-            _check_class(type(klass_result), '__set__') is not _sentinel):
-            return klass_result
-
-    if instance_result is not _sentinel:
-        return instance_result
-    if klass_result is not _sentinel:
-        return klass_result
-
-    if obj is klass:
-        # for types we check the metaclass too
-        for entry in _static_getmro(type(klass)):
-            try:
-                return entry.__dict__[attr]
-            except KeyError:
-                pass
-    if default is not _sentinel:
-        return default
-    raise AttributeError(attr)
-
-
-GEN_CREATED = 'GEN_CREATED'
-GEN_RUNNING = 'GEN_RUNNING'
-GEN_SUSPENDED = 'GEN_SUSPENDED'
-GEN_CLOSED = 'GEN_CLOSED'
-
-def getgeneratorstate(generator):
-    """Get current state of a generator-iterator.
-
-    Possible states are:
-      GEN_CREATED: Waiting to start execution.
-      GEN_RUNNING: Currently being executed by the interpreter.
-      GEN_SUSPENDED: Currently suspended at a yield expression.
-      GEN_CLOSED: Execution has completed.
-    """
-    if generator.gi_running:
-        return GEN_RUNNING
-    if generator.gi_frame is None:
-        return GEN_CLOSED
-    if generator.gi_frame.f_lasti == -1:
-        return GEN_CREATED
-    return GEN_SUSPENDED+    return getinnerframes(sys.exc_info()[2], context)