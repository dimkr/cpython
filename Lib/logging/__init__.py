--- conflicted
+++ resolved
@@ -67,11 +67,7 @@
         """Return the frame object for the caller's stack frame."""
         try:
             raise Exception
-<<<<<<< HEAD
-        except:
-=======
         except Exception:
->>>>>>> 8da3bcc1
             return sys.exc_info()[2].tb_frame.f_back
 
 # _srcfile is only used in conjunction with sys._getframe().
@@ -942,13 +938,7 @@
             stream.write(msg)
             stream.write(self.terminator)
             self.flush()
-<<<<<<< HEAD
-        except (KeyboardInterrupt, SystemExit): #pragma: no cover
-            raise
-        except:
-=======
         except Exception:
->>>>>>> 8da3bcc1
             self.handleError(record)
 
 class FileHandler(StreamHandler):
