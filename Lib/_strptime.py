"""Strptime-related classes and functions.

CLASSES:
    LocaleTime -- Discovers and stores locale-specific time information
    TimeRE -- Creates regexes for pattern matching a string of text containing
                time information

FUNCTIONS:
    _getlang -- Figure out what language is being used for the locale
    strptime -- Calculates the time struct represented by the passed-in string

"""
import time
import locale
import calendar
from re import compile as re_compile
from re import IGNORECASE
from re import escape as re_escape
from datetime import date as datetime_date
try:
    from thread import allocate_lock as _thread_allocate_lock
except:
    from dummy_thread import allocate_lock as _thread_allocate_lock

__all__ = []

def _getlang():
    # Figure out what the current language is set to.
    return locale.getlocale(locale.LC_TIME)

class LocaleTime(object):
    """Stores and handles locale-specific information related to time.

    ATTRIBUTES:
        f_weekday -- full weekday names (7-item list)
        a_weekday -- abbreviated weekday names (7-item list)
        f_month -- full month names (13-item list; dummy value in [0], which
                    is added by code)
        a_month -- abbreviated month names (13-item list, dummy value in
                    [0], which is added by code)
        am_pm -- AM/PM representation (2-item list)
        LC_date_time -- format string for date/time representation (string)
        LC_date -- format string for date representation (string)
        LC_time -- format string for time representation (string)
        timezone -- daylight- and non-daylight-savings timezone representation
                    (2-item list of sets)
        lang -- Language used by instance (2-item tuple)
    """

    def __init__(self):
        """Set all attributes.

        Order of methods called matters for dependency reasons.

        The locale language is set at the offset and then checked again before
        exiting.  This is to make sure that the attributes were not set with a
        mix of information from more than one locale.  This would most likely
        happen when using threads where one thread calls a locale-dependent
        function while another thread changes the locale while the function in
        the other thread is still running.  Proper coding would call for
        locks to prevent changing the locale while locale-dependent code is
        running.  The check here is done in case someone does not think about
        doing this.

        Only other possible issue is if someone changed the timezone and did
        not call tz.tzset .  That is an issue for the programmer, though,
        since changing the timezone is worthless without that call.

        """
        self.lang = _getlang()
        self.__calc_weekday()
        self.__calc_month()
        self.__calc_am_pm()
        self.__calc_timezone()
        self.__calc_date_time()
        if _getlang() != self.lang:
            raise ValueError("locale changed during initialization")

    def __pad(self, seq, front):
        # Add '' to seq to either the front (is True), else the back.
        seq = list(seq)
        if front:
            seq.insert(0, '')
        else:
            seq.append('')
        return seq

    def __calc_weekday(self):
        # Set self.a_weekday and self.f_weekday using the calendar
        # module.
        a_weekday = [calendar.day_abbr[i].lower() for i in range(7)]
        f_weekday = [calendar.day_name[i].lower() for i in range(7)]
        self.a_weekday = a_weekday
        self.f_weekday = f_weekday

    def __calc_month(self):
        # Set self.f_month and self.a_month using the calendar module.
        a_month = [calendar.month_abbr[i].lower() for i in range(13)]
        f_month = [calendar.month_name[i].lower() for i in range(13)]
        self.a_month = a_month
        self.f_month = f_month

    def __calc_am_pm(self):
        # Set self.am_pm by using time.strftime().

        # The magic date (1999,3,17,hour,44,55,2,76,0) is not really that
        # magical; just happened to have used it everywhere else where a
        # static date was needed.
        am_pm = []
        for hour in (01,22):
            time_tuple = time.struct_time((1999,3,17,hour,44,55,2,76,0))
            am_pm.append(time.strftime("%p", time_tuple).lower())
        self.am_pm = am_pm

    def __calc_date_time(self):
        # Set self.date_time, self.date, & self.time by using
        # time.strftime().

        # Use (1999,3,17,22,44,55,2,76,0) for magic date because the amount of
        # overloaded numbers is minimized.  The order in which searches for
        # values within the format string is very important; it eliminates
        # possible ambiguity for what something represents.
        time_tuple = time.struct_time((1999,3,17,22,44,55,2,76,0))
        date_time = [None, None, None]
        date_time[0] = time.strftime("%c", time_tuple).lower()
        date_time[1] = time.strftime("%x", time_tuple).lower()
        date_time[2] = time.strftime("%X", time_tuple).lower()
        replacement_pairs = [('%', '%%'), (self.f_weekday[2], '%A'),
                    (self.f_month[3], '%B'), (self.a_weekday[2], '%a'),
                    (self.a_month[3], '%b'), (self.am_pm[1], '%p'),
                    ('1999', '%Y'), ('99', '%y'), ('22', '%H'),
                    ('44', '%M'), ('55', '%S'), ('76', '%j'),
                    ('17', '%d'), ('03', '%m'), ('3', '%m'),
                    # '3' needed for when no leading zero.
                    ('2', '%w'), ('10', '%I')]
        replacement_pairs.extend([(tz, "%Z") for tz_values in self.timezone
                                                for tz in tz_values])
        for offset,directive in ((0,'%c'), (1,'%x'), (2,'%X')):
            current_format = date_time[offset]
            for old, new in replacement_pairs:
                # Must deal with possible lack of locale info
                # manifesting itself as the empty string (e.g., Swedish's
                # lack of AM/PM info) or a platform returning a tuple of empty
                # strings (e.g., MacOS 9 having timezone as ('','')).
                if old:
                    current_format = current_format.replace(old, new)
            # If %W is used, then Sunday, 2005-01-03 will fall on week 0 since
            # 2005-01-03 occurs before the first Monday of the year.  Otherwise
            # %U is used.
            time_tuple = time.struct_time((1999,1,3,1,1,1,6,3,0))
            if '00' in time.strftime(directive, time_tuple):
                U_W = '%W'
            else:
                U_W = '%U'
            date_time[offset] = current_format.replace('11', U_W)
        self.LC_date_time = date_time[0]
        self.LC_date = date_time[1]
        self.LC_time = date_time[2]

    def __calc_timezone(self):
        # Set self.timezone by using time.tzname.
        # Do not worry about possibility of time.tzname[0] == timetzname[1]
        # and time.daylight; handle that in strptime .
        try:
            time.tzset()
        except AttributeError:
            pass
        no_saving = frozenset(["utc", "gmt", time.tzname[0].lower()])
        if time.daylight:
            has_saving = frozenset([time.tzname[1].lower()])
        else:
            has_saving = frozenset()
        self.timezone = (no_saving, has_saving)


class TimeRE(dict):
    """Handle conversion from format directives to regexes."""

    def __init__(self, locale_time=None):
        """Create keys/values.

        Order of execution is important for dependency reasons.

        """
        if locale_time:
            self.locale_time = locale_time
        else:
            self.locale_time = LocaleTime()
        base = super(TimeRE, self)
        base.__init__({
            # The " \d" part of the regex is to make %c from ANSI C work
            'd': r"(?P<d>3[0-1]|[1-2]\d|0[1-9]|[1-9]| [1-9])",
            'f': r"(?P<f>[0-9]{1,6})",
            'H': r"(?P<H>2[0-3]|[0-1]\d|\d)",
            'I': r"(?P<I>1[0-2]|0[1-9]|[1-9])",
            'j': r"(?P<j>36[0-6]|3[0-5]\d|[1-2]\d\d|0[1-9]\d|00[1-9]|[1-9]\d|0[1-9]|[1-9])",
            'm': r"(?P<m>1[0-2]|0[1-9]|[1-9])",
            'M': r"(?P<M>[0-5]\d|\d)",
            'S': r"(?P<S>6[0-1]|[0-5]\d|\d)",
            'U': r"(?P<U>5[0-3]|[0-4]\d|\d)",
            'w': r"(?P<w>[0-6])",
            # W is set below by using 'U'
            'y': r"(?P<y>\d\d)",
            #XXX: Does 'Y' need to worry about having less or more than
            #     4 digits?
            'Y': r"(?P<Y>\d\d\d\d)",
            'A': self.__seqToRE(self.locale_time.f_weekday, 'A'),
            'a': self.__seqToRE(self.locale_time.a_weekday, 'a'),
            'B': self.__seqToRE(self.locale_time.f_month[1:], 'B'),
            'b': self.__seqToRE(self.locale_time.a_month[1:], 'b'),
            'p': self.__seqToRE(self.locale_time.am_pm, 'p'),
            'Z': self.__seqToRE((tz for tz_names in self.locale_time.timezone
                                        for tz in tz_names),
                                'Z'),
            '%': '%'})
        base.__setitem__('W', base.__getitem__('U').replace('U', 'W'))
        base.__setitem__('c', self.pattern(self.locale_time.LC_date_time))
        base.__setitem__('x', self.pattern(self.locale_time.LC_date))
        base.__setitem__('X', self.pattern(self.locale_time.LC_time))

    def __seqToRE(self, to_convert, directive):
        """Convert a list to a regex string for matching a directive.

        Want possible matching values to be from longest to shortest.  This
        prevents the possibility of a match occuring for a value that also
        a substring of a larger value that should have matched (e.g., 'abc'
        matching when 'abcdef' should have been the match).

        """
        to_convert = sorted(to_convert, key=len, reverse=True)
        for value in to_convert:
            if value != '':
                break
        else:
            return ''
        regex = '|'.join(re_escape(stuff) for stuff in to_convert)
        regex = '(?P<%s>%s' % (directive, regex)
        return '%s)' % regex

    def pattern(self, format):
        """Return regex pattern for the format string.

        Need to make sure that any characters that might be interpreted as
        regex syntax are escaped.

        """
        processed_format = ''
        # The sub() call escapes all characters that might be misconstrued
        # as regex syntax.  Cannot use re.escape since we have to deal with
        # format directives (%m, etc.).
        regex_chars = re_compile(r"([\\.^$*+?\(\){}\[\]|])")
        format = regex_chars.sub(r"\\\1", format)
        whitespace_replacement = re_compile('\s+')
        format = whitespace_replacement.sub('\s+', format)
        while '%' in format:
            directive_index = format.index('%')+1
            processed_format = "%s%s%s" % (processed_format,
                                           format[:directive_index-1],
                                           self[format[directive_index]])
            format = format[directive_index+1:]
        return "%s%s" % (processed_format, format)

    def compile(self, format):
        """Return a compiled re object for the format string."""
        return re_compile(self.pattern(format), IGNORECASE)

_cache_lock = _thread_allocate_lock()
# DO NOT modify _TimeRE_cache or _regex_cache without acquiring the cache lock
# first!
_TimeRE_cache = TimeRE()
_CACHE_MAX_SIZE = 5 # Max number of regexes stored in _regex_cache
_regex_cache = {}

def _calc_julian_from_U_or_W(year, week_of_year, day_of_week, week_starts_Mon):
    """Calculate the Julian day based on the year, week of the year, and day of
    the week, with week_start_day representing whether the week of the year
    assumes the week starts on Sunday or Monday (6 or 0)."""
    first_weekday = datetime_date(year, 1, 1).weekday()
    # If we are dealing with the %U directive (week starts on Sunday), it's
    # easier to just shift the view to Sunday being the first day of the
    # week.
    if not week_starts_Mon:
        first_weekday = (first_weekday + 1) % 7
        day_of_week = (day_of_week + 1) % 7
    # Need to watch out for a week 0 (when the first day of the year is not
    # the same as that specified by %U or %W).
    week_0_length = (7 - first_weekday) % 7
    if week_of_year == 0:
        return 1 + day_of_week - first_weekday
    else:
        days_to_week = week_0_length + (7 * (week_of_year - 1))
        return 1 + days_to_week + day_of_week


<<<<<<< HEAD
def strptime(data_string, format="%a %b %d %H:%M:%S %Y"):
    """Return a time struct based on the input string and the format string."""
    global _TimeRE_cache, _regex_cache
    _cache_lock.acquire()
    try:
=======
def _strptime(data_string, format="%a %b %d %H:%M:%S %Y"):
    """Return a time struct based on the input string and the format string."""
    global _TimeRE_cache, _regex_cache
    with _cache_lock:
>>>>>>> 8b5fca37
        if _getlang() != _TimeRE_cache.locale_time.lang:
            _TimeRE_cache = TimeRE()
            _regex_cache.clear()
        if len(_regex_cache) > _CACHE_MAX_SIZE:
            _regex_cache.clear()
        locale_time = _TimeRE_cache.locale_time
        format_regex = _regex_cache.get(format)
        if not format_regex:
            try:
                format_regex = _TimeRE_cache.compile(format)
            # KeyError raised when a bad format is found; can be specified as
            # \\, in which case it was a stray % but with a space after it
            except KeyError, err:
                bad_directive = err.args[0]
                if bad_directive == "\\":
                    bad_directive = "%"
                del err
                raise ValueError("'%s' is a bad directive in format '%s'" %
                                    (bad_directive, format))
            # IndexError only occurs when the format string is "%"
            except IndexError:
                raise ValueError("stray %% in format '%s'" % format)
            _regex_cache[format] = format_regex
    found = format_regex.match(data_string)
    if not found:
        raise ValueError("time data %r does not match format %r" %
                         (data_string, format))
    if len(data_string) != found.end():
        raise ValueError("unconverted data remains: %s" %
                          data_string[found.end():])
    year = 1900
    month = day = 1
    hour = minute = second = fraction = 0
    tz = -1
    # Default to -1 to signify that values not known; not critical to have,
    # though
    week_of_year = -1
    week_of_year_start = -1
    # weekday and julian defaulted to -1 so as to signal need to calculate
    # values
    weekday = julian = -1
    found_dict = found.groupdict()
    for group_key in found_dict.iterkeys():
        # Directives not explicitly handled below:
        #   c, x, X
        #      handled by making out of other directives
        #   U, W
        #      worthless without day of the week
        if group_key == 'y':
            year = int(found_dict['y'])
            # Open Group specification for strptime() states that a %y
            #value in the range of [00, 68] is in the century 2000, while
            #[69,99] is in the century 1900
            if year <= 68:
                year += 2000
            else:
                year += 1900
        elif group_key == 'Y':
            year = int(found_dict['Y'])
        elif group_key == 'm':
            month = int(found_dict['m'])
        elif group_key == 'B':
            month = locale_time.f_month.index(found_dict['B'].lower())
        elif group_key == 'b':
            month = locale_time.a_month.index(found_dict['b'].lower())
        elif group_key == 'd':
            day = int(found_dict['d'])
        elif group_key == 'H':
            hour = int(found_dict['H'])
        elif group_key == 'I':
            hour = int(found_dict['I'])
            ampm = found_dict.get('p', '').lower()
            # If there was no AM/PM indicator, we'll treat this like AM
            if ampm in ('', locale_time.am_pm[0]):
                # We're in AM so the hour is correct unless we're
                # looking at 12 midnight.
                # 12 midnight == 12 AM == hour 0
                if hour == 12:
                    hour = 0
            elif ampm == locale_time.am_pm[1]:
                # We're in PM so we need to add 12 to the hour unless
                # we're looking at 12 noon.
                # 12 noon == 12 PM == hour 12
                if hour != 12:
                    hour += 12
        elif group_key == 'M':
            minute = int(found_dict['M'])
        elif group_key == 'S':
            second = int(found_dict['S'])
        elif group_key == 'f':
            s = found_dict['f']
            # Pad to always return microseconds.
            s += "0" * (6 - len(s))
            fraction = int(s)
        elif group_key == 'A':
            weekday = locale_time.f_weekday.index(found_dict['A'].lower())
        elif group_key == 'a':
            weekday = locale_time.a_weekday.index(found_dict['a'].lower())
        elif group_key == 'w':
            weekday = int(found_dict['w'])
            if weekday == 0:
                weekday = 6
            else:
                weekday -= 1
        elif group_key == 'j':
            julian = int(found_dict['j'])
        elif group_key in ('U', 'W'):
            week_of_year = int(found_dict[group_key])
            if group_key == 'U':
                # U starts week on Sunday.
                week_of_year_start = 6
            else:
                # W starts week on Monday.
                week_of_year_start = 0
        elif group_key == 'Z':
            # Since -1 is default value only need to worry about setting tz if
            # it can be something other than -1.
            found_zone = found_dict['Z'].lower()
            for value, tz_values in enumerate(locale_time.timezone):
                if found_zone in tz_values:
                    # Deal with bad locale setup where timezone names are the
                    # same and yet time.daylight is true; too ambiguous to
                    # be able to tell what timezone has daylight savings
                    if (time.tzname[0] == time.tzname[1] and
                       time.daylight and found_zone not in ("utc", "gmt")):
                        break
                    else:
                        tz = value
                        break
    # If we know the week of the year and what day of that week, we can figure
    # out the Julian day of the year.
    if julian == -1 and week_of_year != -1 and weekday != -1:
        week_starts_Mon = True if week_of_year_start == 0 else False
        julian = _calc_julian_from_U_or_W(year, week_of_year, weekday,
                                            week_starts_Mon)
    # Cannot pre-calculate datetime_date() since can change in Julian
    # calculation and thus could have different value for the day of the week
    # calculation.
    if julian == -1:
        # Need to add 1 to result since first day of the year is 1, not 0.
        julian = datetime_date(year, month, day).toordinal() - \
                  datetime_date(year, 1, 1).toordinal() + 1
    else:  # Assume that if they bothered to include Julian day it will
           # be accurate.
        datetime_result = datetime_date.fromordinal((julian - 1) + datetime_date(year, 1, 1).toordinal())
        year = datetime_result.year
        month = datetime_result.month
        day = datetime_result.day
    if weekday == -1:
        weekday = datetime_date(year, month, day).weekday()
    return (time.struct_time((year, month, day,
                              hour, minute, second,
                              weekday, julian, tz)), fraction)

def _strptime_time(data_string, format="%a %b %d %H:%M:%S %Y"):
    return _strptime(data_string, format)[0]<|MERGE_RESOLUTION|>--- conflicted
+++ resolved
@@ -292,18 +292,10 @@
         return 1 + days_to_week + day_of_week
 
 
-<<<<<<< HEAD
-def strptime(data_string, format="%a %b %d %H:%M:%S %Y"):
-    """Return a time struct based on the input string and the format string."""
-    global _TimeRE_cache, _regex_cache
-    _cache_lock.acquire()
-    try:
-=======
 def _strptime(data_string, format="%a %b %d %H:%M:%S %Y"):
     """Return a time struct based on the input string and the format string."""
     global _TimeRE_cache, _regex_cache
     with _cache_lock:
->>>>>>> 8b5fca37
         if _getlang() != _TimeRE_cache.locale_time.lang:
             _TimeRE_cache = TimeRE()
             _regex_cache.clear()
