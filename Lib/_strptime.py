--- conflicted
+++ resolved
@@ -14,15 +14,13 @@
 import locale
 import calendar
 from re import compile as re_compile
-from re import IGNORECASE, ASCII
+from re import IGNORECASE
 from re import escape as re_escape
-from datetime import (date as datetime_date,
-                      timedelta as datetime_timedelta,
-                      timezone as datetime_timezone)
+from datetime import date as datetime_date
 try:
-    from _thread import allocate_lock as _thread_allocate_lock
+    from thread import allocate_lock as _thread_allocate_lock
 except:
-    from _dummy_thread import allocate_lock as _thread_allocate_lock
+    from dummy_thread import allocate_lock as _thread_allocate_lock
 
 __all__ = []
 
@@ -109,7 +107,7 @@
         # magical; just happened to have used it everywhere else where a
         # static date was needed.
         am_pm = []
-        for hour in (1, 22):
+        for hour in (01,22):
             time_tuple = time.struct_time((1999,3,17,hour,44,55,2,76,0))
             am_pm.append(time.strftime("%p", time_tuple).lower())
         self.am_pm = am_pm
@@ -188,7 +186,7 @@
             self.locale_time = locale_time
         else:
             self.locale_time = LocaleTime()
-        base = super()
+        base = super(TimeRE, self)
         base.__init__({
             # The " \d" part of the regex is to make %c from ANSI C work
             'd': r"(?P<d>3[0-1]|[1-2]\d|0[1-9]|[1-9]| [1-9])",
@@ -206,7 +204,6 @@
             #XXX: Does 'Y' need to worry about having less or more than
             #     4 digits?
             'Y': r"(?P<Y>\d\d\d\d)",
-            'z': r"(?P<z>[+-]\d\d[0-5]\d)",
             'A': self.__seqToRE(self.locale_time.f_weekday, 'A'),
             'a': self.__seqToRE(self.locale_time.a_weekday, 'a'),
             'B': self.__seqToRE(self.locale_time.f_month[1:], 'B'),
@@ -296,24 +293,9 @@
 
 
 def _strptime(data_string, format="%a %b %d %H:%M:%S %Y"):
-<<<<<<< HEAD
-    """Return a 2-tuple consisting of a time struct and an int containing
-    the number of microseconds based on the input string and the
-    format string."""
-
-    for index, arg in enumerate([data_string, format]):
-        if not isinstance(arg, str):
-            msg = "strptime() argument {} must be str, not {}"
-            raise TypeError(msg.format(index, type(arg)))
-
-    global _TimeRE_cache, _regex_cache
-    with _cache_lock:
-
-=======
     """Return a time struct based on the input string and the format string."""
     global _TimeRE_cache, _regex_cache
     with _cache_lock:
->>>>>>> 4f5f3481
         if _getlang() != _TimeRE_cache.locale_time.lang:
             _TimeRE_cache = TimeRE()
             _regex_cache.clear()
@@ -326,7 +308,7 @@
                 format_regex = _TimeRE_cache.compile(format)
             # KeyError raised when a bad format is found; can be specified as
             # \\, in which case it was a stray % but with a space after it
-            except KeyError as err:
+            except KeyError, err:
                 bad_directive = err.args[0]
                 if bad_directive == "\\":
                     bad_directive = "%"
@@ -345,15 +327,10 @@
         raise ValueError("unconverted data remains: %s" %
                           data_string[found.end():])
 
-<<<<<<< HEAD
-    year = 1900
-=======
     year = None
->>>>>>> 4f5f3481
     month = day = 1
     hour = minute = second = fraction = 0
     tz = -1
-    tzoffset = None
     # Default to -1 to signify that values not known; not critical to have,
     # though
     week_of_year = -1
@@ -362,7 +339,7 @@
     # values
     weekday = julian = -1
     found_dict = found.groupdict()
-    for group_key in found_dict.keys():
+    for group_key in found_dict.iterkeys():
         # Directives not explicitly handled below:
         #   c, x, X
         #      handled by making out of other directives
@@ -434,11 +411,6 @@
             else:
                 # W starts week on Monday.
                 week_of_year_start = 0
-        elif group_key == 'z':
-            z = found_dict['z']
-            tzoffset = int(z[1:3]) * 60 + int(z[3:5])
-            if z.startswith("-"):
-                tzoffset = -tzoffset
         elif group_key == 'Z':
             # Since -1 is default value only need to worry about setting tz if
             # it can be something other than -1.
@@ -481,40 +453,6 @@
         day = datetime_result.day
     if weekday == -1:
         weekday = datetime_date(year, month, day).weekday()
-<<<<<<< HEAD
-    # Add timezone info
-    tzname = found_dict.get("Z")
-    if tzoffset is not None:
-        gmtoff = tzoffset * 60
-    else:
-        gmtoff = None
-
-    return (year, month, day,
-            hour, minute, second,
-            weekday, julian, tz, gmtoff, tzname), fraction
-
-def _strptime_time(data_string, format="%a %b %d %H:%M:%S %Y"):
-    """Return a time struct based on the input string and the
-    format string."""
-    tt = _strptime(data_string, format)[0]
-    return time.struct_time(tt[:9])
-
-def _strptime_datetime(cls, data_string, format="%a %b %d %H:%M:%S %Y"):
-    """Return a class cls instance based on the input string and the
-    format string."""
-    tt, fraction = _strptime(data_string, format)
-    gmtoff, tzname = tt[-2:]
-    args = tt[:6] + (fraction,)
-    if gmtoff is not None:
-        tzdelta = datetime_timedelta(seconds=gmtoff)
-        if tzname:
-            tz = datetime_timezone(tzdelta, tzname)
-        else:
-            tz = datetime_timezone(tzdelta)
-        args += (tz,)
-
-    return cls(*args)
-=======
     if leap_year_fix:
         # the caller didn't supply a year but asked for Feb 29th. We couldn't
         # use the default of 1900 for computations. We set it back to ensure
@@ -526,5 +464,4 @@
                               weekday, julian, tz)), fraction)
 
 def _strptime_time(data_string, format="%a %b %d %H:%M:%S %Y"):
-    return _strptime(data_string, format)[0]
->>>>>>> 4f5f3481
+    return _strptime(data_string, format)[0]