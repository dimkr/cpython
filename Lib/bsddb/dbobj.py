--- conflicted
+++ resolved
@@ -65,17 +65,10 @@
     def set_lg_max(self, *args, **kwargs):
         return self._cobj.set_lg_max(*args, **kwargs)
     def set_lk_detect(self, *args, **kwargs):
-<<<<<<< HEAD
-        return apply(self._cobj.set_lk_detect, args, kwargs)
-    if db.version() < (4,5):
-        def set_lk_max(self, *args, **kwargs):
-            return apply(self._cobj.set_lk_max, args, kwargs)
-=======
         return self._cobj.set_lk_detect(*args, **kwargs)
     if db.version() < (4,5):
         def set_lk_max(self, *args, **kwargs):
             return self._cobj.set_lk_max(*args, **kwargs)
->>>>>>> 8b5fca37
     def set_lk_max_locks(self, *args, **kwargs):
         return self._cobj.set_lk_max_locks(*args, **kwargs)
     def set_lk_max_lockers(self, *args, **kwargs):
