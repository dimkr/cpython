"""TestCases for exercising a Recno DB.
"""

import os
import errno
from pprint import pprint
import unittest

from test_all import db, test_support, verbose, get_new_environment_path, get_new_database_path

letters = 'abcdefghijklmnopqrstuvwxyzABCDEFGHIJKLMNOPQRSTUVWXYZ'


#----------------------------------------------------------------------

class SimpleRecnoTestCase(unittest.TestCase):
    import sys
    if sys.version_info[:3] < (2, 4, 0):
        def assertFalse(self, expr, msg=None):
            self.failIf(expr,msg=msg)

    def setUp(self):
        self.filename = get_new_database_path()
        self.homeDir = None

    def tearDown(self):
        test_support.unlink(self.filename)
        if self.homeDir:
            test_support.rmtree(self.homeDir)

    def test01_basic(self):
        d = db.DB()

        get_returns_none = d.set_get_returns_none(2)
        d.set_get_returns_none(get_returns_none)

        d.open(self.filename, db.DB_RECNO, db.DB_CREATE)

        for x in letters:
            recno = d.append(x * 60)
            self.assertTrue(isinstance(recno, int))
            self.assertTrue(recno >= 1)
            if verbose:
                print recno,

        if verbose: print

        stat = d.stat()
        if verbose:
            pprint(stat)

        for recno in range(1, len(d)+1):
            data = d[recno]
            if verbose:
                print data

            self.assertTrue(isinstance(data, str))
            self.assertEqual(data, d.get(recno))

        try:
            data = d[0]  # This should raise a KeyError!?!?!
        except db.DBInvalidArgError, val:
            self.assertEqual(val.args[0], db.EINVAL)
            if verbose: print val
        else:
            self.fail("expected exception")

        # test that has_key raises DB exceptions (fixed in pybsddb 4.3.2)
        try:
            d.has_key(0)
        except db.DBError, val:
            pass
        else:
            self.fail("has_key did not raise a proper exception")

        try:
            data = d[100]
        except KeyError:
            pass
        else:
            self.fail("expected exception")

        try:
            data = d.get(100)
        except db.DBNotFoundError, val:
            if get_returns_none:
                self.fail("unexpected exception")
        else:
            self.assertEqual(data, None)

        keys = d.keys()
        if verbose:
            print keys
        self.assertTrue(isinstance(keys, list))
        self.assertTrue(isinstance(keys[0], int))
        self.assertEqual(len(keys), len(d))

        items = d.items()
        if verbose:
            pprint(items)
        self.assertTrue(isinstance(items, list))
        self.assertTrue(isinstance(items[0], tuple))
        self.assertEqual(len(items[0]), 2)
        self.assertTrue(isinstance(items[0][0], int))
        self.assertTrue(isinstance(items[0][1], str))
        self.assertEqual(len(items), len(d))

        self.assertTrue(d.has_key(25))

        del d[25]
        self.assertFalse(d.has_key(25))

        d.delete(13)
        self.assertFalse(d.has_key(13))

        data = d.get_both(26, "z" * 60)
<<<<<<< HEAD
        assert data == "z" * 60, 'was %r' % data
=======
        self.assertEqual(data, "z" * 60, 'was %r' % data)
>>>>>>> 8b5fca37
        if verbose:
            print data

        fd = d.fd()
        if verbose:
            print fd

        c = d.cursor()
        rec = c.first()
        while rec:
            if verbose:
                print rec
            rec = c.next()

        c.set(50)
        rec = c.current()
        if verbose:
            print rec

        c.put(-1, "a replacement record", db.DB_CURRENT)

        c.set(50)
        rec = c.current()
        self.assertEqual(rec, (50, "a replacement record"))
        if verbose:
            print rec

        rec = c.set_range(30)
        if verbose:
            print rec

        # test that non-existent key lookups work (and that
        # DBC_set_range doesn't have a memleak under valgrind)
        rec = c.set_range(999999)
        self.assertEqual(rec, None)
        if verbose:
            print rec

        c.close()
        d.close()

        d = db.DB()
        d.open(self.filename)
        c = d.cursor()

        # put a record beyond the consecutive end of the recno's
        d[100] = "way out there"
        self.assertEqual(d[100], "way out there")

        try:
            data = d[99]
        except KeyError:
            pass
        else:
            self.fail("expected exception")

        try:
            d.get(99)
        except db.DBKeyEmptyError, val:
            if get_returns_none:
                self.fail("unexpected DBKeyEmptyError exception")
            else:
                self.assertEqual(val.args[0], db.DB_KEYEMPTY)
                if verbose: print val
        else:
            if not get_returns_none:
                self.fail("expected exception")

        rec = c.set(40)
        while rec:
            if verbose:
                print rec
            rec = c.next()

        c.close()
        d.close()

    def test02_WithSource(self):
        """
        A Recno file that is given a "backing source file" is essentially a
        simple ASCII file.  Normally each record is delimited by \n and so is
        just a line in the file, but you can set a different record delimiter
        if needed.
        """
<<<<<<< HEAD
        homeDir = os.path.join(tempfile.gettempdir(), 'db_home')
=======
        homeDir = get_new_environment_path()
        self.homeDir = homeDir
>>>>>>> 8b5fca37
        source = os.path.join(homeDir, 'test_recno.txt')
        if not os.path.isdir(homeDir):
            os.mkdir(homeDir)
        f = open(source, 'w') # create the file
        f.close()

        d = db.DB()
        # This is the default value, just checking if both int
        d.set_re_delim(0x0A)
        d.set_re_delim('\n')  # and char can be used...
        d.set_re_source(source)
        d.open(self.filename, db.DB_RECNO, db.DB_CREATE)

        data = "The quick brown fox jumped over the lazy dog".split()
        for datum in data:
            d.append(datum)
        d.sync()
        d.close()

        # get the text from the backing source
        text = open(source, 'r').read()
        text = text.strip()
        if verbose:
            print text
            print data
            print text.split('\n')

        self.assertEqual(text.split('\n'), data)

        # open as a DB again
        d = db.DB()
        d.set_re_source(source)
        d.open(self.filename, db.DB_RECNO)

        d[3] = 'reddish-brown'
        d[8] = 'comatose'

        d.sync()
        d.close()

        text = open(source, 'r').read()
        text = text.strip()
        if verbose:
            print text
            print text.split('\n')

        self.assertEqual(text.split('\n'),
           "The quick reddish-brown fox jumped over the comatose dog".split())

    def test03_FixedLength(self):
        d = db.DB()
        d.set_re_len(40)  # fixed length records, 40 bytes long
        d.set_re_pad('-') # sets the pad character...
        d.set_re_pad(45)  # ...test both int and char
        d.open(self.filename, db.DB_RECNO, db.DB_CREATE)

        for x in letters:
            d.append(x * 35)    # These will be padded

        d.append('.' * 40)      # this one will be exact

        try:                    # this one will fail
            d.append('bad' * 20)
        except db.DBInvalidArgError, val:
            self.assertEqual(val.args[0], db.EINVAL)
            if verbose: print val
        else:
            self.fail("expected exception")

        c = d.cursor()
        rec = c.first()
        while rec:
            if verbose:
                print rec
            rec = c.next()

        c.close()
        d.close()


#----------------------------------------------------------------------


def test_suite():
    return unittest.makeSuite(SimpleRecnoTestCase)


if __name__ == '__main__':
    unittest.main(defaultTest='test_suite')<|MERGE_RESOLUTION|>--- conflicted
+++ resolved
@@ -114,11 +114,7 @@
         self.assertFalse(d.has_key(13))
 
         data = d.get_both(26, "z" * 60)
-<<<<<<< HEAD
-        assert data == "z" * 60, 'was %r' % data
-=======
         self.assertEqual(data, "z" * 60, 'was %r' % data)
->>>>>>> 8b5fca37
         if verbose:
             print data
 
@@ -203,12 +199,8 @@
         just a line in the file, but you can set a different record delimiter
         if needed.
         """
-<<<<<<< HEAD
-        homeDir = os.path.join(tempfile.gettempdir(), 'db_home')
-=======
         homeDir = get_new_environment_path()
         self.homeDir = homeDir
->>>>>>> 8b5fca37
         source = os.path.join(homeDir, 'test_recno.txt')
         if not os.path.isdir(homeDir):
             os.mkdir(homeDir)
