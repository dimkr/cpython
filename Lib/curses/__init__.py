"""curses

The main package for curses support for Python.  Normally used by importing
the package, and perhaps a particular module inside it.

   import curses
   from curses import textpad
   curses.initwin()
   ...

"""

from _curses import *
import os as _os
import sys as _sys

# Some constants, most notably the ACS_* ones, are only added to the C
# _curses module's dictionary after initscr() is called.  (Some
# versions of SGI's curses don't define values for those constants
# until initscr() has been called.)  This wrapper function calls the
# underlying C initscr(), and then copies the constants from the
# _curses module to the curses package's dictionary.  Don't do 'from
# curses import *' if you'll be needing the ACS_* constants.

def initscr():
    import _curses, curses
    # we call setupterm() here because it raises an error
    # instead of calling exit() in error cases.
    setupterm(term=_os.environ.get("TERM", "unknown"),
              fd=_sys.__stdout__.fileno())
    stdscr = _curses.initscr()
    for key, value in _curses.__dict__.items():
        if key[0:4] == 'ACS_' or key in ('LINES', 'COLS'):
            setattr(curses, key, value)

    return stdscr

# This is a similar wrapper for start_color(), which adds the COLORS and
# COLOR_PAIRS variables which are only available after start_color() is
# called.

def start_color():
    import _curses, curses
    retval = _curses.start_color()
    if hasattr(_curses, 'COLORS'):
        curses.COLORS = _curses.COLORS
    if hasattr(_curses, 'COLOR_PAIRS'):
        curses.COLOR_PAIRS = _curses.COLOR_PAIRS
    return retval

# Import Python has_key() implementation if _curses doesn't contain has_key()

try:
    has_key
except NameError:
<<<<<<< HEAD
    from .has_key import has_key
=======
    from has_key import has_key

# Wrapper for the entire curses-based application.  Runs a function which
# should be the rest of your curses-based application.  If the application
# raises an exception, wrapper() will restore the terminal to a sane state so
# you can read the resulting traceback.

def wrapper(func, *args, **kwds):
    """Wrapper function that initializes curses and calls another function,
    restoring normal keyboard/screen behavior on error.
    The callable object 'func' is then passed the main window 'stdscr'
    as its first argument, followed by any other arguments passed to
    wrapper().
    """

    try:
        # Initialize curses
        stdscr = initscr()

        # Turn off echoing of keys, and enter cbreak mode,
        # where no buffering is performed on keyboard input
        noecho()
        cbreak()

        # In keypad mode, escape sequences for special keys
        # (like the cursor keys) will be interpreted and
        # a special value like curses.KEY_LEFT will be returned
        stdscr.keypad(1)

        # Start color, too.  Harmless if the terminal doesn't have
        # color; user can test with has_color() later on.  The try/catch
        # works around a minor bit of over-conscientiousness in the curses
        # module -- the error return from C start_color() is ignorable.
        try:
            start_color()
        except:
            pass

        return func(stdscr, *args, **kwds)
    finally:
        # Set everything back to normal
        if 'stdscr' in locals():
            stdscr.keypad(0)
            echo()
            nocbreak()
            endwin()
>>>>>>> badd873a
<|MERGE_RESOLUTION|>--- conflicted
+++ resolved
@@ -53,10 +53,7 @@
 try:
     has_key
 except NameError:
-<<<<<<< HEAD
     from .has_key import has_key
-=======
-    from has_key import has_key
 
 # Wrapper for the entire curses-based application.  Runs a function which
 # should be the rest of your curses-based application.  If the application
@@ -101,5 +98,4 @@
             stdscr.keypad(0)
             echo()
             nocbreak()
-            endwin()
->>>>>>> badd873a
+            endwin()