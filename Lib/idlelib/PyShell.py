--- conflicted
+++ resolved
@@ -1014,14 +1014,10 @@
                 self.close()
                 return False
         else:
-<<<<<<< HEAD
-            nosub = "==== No Subprocess ===="
-=======
             nosub = ("==== No Subprocess ====\n\n" +
                     "WARNING: Running IDLE without a Subprocess is deprecated\n" +
                     "and will be removed in a later version. See Help/IDLE Help\n" +
                     "for details.\n\n")
->>>>>>> aa29e3e1
             sys.displayhook = rpc.displayhook
 
         self.write("Python %s on %s\n%s\n%s" %
