--- conflicted
+++ resolved
@@ -141,15 +141,9 @@
 
     Example use:
 
-<<<<<<< HEAD
-            def test_compile(self):
-                copy_xxmodule_c(self.tmpdir)
-                self.assertIn('xxmodule.c', os.listdir(self.tmpdir)
-=======
         def test_compile(self):
             copy_xxmodule_c(self.tmpdir)
             self.assertIn('xxmodule.c', os.listdir(self.tmpdir))
->>>>>>> 1da7694f
 
     If the source file can be found, it will be copied to *directory*.  If not,
     the test will be skipped.  Errors during copy are not caught.
@@ -181,16 +175,9 @@
 def fixup_build_ext(cmd):
     """Function needed to make build_ext tests pass.
 
-<<<<<<< HEAD
-    When Python was build with --enable-shared on Unix, -L. is not good
-    enough to find the libpython<blah>.so.  This is because regrtest runs
-    it under a tempdir, not in the top level where the .so lives.  By the
-    time we've gotten here, Python's already been chdir'd to the tempdir.
-=======
     When Python was built with --enable-shared on Unix, -L. is not enough to
     find libpython<blah>.so, because regrtest runs in a tempdir, not in the
     source directory where the .so lives.
->>>>>>> 1da7694f
 
     When Python was built with in debug mode on Windows, build_ext commands
     need their debug attribute set, and it is not done automatically for
