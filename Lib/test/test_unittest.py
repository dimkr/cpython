--- conflicted
+++ resolved
@@ -1,18 +1,5 @@
 import unittest.test
 
-<<<<<<< HEAD
-from test import support
-
-
-def test_main():
-    # used by regrtest
-    support.run_unittest(unittest.test.suite())
-    support.reap_children()
-
-def load_tests(*_):
-    # used by unittest
-    return unittest.test.suite()
-=======
 from test import test_support
 
 
@@ -20,7 +7,6 @@
     test_support.run_unittest(unittest.test.suite())
     test_support.reap_children()
 
->>>>>>> 4f5f3481
 
 if __name__ == "__main__":
     test_main()