from collections import deque
import unittest
from test import support, seq_tests
import gc
import weakref
import copy
import pickle
from io import StringIO
import random

BIG = 100000

def fail():
    raise SyntaxError
    yield 1

class BadCmp:
    def __eq__(self, other):
        raise RuntimeError

class MutateCmp:
    def __init__(self, deque, result):
        self.deque = deque
        self.result = result
    def __eq__(self, other):
        self.deque.clear()
        return self.result

class TestBasic(unittest.TestCase):

    def test_basics(self):
        d = deque(range(-5125, -5000))
        d.__init__(range(200))
        for i in range(200, 400):
            d.append(i)
        for i in reversed(range(-200, 0)):
            d.appendleft(i)
        self.assertEqual(list(d), list(range(-200, 400)))
        self.assertEqual(len(d), 600)

        left = [d.popleft() for i in range(250)]
        self.assertEqual(left, list(range(-200, 50)))
        self.assertEqual(list(d), list(range(50, 400)))

        right = [d.pop() for i in range(250)]
        right.reverse()
        self.assertEqual(right, list(range(150, 400)))
        self.assertEqual(list(d), list(range(50, 150)))

    def test_maxlen(self):
        self.assertRaises(ValueError, deque, 'abc', -1)
        self.assertRaises(ValueError, deque, 'abc', -2)
        it = iter(range(10))
        d = deque(it, maxlen=3)
        self.assertEqual(list(it), [])
        self.assertEqual(repr(d), 'deque([7, 8, 9], maxlen=3)')
        self.assertEqual(list(d), [7, 8, 9])
        self.assertEqual(d, deque(range(10), 3))
        d.append(10)
        self.assertEqual(list(d), [8, 9, 10])
        d.appendleft(7)
        self.assertEqual(list(d), [7, 8, 9])
        d.extend([10, 11])
        self.assertEqual(list(d), [9, 10, 11])
        d.extendleft([8, 7])
        self.assertEqual(list(d), [7, 8, 9])
        d = deque(range(200), maxlen=10)
        d.append(d)
        support.unlink(support.TESTFN)
        fo = open(support.TESTFN, "w")
        try:
            fo.write(str(d))
            fo.close()
            fo = open(support.TESTFN, "r")
            self.assertEqual(fo.read(), repr(d))
        finally:
            fo.close()
            support.unlink(support.TESTFN)

        d = deque(range(10), maxlen=None)
        self.assertEqual(repr(d), 'deque([0, 1, 2, 3, 4, 5, 6, 7, 8, 9])')
        fo = open(support.TESTFN, "w")
        try:
            fo.write(str(d))
            fo.close()
            fo = open(support.TESTFN, "r")
            self.assertEqual(fo.read(), repr(d))
        finally:
            fo.close()
            support.unlink(support.TESTFN)

    def test_maxlen_zero(self):
        it = iter(range(100))
        deque(it, maxlen=0)
        self.assertEqual(list(it), [])

        it = iter(range(100))
        d = deque(maxlen=0)
        d.extend(it)
        self.assertEqual(list(it), [])

        it = iter(range(100))
        d = deque(maxlen=0)
        d.extendleft(it)
        self.assertEqual(list(it), [])

    def test_maxlen_attribute(self):
        self.assertEqual(deque().maxlen, None)
        self.assertEqual(deque('abc').maxlen, None)
        self.assertEqual(deque('abc', maxlen=4).maxlen, 4)
        self.assertEqual(deque('abc', maxlen=2).maxlen, 2)
        self.assertEqual(deque('abc', maxlen=0).maxlen, 0)
        with self.assertRaises(AttributeError):
            d = deque('abc')
            d.maxlen = 10

    def test_count(self):
        for s in ('', 'abracadabra', 'simsalabim'*500+'abc'):
            s = list(s)
            d = deque(s)
            for letter in 'abcdefghijklmnopqrstuvwxyz':
                self.assertEqual(s.count(letter), d.count(letter), (s, d, letter))
        self.assertRaises(TypeError, d.count)       # too few args
        self.assertRaises(TypeError, d.count, 1, 2) # too many args
        class BadCompare:
            def __eq__(self, other):
                raise ArithmeticError
        d = deque([1, 2, BadCompare(), 3])
        self.assertRaises(ArithmeticError, d.count, 2)
        d = deque([1, 2, 3])
        self.assertRaises(ArithmeticError, d.count, BadCompare())
        class MutatingCompare:
            def __eq__(self, other):
                self.d.pop()
                return True
        m = MutatingCompare()
        d = deque([1, 2, 3, m, 4, 5])
        m.d = d
        self.assertRaises(RuntimeError, d.count, 3)

        # test issue11004
        # block advance failed after rotation aligned elements on right side of block
        d = deque([None]*16)
        for i in range(len(d)):
            d.rotate(-1)
        d.rotate(1)
        self.assertEqual(d.count(1), 0)
        self.assertEqual(d.count(None), 16)

    def test_comparisons(self):
        d = deque('xabc'); d.popleft()
        for e in [d, deque('abc'), deque('ab'), deque(), list(d)]:
            self.assertEqual(d==e, type(d)==type(e) and list(d)==list(e))
            self.assertEqual(d!=e, not(type(d)==type(e) and list(d)==list(e)))

        args = map(deque, ('', 'a', 'b', 'ab', 'ba', 'abc', 'xba', 'xabc', 'cba'))
        for x in args:
            for y in args:
                self.assertEqual(x == y, list(x) == list(y), (x,y))
                self.assertEqual(x != y, list(x) != list(y), (x,y))
                self.assertEqual(x <  y, list(x) <  list(y), (x,y))
                self.assertEqual(x <= y, list(x) <= list(y), (x,y))
                self.assertEqual(x >  y, list(x) >  list(y), (x,y))
                self.assertEqual(x >= y, list(x) >= list(y), (x,y))

    def test_extend(self):
        d = deque('a')
        self.assertRaises(TypeError, d.extend, 1)
        d.extend('bcd')
        self.assertEqual(list(d), list('abcd'))
        d.extend(d)
        self.assertEqual(list(d), list('abcdabcd'))

    def test_iadd(self):
        d = deque('a')
        d += 'bcd'
        self.assertEqual(list(d), list('abcd'))
        d += d
        self.assertEqual(list(d), list('abcdabcd'))

    def test_extendleft(self):
        d = deque('a')
        self.assertRaises(TypeError, d.extendleft, 1)
        d.extendleft('bcd')
        self.assertEqual(list(d), list(reversed('abcd')))
        d.extendleft(d)
        self.assertEqual(list(d), list('abcddcba'))
        d = deque()
        d.extendleft(range(1000))
        self.assertEqual(list(d), list(reversed(range(1000))))
        self.assertRaises(SyntaxError, d.extendleft, fail())

    def test_getitem(self):
        n = 200
        d = deque(range(n))
        l = list(range(n))
        for i in range(n):
            d.popleft()
            l.pop(0)
            if random.random() < 0.5:
                d.append(i)
                l.append(i)
            for j in range(1-len(l), len(l)):
                assert d[j] == l[j]

        d = deque('superman')
        self.assertEqual(d[0], 's')
        self.assertEqual(d[-1], 'n')
        d = deque()
        self.assertRaises(IndexError, d.__getitem__, 0)
        self.assertRaises(IndexError, d.__getitem__, -1)

    def test_setitem(self):
        n = 200
        d = deque(range(n))
        for i in range(n):
            d[i] = 10 * i
        self.assertEqual(list(d), [10*i for i in range(n)])
        l = list(d)
        for i in range(1-n, 0, -1):
            d[i] = 7*i
            l[i] = 7*i
        self.assertEqual(list(d), l)

    def test_delitem(self):
        n = 500         # O(n**2) test, don't make this too big
        d = deque(range(n))
        self.assertRaises(IndexError, d.__delitem__, -n-1)
        self.assertRaises(IndexError, d.__delitem__, n)
        for i in range(n):
            self.assertEqual(len(d), n-i)
            j = random.randrange(-len(d), len(d))
            val = d[j]
<<<<<<< HEAD
            self.assertTrue(val in d)
            del d[j]
            self.assertTrue(val not in d)
=======
            self.assertIn(val, d)
            del d[j]
            self.assertNotIn(val, d)
>>>>>>> 175d89ef
        self.assertEqual(len(d), 0)

    def test_reverse(self):
        n = 500         # O(n**2) test, don't make this too big
        data = [random.random() for i in range(n)]
        for i in range(n):
            d = deque(data[:i])
            r = d.reverse()
            self.assertEqual(list(d), list(reversed(data[:i])))
            self.assertIs(r, None)
            d.reverse()
            self.assertEqual(list(d), data[:i])
        self.assertRaises(TypeError, d.reverse, 1)          # Arity is zero

    def test_rotate(self):
        s = tuple('abcde')
        n = len(s)

        d = deque(s)
        d.rotate(1)             # verify rot(1)
        self.assertEqual(''.join(d), 'eabcd')

        d = deque(s)
        d.rotate(-1)            # verify rot(-1)
        self.assertEqual(''.join(d), 'bcdea')
        d.rotate()              # check default to 1
        self.assertEqual(tuple(d), s)

        for i in range(n*3):
            d = deque(s)
            e = deque(d)
            d.rotate(i)         # check vs. rot(1) n times
            for j in range(i):
                e.rotate(1)
            self.assertEqual(tuple(d), tuple(e))
            d.rotate(-i)        # check that it works in reverse
            self.assertEqual(tuple(d), s)
            e.rotate(n-i)       # check that it wraps forward
            self.assertEqual(tuple(e), s)

        for i in range(n*3):
            d = deque(s)
            e = deque(d)
            d.rotate(-i)
            for j in range(i):
                e.rotate(-1)    # check vs. rot(-1) n times
            self.assertEqual(tuple(d), tuple(e))
            d.rotate(i)         # check that it works in reverse
            self.assertEqual(tuple(d), s)
            e.rotate(i-n)       # check that it wraps backaround
            self.assertEqual(tuple(e), s)

        d = deque(s)
        e = deque(s)
        e.rotate(BIG+17)        # verify on long series of rotates
        dr = d.rotate
        for i in range(BIG+17):
            dr()
        self.assertEqual(tuple(d), tuple(e))

        self.assertRaises(TypeError, d.rotate, 'x')   # Wrong arg type
        self.assertRaises(TypeError, d.rotate, 1, 10) # Too many args

        d = deque()
        d.rotate()              # rotate an empty deque
        self.assertEqual(d, deque())

    def test_len(self):
        d = deque('ab')
        self.assertEqual(len(d), 2)
        d.popleft()
        self.assertEqual(len(d), 1)
        d.pop()
        self.assertEqual(len(d), 0)
        self.assertRaises(IndexError, d.pop)
        self.assertEqual(len(d), 0)
        d.append('c')
        self.assertEqual(len(d), 1)
        d.appendleft('d')
        self.assertEqual(len(d), 2)
        d.clear()
        self.assertEqual(len(d), 0)

    def test_underflow(self):
        d = deque()
        self.assertRaises(IndexError, d.pop)
        self.assertRaises(IndexError, d.popleft)

    def test_clear(self):
        d = deque(range(100))
        self.assertEqual(len(d), 100)
        d.clear()
        self.assertEqual(len(d), 0)
        self.assertEqual(list(d), [])
        d.clear()               # clear an emtpy deque
        self.assertEqual(list(d), [])

    def test_remove(self):
        d = deque('abcdefghcij')
        d.remove('c')
        self.assertEqual(d, deque('abdefghcij'))
        d.remove('c')
        self.assertEqual(d, deque('abdefghij'))
        self.assertRaises(ValueError, d.remove, 'c')
        self.assertEqual(d, deque('abdefghij'))

        # Handle comparison errors
        d = deque(['a', 'b', BadCmp(), 'c'])
        e = deque(d)
        self.assertRaises(RuntimeError, d.remove, 'c')
        for x, y in zip(d, e):
            # verify that original order and values are retained.
            self.assertTrue(x is y)

        # Handle evil mutator
        for match in (True, False):
            d = deque(['ab'])
            d.extend([MutateCmp(d, match), 'c'])
            self.assertRaises(IndexError, d.remove, 'c')
            self.assertEqual(d, deque())

    def test_repr(self):
        d = deque(range(200))
        e = eval(repr(d))
        self.assertEqual(list(d), list(e))
        d.append(d)
<<<<<<< HEAD
        self.assertTrue('...' in repr(d))
=======
        self.assertIn('...', repr(d))
>>>>>>> 175d89ef

    def test_print(self):
        d = deque(range(200))
        d.append(d)
        try:
            support.unlink(support.TESTFN)
            fo = open(support.TESTFN, "w")
            print(d, file=fo, end='')
            fo.close()
            fo = open(support.TESTFN, "r")
            self.assertEqual(fo.read(), repr(d))
        finally:
            fo.close()
            support.unlink(support.TESTFN)

    def test_init(self):
        self.assertRaises(TypeError, deque, 'abc', 2, 3);
        self.assertRaises(TypeError, deque, 1);

    def test_hash(self):
        self.assertRaises(TypeError, hash, deque('abc'))

    def test_long_steadystate_queue_popleft(self):
        for size in (0, 1, 2, 100, 1000):
            d = deque(range(size))
            append, pop = d.append, d.popleft
            for i in range(size, BIG):
                append(i)
                x = pop()
                if x != i - size:
                    self.assertEqual(x, i-size)
            self.assertEqual(list(d), list(range(BIG-size, BIG)))

    def test_long_steadystate_queue_popright(self):
        for size in (0, 1, 2, 100, 1000):
            d = deque(reversed(range(size)))
            append, pop = d.appendleft, d.pop
            for i in range(size, BIG):
                append(i)
                x = pop()
                if x != i - size:
                    self.assertEqual(x, i-size)
            self.assertEqual(list(reversed(list(d))),
                             list(range(BIG-size, BIG)))

    def test_big_queue_popleft(self):
        pass
        d = deque()
        append, pop = d.append, d.popleft
        for i in range(BIG):
            append(i)
        for i in range(BIG):
            x = pop()
            if x != i:
                self.assertEqual(x, i)

    def test_big_queue_popright(self):
        d = deque()
        append, pop = d.appendleft, d.pop
        for i in range(BIG):
            append(i)
        for i in range(BIG):
            x = pop()
            if x != i:
                self.assertEqual(x, i)

    def test_big_stack_right(self):
        d = deque()
        append, pop = d.append, d.pop
        for i in range(BIG):
            append(i)
        for i in reversed(range(BIG)):
            x = pop()
            if x != i:
                self.assertEqual(x, i)
        self.assertEqual(len(d), 0)

    def test_big_stack_left(self):
        d = deque()
        append, pop = d.appendleft, d.popleft
        for i in range(BIG):
            append(i)
        for i in reversed(range(BIG)):
            x = pop()
            if x != i:
                self.assertEqual(x, i)
        self.assertEqual(len(d), 0)

    def test_roundtrip_iter_init(self):
        d = deque(range(200))
        e = deque(d)
        self.assertNotEqual(id(d), id(e))
        self.assertEqual(list(d), list(e))

    def test_pickle(self):
        d = deque(range(200))
        for i in range(pickle.HIGHEST_PROTOCOL + 1):
            s = pickle.dumps(d, i)
            e = pickle.loads(s)
            self.assertNotEqual(id(d), id(e))
            self.assertEqual(list(d), list(e))

##    def test_pickle_recursive(self):
##        d = deque('abc')
##        d.append(d)
##        for i in range(pickle.HIGHEST_PROTOCOL + 1):
##            e = pickle.loads(pickle.dumps(d, i))
##            self.assertNotEqual(id(d), id(e))
##            self.assertEqual(id(e), id(e[-1]))

    def test_deepcopy(self):
        mut = [10]
        d = deque([mut])
        e = copy.deepcopy(d)
        self.assertEqual(list(d), list(e))
        mut[0] = 11
        self.assertNotEqual(id(d), id(e))
        self.assertNotEqual(list(d), list(e))

    def test_copy(self):
        mut = [10]
        d = deque([mut])
        e = copy.copy(d)
        self.assertEqual(list(d), list(e))
        mut[0] = 11
        self.assertNotEqual(id(d), id(e))
        self.assertEqual(list(d), list(e))

    def test_reversed(self):
        for s in ('abcd', range(2000)):
            self.assertEqual(list(reversed(deque(s))), list(reversed(s)))

    def test_gc_doesnt_blowup(self):
        import gc
        # This used to assert-fail in deque_traverse() under a debug
        # build, or run wild with a NULL pointer in a release build.
        d = deque()
        for i in range(100):
            d.append(1)
            gc.collect()

    def test_container_iterator(self):
        # Bug #3680: tp_traverse was not implemented for deque iterator objects
        class C(object):
            pass
        for i in range(2):
            obj = C()
            ref = weakref.ref(obj)
            if i == 0:
                container = deque([obj, 1])
            else:
                container = reversed(deque([obj, 1]))
            obj.x = iter(container)
            del obj, container
            gc.collect()
            self.assertTrue(ref() is None, "Cycle was not collected")

class TestVariousIteratorArgs(unittest.TestCase):

    def test_constructor(self):
        for s in ("123", "", range(1000), ('do', 1.2), range(2000,2200,5)):
            for g in (seq_tests.Sequence, seq_tests.IterFunc,
                      seq_tests.IterGen, seq_tests.IterFuncStop,
                      seq_tests.itermulti, seq_tests.iterfunc):
                self.assertEqual(list(deque(g(s))), list(g(s)))
            self.assertRaises(TypeError, deque, seq_tests.IterNextOnly(s))
            self.assertRaises(TypeError, deque, seq_tests.IterNoNext(s))
            self.assertRaises(ZeroDivisionError, deque, seq_tests.IterGenExc(s))

    def test_iter_with_altered_data(self):
        d = deque('abcdefg')
        it = iter(d)
        d.pop()
        self.assertRaises(RuntimeError, next, it)

    def test_runtime_error_on_empty_deque(self):
        d = deque()
        it = iter(d)
        d.append(10)
        self.assertRaises(RuntimeError, next, it)

class Deque(deque):
    pass

class DequeWithBadIter(deque):
    def __iter__(self):
        raise TypeError

class TestSubclass(unittest.TestCase):

    def test_basics(self):
        d = Deque(range(25))
        d.__init__(range(200))
        for i in range(200, 400):
            d.append(i)
        for i in reversed(range(-200, 0)):
            d.appendleft(i)
        self.assertEqual(list(d), list(range(-200, 400)))
        self.assertEqual(len(d), 600)

        left = [d.popleft() for i in range(250)]
        self.assertEqual(left, list(range(-200, 50)))
        self.assertEqual(list(d), list(range(50, 400)))

        right = [d.pop() for i in range(250)]
        right.reverse()
        self.assertEqual(right, list(range(150, 400)))
        self.assertEqual(list(d), list(range(50, 150)))

        d.clear()
        self.assertEqual(len(d), 0)

    def test_copy_pickle(self):

        d = Deque('abc')

        e = d.__copy__()
        self.assertEqual(type(d), type(e))
        self.assertEqual(list(d), list(e))

        e = Deque(d)
        self.assertEqual(type(d), type(e))
        self.assertEqual(list(d), list(e))

        s = pickle.dumps(d)
        e = pickle.loads(s)
        self.assertNotEqual(id(d), id(e))
        self.assertEqual(type(d), type(e))
        self.assertEqual(list(d), list(e))

        d = Deque('abcde', maxlen=4)

        e = d.__copy__()
        self.assertEqual(type(d), type(e))
        self.assertEqual(list(d), list(e))

        e = Deque(d)
        self.assertEqual(type(d), type(e))
        self.assertEqual(list(d), list(e))

        s = pickle.dumps(d)
        e = pickle.loads(s)
        self.assertNotEqual(id(d), id(e))
        self.assertEqual(type(d), type(e))
        self.assertEqual(list(d), list(e))

##    def test_pickle(self):
##        d = Deque('abc')
##        d.append(d)
##
##        e = pickle.loads(pickle.dumps(d))
##        self.assertNotEqual(id(d), id(e))
##        self.assertEqual(type(d), type(e))
##        dd = d.pop()
##        ee = e.pop()
##        self.assertEqual(id(e), id(ee))
##        self.assertEqual(d, e)
##
##        d.x = d
##        e = pickle.loads(pickle.dumps(d))
##        self.assertEqual(id(e), id(e.x))
##
##        d = DequeWithBadIter('abc')
##        self.assertRaises(TypeError, pickle.dumps, d)

    def test_weakref(self):
        d = deque('gallahad')
        p = weakref.proxy(d)
        self.assertEqual(str(p), str(d))
        d = None
        self.assertRaises(ReferenceError, str, p)

    def test_strange_subclass(self):
        class X(deque):
            def __iter__(self):
                return iter([])
        d1 = X([1,2,3])
        d2 = X([4,5,6])
        d1 == d2   # not clear if this is supposed to be True or False,
                   # but it used to give a SystemError


class SubclassWithKwargs(deque):
    def __init__(self, newarg=1):
        deque.__init__(self)

class TestSubclassWithKwargs(unittest.TestCase):
    def test_subclass_with_kwargs(self):
        # SF bug #1486663 -- this used to erroneously raise a TypeError
        SubclassWithKwargs(newarg=1)

#==============================================================================

libreftest = """
Example from the Library Reference:  Doc/lib/libcollections.tex

>>> from collections import deque
>>> d = deque('ghi')                 # make a new deque with three items
>>> for elem in d:                   # iterate over the deque's elements
...     print(elem.upper())
G
H
I
>>> d.append('j')                    # add a new entry to the right side
>>> d.appendleft('f')                # add a new entry to the left side
>>> d                                # show the representation of the deque
deque(['f', 'g', 'h', 'i', 'j'])
>>> d.pop()                          # return and remove the rightmost item
'j'
>>> d.popleft()                      # return and remove the leftmost item
'f'
>>> list(d)                          # list the contents of the deque
['g', 'h', 'i']
>>> d[0]                             # peek at leftmost item
'g'
>>> d[-1]                            # peek at rightmost item
'i'
>>> list(reversed(d))                # list the contents of a deque in reverse
['i', 'h', 'g']
>>> 'h' in d                         # search the deque
True
>>> d.extend('jkl')                  # add multiple elements at once
>>> d
deque(['g', 'h', 'i', 'j', 'k', 'l'])
>>> d.rotate(1)                      # right rotation
>>> d
deque(['l', 'g', 'h', 'i', 'j', 'k'])
>>> d.rotate(-1)                     # left rotation
>>> d
deque(['g', 'h', 'i', 'j', 'k', 'l'])
>>> deque(reversed(d))               # make a new deque in reverse order
deque(['l', 'k', 'j', 'i', 'h', 'g'])
>>> d.clear()                        # empty the deque
>>> d.pop()                          # cannot pop from an empty deque
Traceback (most recent call last):
  File "<pyshell#6>", line 1, in -toplevel-
    d.pop()
IndexError: pop from an empty deque

>>> d.extendleft('abc')              # extendleft() reverses the input order
>>> d
deque(['c', 'b', 'a'])



>>> def delete_nth(d, n):
...     d.rotate(-n)
...     d.popleft()
...     d.rotate(n)
...
>>> d = deque('abcdef')
>>> delete_nth(d, 2)   # remove the entry at d[2]
>>> d
deque(['a', 'b', 'd', 'e', 'f'])



>>> def roundrobin(*iterables):
...     pending = deque(iter(i) for i in iterables)
...     while pending:
...         task = pending.popleft()
...         try:
...             yield next(task)
...         except StopIteration:
...             continue
...         pending.append(task)
...

>>> for value in roundrobin('abc', 'd', 'efgh'):
...     print(value)
...
a
d
e
b
f
c
g
h


>>> def maketree(iterable):
...     d = deque(iterable)
...     while len(d) > 1:
...         pair = [d.popleft(), d.popleft()]
...         d.append(pair)
...     return list(d)
...
>>> print(maketree('abcdefgh'))
[[[['a', 'b'], ['c', 'd']], [['e', 'f'], ['g', 'h']]]]

"""


#==============================================================================

__test__ = {'libreftest' : libreftest}

def test_main(verbose=None):
    import sys
    test_classes = (
        TestBasic,
        TestVariousIteratorArgs,
        TestSubclass,
        TestSubclassWithKwargs,
    )

    support.run_unittest(*test_classes)

    # verify reference counting
    if verbose and hasattr(sys, "gettotalrefcount"):
        import gc
        counts = [None] * 5
        for i in range(len(counts)):
            support.run_unittest(*test_classes)
            gc.collect()
            counts[i] = sys.gettotalrefcount()
        print(counts)

    # doctests
    from test import test_deque
    support.run_doctest(test_deque, verbose)

if __name__ == "__main__":
    test_main(verbose=True)<|MERGE_RESOLUTION|>--- conflicted
+++ resolved
@@ -231,15 +231,9 @@
             self.assertEqual(len(d), n-i)
             j = random.randrange(-len(d), len(d))
             val = d[j]
-<<<<<<< HEAD
-            self.assertTrue(val in d)
-            del d[j]
-            self.assertTrue(val not in d)
-=======
             self.assertIn(val, d)
             del d[j]
             self.assertNotIn(val, d)
->>>>>>> 175d89ef
         self.assertEqual(len(d), 0)
 
     def test_reverse(self):
@@ -366,11 +360,7 @@
         e = eval(repr(d))
         self.assertEqual(list(d), list(e))
         d.append(d)
-<<<<<<< HEAD
-        self.assertTrue('...' in repr(d))
-=======
         self.assertIn('...', repr(d))
->>>>>>> 175d89ef
 
     def test_print(self):
         d = deque(range(200))
