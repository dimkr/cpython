"""
   Test cases for codeop.py
   Nick Mathewson
"""
import unittest
from test.support import run_unittest, is_jython

from codeop import compile_command, PyCF_DONT_IMPLY_DEDENT
import io

if is_jython:
    import sys

    def unify_callables(d):
        for n,v in d.items():
            if hasattr(v, '__call__'):
                d[n] = True
        return d

class CodeopTests(unittest.TestCase):

    def assertValid(self, str, symbol='single'):
        '''succeed iff str is a valid piece of code'''
        if is_jython:
            code = compile_command(str, "<input>", symbol)
            self.assertTrue(code)
            if symbol == "single":
                d,r = {},{}
                saved_stdout = sys.stdout
                sys.stdout = io.StringIO()
                try:
                    exec(code, d)
                    exec(compile(str,"<input>","single"), r)
                finally:
                    sys.stdout = saved_stdout
            elif symbol == 'eval':
                ctx = {'a': 2}
                d = { 'value': eval(code,ctx) }
                r = { 'value': eval(str,ctx) }
            self.assertEqual(unify_callables(r),unify_callables(d))
        else:
            expected = compile(str, "<input>", symbol, PyCF_DONT_IMPLY_DEDENT)
            self.assertEqual(compile_command(str, "<input>", symbol), expected)

    def assertIncomplete(self, str, symbol='single'):
        '''succeed iff str is the start of a valid piece of code'''
        self.assertEqual(compile_command(str, symbol=symbol), None)

    def assertInvalid(self, str, symbol='single', is_syntax=1):
        '''succeed iff str is the start of an invalid piece of code'''
        try:
            compile_command(str,symbol=symbol)
            self.fail("No exception thrown for invalid code")
        except SyntaxError:
            self.assertTrue(is_syntax)
        except OverflowError:
            self.assertTrue(not is_syntax)

    def test_valid(self):
        av = self.assertValid

        # special case
        if not is_jython:
            self.assertEqual(compile_command(""),
                             compile("pass", "<input>", 'single',
                                     PyCF_DONT_IMPLY_DEDENT))
            self.assertEqual(compile_command("\n"),
                             compile("pass", "<input>", 'single',
                                     PyCF_DONT_IMPLY_DEDENT))
        else:
            av("")
            av("\n")

        av("a = 1")
        av("\na = 1")
        av("a = 1\n")
        av("a = 1\n\n")
        av("\n\na = 1\n\n")

        av("def x():\n  pass\n")
        av("if 1:\n pass\n")

        av("\n\nif 1: pass\n")
        av("\n\nif 1: pass\n\n")

        av("def x():\n\n pass\n")
        av("def x():\n  pass\n  \n")
        av("def x():\n  pass\n \n")

        av("pass\n")
        av("3**3\n")

        av("if 9==3:\n   pass\nelse:\n   pass\n")
        av("if 1:\n pass\n if 1:\n  pass\n else:\n  pass\n")

        av("#a\n#b\na = 3\n")
        av("#a\n\n   \na=3\n")
        av("a=3\n\n")
        av("a = 9+ \\\n3")

        av("3**3","eval")
        av("(lambda z: \n z**3)","eval")

        av("9+ \\\n3","eval")
        av("9+ \\\n3\n","eval")

        av("\n\na**3","eval")
        av("\n \na**3","eval")
        av("#a\n#b\na**3","eval")

        av("\n\na = 1\n\n")
        av("\n\nif 1: a=1\n\n")

        av("if 1:\n pass\n if 1:\n  pass\n else:\n  pass\n")
        av("#a\n\n   \na=3\n\n")

        av("\n\na**3","eval")
        av("\n \na**3","eval")
        av("#a\n#b\na**3","eval")

        av("def f():\n try: pass\n finally: [x for x in (1,2)]\n")
        av("def f():\n pass\n#foo\n")
        av("@a.b.c\ndef f():\n pass\n")

    def test_incomplete(self):
        ai = self.assertIncomplete

        ai("(a **")
        ai("(a,b,")
        ai("(a,b,(")
        ai("(a,b,(")
        ai("a = (")
        ai("a = {")
        ai("b + {")

        ai("if 9==3:\n   pass\nelse:")
        ai("if 9==3:\n   pass\nelse:\n")
        ai("if 9==3:\n   pass\nelse:\n   pass")
        ai("if 1:")
        ai("if 1:\n")
        ai("if 1:\n pass\n if 1:\n  pass\n else:")
        ai("if 1:\n pass\n if 1:\n  pass\n else:\n")
        ai("if 1:\n pass\n if 1:\n  pass\n else:\n  pass")

        ai("def x():")
        ai("def x():\n")
        ai("def x():\n\n")

        ai("def x():\n  pass")
        ai("def x():\n  pass\n ")
        ai("def x():\n  pass\n  ")
        ai("\n\ndef x():\n  pass")

        ai("a = 9+ \\")
        ai("a = 'a\\")
        ai("a = '''xy")

        ai("","eval")
        ai("\n","eval")
        ai("(","eval")
        ai("(\n\n\n","eval")
        ai("(9+","eval")
        ai("9+ \\","eval")
        ai("lambda z: \\","eval")

        ai("if True:\n if True:\n  if True:   \n")

        ai("@a(")
        ai("@a(b")
        ai("@a(b,")
        ai("@a(b,c")
        ai("@a(b,c,")

        ai("from a import (")
        ai("from a import (b")
        ai("from a import (b,")
        ai("from a import (b,c")
        ai("from a import (b,c,")

        ai("[");
        ai("[a");
        ai("[a,");
        ai("[a,b");
        ai("[a,b,");

        ai("{");
        ai("{a");
        ai("{a:");
        ai("{a:b");
        ai("{a:b,");
        ai("{a:b,c");
        ai("{a:b,c:");
        ai("{a:b,c:d");
        ai("{a:b,c:d,");

        ai("a(")
        ai("a(b")
        ai("a(b,")
        ai("a(b,c")
        ai("a(b,c,")

        ai("a[")
        ai("a[b")
        ai("a[b,")
        ai("a[b:")
        ai("a[b:c")
        ai("a[b:c:")
        ai("a[b:c:d")

        ai("def a(")
        ai("def a(b")
        ai("def a(b,")
        ai("def a(b,c")
        ai("def a(b,c,")

        ai("(")
        ai("(a")
        ai("(a,")
        ai("(a,b")
        ai("(a,b,")

        ai("if a:\n pass\nelif b:")
        ai("if a:\n pass\nelif b:\n pass\nelse:")

        ai("while a:")
        ai("while a:\n pass\nelse:")

        ai("for a in b:")
        ai("for a in b:\n pass\nelse:")

        ai("try:")
        ai("try:\n pass\nexcept:")
        ai("try:\n pass\nfinally:")
        ai("try:\n pass\nexcept:\n pass\nfinally:")

        ai("with a:")
        ai("with a as b:")

        ai("class a:")
        ai("class a(")
        ai("class a(b")
        ai("class a(b,")
        ai("class a():")

        ai("[x for")
        ai("[x for x in")
        ai("[x for x in (")

        ai("(x for")
        ai("(x for x in")
        ai("(x for x in (")

    def test_invalid(self):
        ai = self.assertInvalid
        ai("a b")

        ai("a @")
        ai("a b @")
        ai("a ** @")

        ai("a = ")
        ai("a = 9 +")

        ai("def x():\n\npass\n")

        ai("\n\n if 1: pass\n\npass")

        ai("a = 9+ \\\n")
        ai("a = 'a\\ ")
        ai("a = 'a\\\n")

        ai("a = 1","eval")
        ai("a = (","eval")
        ai("]","eval")
        ai("())","eval")
        ai("[}","eval")
        ai("9+","eval")
        ai("lambda z:","eval")
        ai("a b","eval")

        ai("return 2.3")
        ai("if (a == 1 and b = 2): pass")

        ai("del 1")
        ai("del ()")
        ai("del (1,)")
        ai("del [1]")
        ai("del '1'")

        ai("[i for i in range(10)] = (1, 2, 3)")

    def test_filename(self):
        self.assertEqual(compile_command("a = 1\n", "abc").co_filename,
                         compile("a = 1\n", "abc", 'single').co_filename)
        self.assertNotEqual(compile_command("a = 1\n", "abc").co_filename,
                            compile("a = 1\n", "def", 'single').co_filename)
<<<<<<< HEAD

    def test_no_universal_newlines(self):
        code = compile_command("'\rfoo\r'", symbol='eval')
        self.assertEqual(eval(code), '\rfoo\r')
=======
>>>>>>> 175d89ef


def test_main():
    run_unittest(CodeopTests)


if __name__ == "__main__":
    test_main()<|MERGE_RESOLUTION|>--- conflicted
+++ resolved
@@ -294,13 +294,6 @@
                          compile("a = 1\n", "abc", 'single').co_filename)
         self.assertNotEqual(compile_command("a = 1\n", "abc").co_filename,
                             compile("a = 1\n", "def", 'single').co_filename)
-<<<<<<< HEAD
-
-    def test_no_universal_newlines(self):
-        code = compile_command("'\rfoo\r'", symbol='eval')
-        self.assertEqual(eval(code), '\rfoo\r')
-=======
->>>>>>> 175d89ef
 
 
 def test_main():
