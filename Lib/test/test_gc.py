import unittest
<<<<<<< HEAD
from test.support import verbose, run_unittest, strip_python_stderr
=======
from test.support import (verbose, refcount_test, run_unittest,
                            strip_python_stderr)
>>>>>>> 75dec455
import sys
import gc
import weakref

### Support code
###############################################################################

# Bug 1055820 has several tests of longstanding bugs involving weakrefs and
# cyclic gc.

# An instance of C1055820 has a self-loop, so becomes cyclic trash when
# unreachable.
class C1055820(object):
    def __init__(self, i):
        self.i = i
        self.loop = self

class GC_Detector(object):
    # Create an instance I.  Then gc hasn't happened again so long as
    # I.gc_happened is false.

    def __init__(self):
        self.gc_happened = False

        def it_happened(ignored):
            self.gc_happened = True

        # Create a piece of cyclic trash that triggers it_happened when
        # gc collects it.
        self.wr = weakref.ref(C1055820(666), it_happened)


### Tests
###############################################################################

class GCTests(unittest.TestCase):
    def test_list(self):
        l = []
        l.append(l)
        gc.collect()
        del l
        self.assertEqual(gc.collect(), 1)

    def test_dict(self):
        d = {}
        d[1] = d
        gc.collect()
        del d
        self.assertEqual(gc.collect(), 1)

    def test_tuple(self):
        # since tuples are immutable we close the loop with a list
        l = []
        t = (l,)
        l.append(t)
        gc.collect()
        del t
        del l
        self.assertEqual(gc.collect(), 2)

    def test_class(self):
        class A:
            pass
        A.a = A
        gc.collect()
        del A
        self.assertNotEqual(gc.collect(), 0)

    def test_newstyleclass(self):
        class A(object):
            pass
        gc.collect()
        del A
        self.assertNotEqual(gc.collect(), 0)

    def test_instance(self):
        class A:
            pass
        a = A()
        a.a = a
        gc.collect()
        del a
        self.assertNotEqual(gc.collect(), 0)

    def test_newinstance(self):
        class A(object):
            pass
        a = A()
        a.a = a
        gc.collect()
        del a
        self.assertNotEqual(gc.collect(), 0)
        class B(list):
            pass
        class C(B, A):
            pass
        a = C()
        a.a = a
        gc.collect()
        del a
        self.assertNotEqual(gc.collect(), 0)
        del B, C
        self.assertNotEqual(gc.collect(), 0)
        A.a = A()
        del A
        self.assertNotEqual(gc.collect(), 0)
        self.assertEqual(gc.collect(), 0)

    def test_method(self):
        # Tricky: self.__init__ is a bound method, it references the instance.
        class A:
            def __init__(self):
                self.init = self.__init__
        a = A()
        gc.collect()
        del a
        self.assertNotEqual(gc.collect(), 0)

    def test_finalizer(self):
        # A() is uncollectable if it is part of a cycle, make sure it shows up
        # in gc.garbage.
        class A:
            def __del__(self): pass
        class B:
            pass
        a = A()
        a.a = a
        id_a = id(a)
        b = B()
        b.b = b
        gc.collect()
        del a
        del b
        self.assertNotEqual(gc.collect(), 0)
        for obj in gc.garbage:
            if id(obj) == id_a:
                del obj.a
                break
        else:
            self.fail("didn't find obj in garbage (finalizer)")
        gc.garbage.remove(obj)

    def test_finalizer_newclass(self):
        # A() is uncollectable if it is part of a cycle, make sure it shows up
        # in gc.garbage.
        class A(object):
            def __del__(self): pass
        class B(object):
            pass
        a = A()
        a.a = a
        id_a = id(a)
        b = B()
        b.b = b
        gc.collect()
        del a
        del b
        self.assertNotEqual(gc.collect(), 0)
        for obj in gc.garbage:
            if id(obj) == id_a:
                del obj.a
                break
        else:
            self.fail("didn't find obj in garbage (finalizer)")
        gc.garbage.remove(obj)

    def test_function(self):
        # Tricky: f -> d -> f, code should call d.clear() after the exec to
        # break the cycle.
        d = {}
        exec("def f(): pass\n", d)
        gc.collect()
        del d
        self.assertEqual(gc.collect(), 2)

    @refcount_test
    def test_frame(self):
        def f():
            frame = sys._getframe()
        gc.collect()
        f()
        self.assertEqual(gc.collect(), 1)

    def test_saveall(self):
        # Verify that cyclic garbage like lists show up in gc.garbage if the
        # SAVEALL option is enabled.

        # First make sure we don't save away other stuff that just happens to
        # be waiting for collection.
        gc.collect()
        # if this fails, someone else created immortal trash
        self.assertEqual(gc.garbage, [])

        L = []
        L.append(L)
        id_L = id(L)

        debug = gc.get_debug()
        gc.set_debug(debug | gc.DEBUG_SAVEALL)
        del L
        gc.collect()
        gc.set_debug(debug)

        self.assertEqual(len(gc.garbage), 1)
        obj = gc.garbage.pop()
        self.assertEqual(id(obj), id_L)

    def test_del(self):
        # __del__ methods can trigger collection, make this to happen
        thresholds = gc.get_threshold()
        gc.enable()
        gc.set_threshold(1)

        class A:
            def __del__(self):
                dir(self)
        a = A()
        del a

        gc.disable()
        gc.set_threshold(*thresholds)

    def test_del_newclass(self):
        # __del__ methods can trigger collection, make this to happen
        thresholds = gc.get_threshold()
        gc.enable()
        gc.set_threshold(1)

        class A(object):
            def __del__(self):
                dir(self)
        a = A()
        del a

        gc.disable()
        gc.set_threshold(*thresholds)

    # The following two tests are fragile:
    # They precisely count the number of allocations,
    # which is highly implementation-dependent.
    # For example, disposed tuples are not freed, but reused.
    # To minimize variations, though, we first store the get_count() results
    # and check them at the end.
    @refcount_test
    def test_get_count(self):
        gc.collect()
        a, b, c = gc.get_count()
        x = []
        d, e, f = gc.get_count()
        self.assertEqual((b, c), (0, 0))
        self.assertEqual((e, f), (0, 0))
        # This is less fragile than asserting that a equals 0.
        self.assertLess(a, 5)
        # Between the two calls to get_count(), at least one object was
        # created (the list).
        self.assertGreater(d, a)

    @refcount_test
    def test_collect_generations(self):
        gc.collect()
        # This object will "trickle" into generation N + 1 after
        # each call to collect(N)
        x = []
        gc.collect(0)
        # x is now in gen 1
        a, b, c = gc.get_count()
        gc.collect(1)
        # x is now in gen 2
        d, e, f = gc.get_count()
        gc.collect(2)
        # x is now in gen 3
        g, h, i = gc.get_count()
        # We don't check a, d, g since their exact values depends on
        # internal implementation details of the interpreter.
        self.assertEqual((b, c), (1, 0))
        self.assertEqual((e, f), (0, 1))
        self.assertEqual((h, i), (0, 0))

    def test_trashcan(self):
        class Ouch:
            n = 0
            def __del__(self):
                Ouch.n = Ouch.n + 1
                if Ouch.n % 17 == 0:
                    gc.collect()

        # "trashcan" is a hack to prevent stack overflow when deallocating
        # very deeply nested tuples etc.  It works in part by abusing the
        # type pointer and refcount fields, and that can yield horrible
        # problems when gc tries to traverse the structures.
        # If this test fails (as it does in 2.0, 2.1 and 2.2), it will
        # most likely die via segfault.

        # Note:  In 2.3 the possibility for compiling without cyclic gc was
        # removed, and that in turn allows the trashcan mechanism to work
        # via much simpler means (e.g., it never abuses the type pointer or
        # refcount fields anymore).  Since it's much less likely to cause a
        # problem now, the various constants in this expensive (we force a lot
        # of full collections) test are cut back from the 2.2 version.
        gc.enable()
        N = 150
        for count in range(2):
            t = []
            for i in range(N):
                t = [t, Ouch()]
            u = []
            for i in range(N):
                u = [u, Ouch()]
            v = {}
            for i in range(N):
                v = {1: v, 2: Ouch()}
        gc.disable()

    def test_boom(self):
        class Boom:
            def __getattr__(self, someattribute):
                del self.attr
                raise AttributeError

        a = Boom()
        b = Boom()
        a.attr = b
        b.attr = a

        gc.collect()
        garbagelen = len(gc.garbage)
        del a, b
        # a<->b are in a trash cycle now.  Collection will invoke
        # Boom.__getattr__ (to see whether a and b have __del__ methods), and
        # __getattr__ deletes the internal "attr" attributes as a side effect.
        # That causes the trash cycle to get reclaimed via refcounts falling to
        # 0, thus mutating the trash graph as a side effect of merely asking
        # whether __del__ exists.  This used to (before 2.3b1) crash Python.
        # Now __getattr__ isn't called.
        self.assertEqual(gc.collect(), 4)
        self.assertEqual(len(gc.garbage), garbagelen)

    def test_boom2(self):
        class Boom2:
            def __init__(self):
                self.x = 0

            def __getattr__(self, someattribute):
                self.x += 1
                if self.x > 1:
                    del self.attr
                raise AttributeError

        a = Boom2()
        b = Boom2()
        a.attr = b
        b.attr = a

        gc.collect()
        garbagelen = len(gc.garbage)
        del a, b
        # Much like test_boom(), except that __getattr__ doesn't break the
        # cycle until the second time gc checks for __del__.  As of 2.3b1,
        # there isn't a second time, so this simply cleans up the trash cycle.
        # We expect a, b, a.__dict__ and b.__dict__ (4 objects) to get
        # reclaimed this way.
        self.assertEqual(gc.collect(), 4)
        self.assertEqual(len(gc.garbage), garbagelen)

    def test_boom_new(self):
        # boom__new and boom2_new are exactly like boom and boom2, except use
        # new-style classes.

        class Boom_New(object):
            def __getattr__(self, someattribute):
                del self.attr
                raise AttributeError

        a = Boom_New()
        b = Boom_New()
        a.attr = b
        b.attr = a

        gc.collect()
        garbagelen = len(gc.garbage)
        del a, b
        self.assertEqual(gc.collect(), 4)
        self.assertEqual(len(gc.garbage), garbagelen)

    def test_boom2_new(self):
        class Boom2_New(object):
            def __init__(self):
                self.x = 0

            def __getattr__(self, someattribute):
                self.x += 1
                if self.x > 1:
                    del self.attr
                raise AttributeError

        a = Boom2_New()
        b = Boom2_New()
        a.attr = b
        b.attr = a

        gc.collect()
        garbagelen = len(gc.garbage)
        del a, b
        self.assertEqual(gc.collect(), 4)
        self.assertEqual(len(gc.garbage), garbagelen)

    def test_get_referents(self):
        alist = [1, 3, 5]
        got = gc.get_referents(alist)
        got.sort()
        self.assertEqual(got, alist)

        atuple = tuple(alist)
        got = gc.get_referents(atuple)
        got.sort()
        self.assertEqual(got, alist)

        adict = {1: 3, 5: 7}
        expected = [1, 3, 5, 7]
        got = gc.get_referents(adict)
        got.sort()
        self.assertEqual(got, expected)

        got = gc.get_referents([1, 2], {3: 4}, (0, 0, 0))
        got.sort()
        self.assertEqual(got, [0, 0] + list(range(5)))

        self.assertEqual(gc.get_referents(1, 'a', 4j), [])

    def test_is_tracked(self):
        # Atomic built-in types are not tracked, user-defined objects and
        # mutable containers are.
        # NOTE: types with special optimizations (e.g. tuple) have tests
        # in their own test files instead.
        self.assertFalse(gc.is_tracked(None))
        self.assertFalse(gc.is_tracked(1))
        self.assertFalse(gc.is_tracked(1.0))
        self.assertFalse(gc.is_tracked(1.0 + 5.0j))
        self.assertFalse(gc.is_tracked(True))
        self.assertFalse(gc.is_tracked(False))
        self.assertFalse(gc.is_tracked(b"a"))
        self.assertFalse(gc.is_tracked("a"))
        self.assertFalse(gc.is_tracked(bytearray(b"a")))
        self.assertFalse(gc.is_tracked(type))
        self.assertFalse(gc.is_tracked(int))
        self.assertFalse(gc.is_tracked(object))
        self.assertFalse(gc.is_tracked(object()))

        class UserClass:
            pass
        self.assertTrue(gc.is_tracked(gc))
        self.assertTrue(gc.is_tracked(UserClass))
        self.assertTrue(gc.is_tracked(UserClass()))
        self.assertTrue(gc.is_tracked([]))
        self.assertTrue(gc.is_tracked(set()))

    def test_bug1055820b(self):
        # Corresponds to temp2b.py in the bug report.

        ouch = []
        def callback(ignored):
            ouch[:] = [wr() for wr in WRs]

        Cs = [C1055820(i) for i in range(2)]
        WRs = [weakref.ref(c, callback) for c in Cs]
        c = None

        gc.collect()
        self.assertEqual(len(ouch), 0)
        # Make the two instances trash, and collect again.  The bug was that
        # the callback materialized a strong reference to an instance, but gc
        # cleared the instance's dict anyway.
        Cs = None
        gc.collect()
        self.assertEqual(len(ouch), 2)  # else the callbacks didn't run
        for x in ouch:
            # If the callback resurrected one of these guys, the instance
            # would be damaged, with an empty __dict__.
            self.assertEqual(x, None)

    def test_garbage_at_shutdown(self):
        import subprocess
        code = """if 1:
            import gc
            class X:
                def __init__(self, name):
                    self.name = name
                def __repr__(self):
                    return "<X %%r>" %% self.name
                def __del__(self):
                    pass

            x = X('first')
            x.x = x
            x.y = X('second')
            del x
            gc.set_debug(%s)
        """
        def run_command(code):
            p = subprocess.Popen([sys.executable, "-Wd", "-c", code],
                stdout=subprocess.PIPE,
                stderr=subprocess.PIPE)
            stdout, stderr = p.communicate()
            p.stdout.close()
            p.stderr.close()
            self.assertEqual(p.returncode, 0)
            self.assertEqual(stdout.strip(), b"")
            return strip_python_stderr(stderr)

        stderr = run_command(code % "0")
        self.assertIn(b"ResourceWarning: gc: 2 uncollectable objects at "
                      b"shutdown; use", stderr)
        self.assertNotIn(b"<X 'first'>", stderr)
        # With DEBUG_UNCOLLECTABLE, the garbage list gets printed
        stderr = run_command(code % "gc.DEBUG_UNCOLLECTABLE")
        self.assertIn(b"ResourceWarning: gc: 2 uncollectable objects at "
                      b"shutdown", stderr)
        self.assertTrue(
            (b"[<X 'first'>, <X 'second'>]" in stderr) or
            (b"[<X 'second'>, <X 'first'>]" in stderr), stderr)
        # With DEBUG_SAVEALL, no additional message should get printed
        # (because gc.garbage also contains normally reclaimable cyclic
        # references, and its elements get printed at runtime anyway).
        stderr = run_command(code % "gc.DEBUG_SAVEALL")
        self.assertNotIn(b"uncollectable objects at shutdown", stderr)


class GCTogglingTests(unittest.TestCase):
    def setUp(self):
        gc.enable()

    def tearDown(self):
        gc.disable()

    def test_bug1055820c(self):
        # Corresponds to temp2c.py in the bug report.  This is pretty
        # elaborate.

        c0 = C1055820(0)
        # Move c0 into generation 2.
        gc.collect()

        c1 = C1055820(1)
        c1.keep_c0_alive = c0
        del c0.loop # now only c1 keeps c0 alive

        c2 = C1055820(2)
        c2wr = weakref.ref(c2) # no callback!

        ouch = []
        def callback(ignored):
            ouch[:] = [c2wr()]

        # The callback gets associated with a wr on an object in generation 2.
        c0wr = weakref.ref(c0, callback)

        c0 = c1 = c2 = None

        # What we've set up:  c0, c1, and c2 are all trash now.  c0 is in
        # generation 2.  The only thing keeping it alive is that c1 points to
        # it. c1 and c2 are in generation 0, and are in self-loops.  There's a
        # global weakref to c2 (c2wr), but that weakref has no callback.
        # There's also a global weakref to c0 (c0wr), and that does have a
        # callback, and that callback references c2 via c2wr().
        #
        #               c0 has a wr with callback, which references c2wr
        #               ^
        #               |
        #               |     Generation 2 above dots
        #. . . . . . . .|. . . . . . . . . . . . . . . . . . . . . . . .
        #               |     Generation 0 below dots
        #               |
        #               |
        #            ^->c1   ^->c2 has a wr but no callback
        #            |  |    |  |
        #            <--v    <--v
        #
        # So this is the nightmare:  when generation 0 gets collected, we see
        # that c2 has a callback-free weakref, and c1 doesn't even have a
        # weakref.  Collecting generation 0 doesn't see c0 at all, and c0 is
        # the only object that has a weakref with a callback.  gc clears c1
        # and c2.  Clearing c1 has the side effect of dropping the refcount on
        # c0 to 0, so c0 goes away (despite that it's in an older generation)
        # and c0's wr callback triggers.  That in turn materializes a reference
        # to c2 via c2wr(), but c2 gets cleared anyway by gc.

        # We want to let gc happen "naturally", to preserve the distinction
        # between generations.
        junk = []
        i = 0
        detector = GC_Detector()
        while not detector.gc_happened:
            i += 1
            if i > 10000:
                self.fail("gc didn't happen after 10000 iterations")
            self.assertEqual(len(ouch), 0)
            junk.append([])  # this will eventually trigger gc

        self.assertEqual(len(ouch), 1)  # else the callback wasn't invoked
        for x in ouch:
            # If the callback resurrected c2, the instance would be damaged,
            # with an empty __dict__.
            self.assertEqual(x, None)

    def test_bug1055820d(self):
        # Corresponds to temp2d.py in the bug report.  This is very much like
        # test_bug1055820c, but uses a __del__ method instead of a weakref
        # callback to sneak in a resurrection of cyclic trash.

        ouch = []
        class D(C1055820):
            def __del__(self):
                ouch[:] = [c2wr()]

        d0 = D(0)
        # Move all the above into generation 2.
        gc.collect()

        c1 = C1055820(1)
        c1.keep_d0_alive = d0
        del d0.loop # now only c1 keeps d0 alive

        c2 = C1055820(2)
        c2wr = weakref.ref(c2) # no callback!

        d0 = c1 = c2 = None

        # What we've set up:  d0, c1, and c2 are all trash now.  d0 is in
        # generation 2.  The only thing keeping it alive is that c1 points to
        # it.  c1 and c2 are in generation 0, and are in self-loops.  There's
        # a global weakref to c2 (c2wr), but that weakref has no callback.
        # There are no other weakrefs.
        #
        #               d0 has a __del__ method that references c2wr
        #               ^
        #               |
        #               |     Generation 2 above dots
        #. . . . . . . .|. . . . . . . . . . . . . . . . . . . . . . . .
        #               |     Generation 0 below dots
        #               |
        #               |
        #            ^->c1   ^->c2 has a wr but no callback
        #            |  |    |  |
        #            <--v    <--v
        #
        # So this is the nightmare:  when generation 0 gets collected, we see
        # that c2 has a callback-free weakref, and c1 doesn't even have a
        # weakref.  Collecting generation 0 doesn't see d0 at all.  gc clears
        # c1 and c2.  Clearing c1 has the side effect of dropping the refcount
        # on d0 to 0, so d0 goes away (despite that it's in an older
        # generation) and d0's __del__ triggers.  That in turn materializes
        # a reference to c2 via c2wr(), but c2 gets cleared anyway by gc.

        # We want to let gc happen "naturally", to preserve the distinction
        # between generations.
        detector = GC_Detector()
        junk = []
        i = 0
        while not detector.gc_happened:
            i += 1
            if i > 10000:
                self.fail("gc didn't happen after 10000 iterations")
            self.assertEqual(len(ouch), 0)
            junk.append([])  # this will eventually trigger gc

        self.assertEqual(len(ouch), 1)  # else __del__ wasn't invoked
        for x in ouch:
            # If __del__ resurrected c2, the instance would be damaged, with an
            # empty __dict__.
            self.assertEqual(x, None)

def test_main():
    enabled = gc.isenabled()
    gc.disable()
    assert not gc.isenabled()
    debug = gc.get_debug()
    gc.set_debug(debug & ~gc.DEBUG_LEAK) # this test is supposed to leak

    try:
        gc.collect() # Delete 2nd generation garbage
        run_unittest(GCTests, GCTogglingTests)
    finally:
        gc.set_debug(debug)
        # test gc.enable() even if GC is disabled by default
        if verbose:
            print("restoring automatic collection")
        # make sure to always test gc.enable()
        gc.enable()
        assert gc.isenabled()
        if not enabled:
            gc.disable()

if __name__ == "__main__":
    test_main()<|MERGE_RESOLUTION|>--- conflicted
+++ resolved
@@ -1,10 +1,6 @@
 import unittest
-<<<<<<< HEAD
-from test.support import verbose, run_unittest, strip_python_stderr
-=======
 from test.support import (verbose, refcount_test, run_unittest,
                             strip_python_stderr)
->>>>>>> 75dec455
 import sys
 import gc
 import weakref
