--- conflicted
+++ resolved
@@ -20,11 +20,8 @@
         self.assertEqual(__phello__.initialized, True)
         if not "__phello__.spam" in sys.modules:
             self.assertEqual(len(dir(__phello__)), 8, dir(__phello__))
-<<<<<<< HEAD
-=======
         else:
             self.assertEqual(len(dir(__phello__)), 9, dir(__phello__))
->>>>>>> 175d89ef
         self.assertEqual(__phello__.__path__, [__phello__.__name__])
 
         try:
