import sys, unittest
from test import support
import ast

def to_tuple(t):
    if t is None or isinstance(t, (str, int, complex)):
        return t
    elif isinstance(t, list):
        return [to_tuple(e) for e in t]
    result = [t.__class__.__name__]
    if hasattr(t, 'lineno') and hasattr(t, 'col_offset'):
        result.append((t.lineno, t.col_offset))
    if t._fields is None:
        return tuple(result)
    for f in t._fields:
        result.append(to_tuple(getattr(t, f)))
    return tuple(result)


# These tests are compiled through "exec"
# There should be atleast one test per statement
exec_tests = [
    # FunctionDef
    "def f(): pass",
    # ClassDef
    "class C:pass",
    # Return
    "def f():return 1",
    # Delete
    "del v",
    # Assign
    "v = 1",
    # AugAssign
    "v += 1",
    # For
    "for v in v:pass",
    # While
    "while v:pass",
    # If
    "if v:pass",
    # Raise
    "raise Exception('string')",
    # TryExcept
    "try:\n  pass\nexcept Exception:\n  pass",
    # TryFinally
    "try:\n  pass\nfinally:\n  pass",
    # Assert
    "assert v",
    # Import
    "import sys",
    # ImportFrom
    "from sys import v",
    # Global
    "global v",
    # Expr
    "1",
    # Pass,
    "pass",
    # Break
    "break",
    # Continue
    "continue",
    # for statements with naked tuples (see http://bugs.python.org/issue6704)
    "for a,b in c: pass",
    "[(a,b) for a,b in c]",
    "((a,b) for a,b in c)",
]

# These are compiled through "single"
# because of overlap with "eval", it just tests what
# can't be tested with "eval"
single_tests = [
    "1+2"
]

# These are compiled through "eval"
# It should test all expressions
eval_tests = [
  # BoolOp
  "a and b",
  # BinOp
  "a + b",
  # UnaryOp
  "not v",
  # Lambda
  "lambda:None",
  # Dict
  "{ 1:2 }",
  # ListComp
  "[a for b in c if d]",
  # GeneratorExp
  "(a for b in c if d)",
  # Yield - yield expressions can't work outside a function
  #
  # Compare
  "1 < 2 < 3",
  # Call
  "f(1,2,c=3,*d,**e)",
  # Num
  "10",
  # Str
  "'string'",
  # Attribute
  "a.b",
  # Subscript
  "a[b:c]",
  # Name
  "v",
  # List
  "[1,2,3]",
  # Tuple
  "1,2,3",
  # Combination
  "a.b.c.d(a.b[1:2])",

]

# TODO: expr_context, slice, boolop, operator, unaryop, cmpop, comprehension
# excepthandler, arguments, keywords, alias

class AST_Tests(unittest.TestCase):

    def _assertTrueorder(self, ast_node, parent_pos):
        if not isinstance(ast_node, ast.AST) or ast_node._fields is None:
            return
        if isinstance(ast_node, (ast.expr, ast.stmt, ast.excepthandler)):
            node_pos = (ast_node.lineno, ast_node.col_offset)
            self.assertTrue(node_pos >= parent_pos)
            parent_pos = (ast_node.lineno, ast_node.col_offset)
        for name in ast_node._fields:
            value = getattr(ast_node, name)
            if isinstance(value, list):
                for child in value:
                    self._assertTrueorder(child, parent_pos)
            elif value is not None:
                self._assertTrueorder(value, parent_pos)

    def test_snippets(self):
        for input, output, kind in ((exec_tests, exec_results, "exec"),
                                    (single_tests, single_results, "single"),
                                    (eval_tests, eval_results, "eval")):
            for i, o in zip(input, output):
                ast_tree = compile(i, "?", kind, ast.PyCF_ONLY_AST)
                self.assertEqual(to_tuple(ast_tree), o)
                self._assertTrueorder(ast_tree, (0, 0))

<<<<<<< HEAD
=======
    def test_slice(self):
        slc = ast.parse("x[::]").body[0].value.slice
        self.assertIsNone(slc.upper)
        self.assertIsNone(slc.lower)
        self.assertIsNone(slc.step)

    def test_from_import(self):
        im = ast.parse("from . import y").body[0]
        self.assertIsNone(im.module)

>>>>>>> 175d89ef
    def test_base_classes(self):
        self.assertTrue(issubclass(ast.For, ast.stmt))
        self.assertTrue(issubclass(ast.Name, ast.expr))
        self.assertTrue(issubclass(ast.stmt, ast.AST))
        self.assertTrue(issubclass(ast.expr, ast.AST))
        self.assertTrue(issubclass(ast.comprehension, ast.AST))
        self.assertTrue(issubclass(ast.Gt, ast.AST))

    def test_nodeclasses(self):
        x = ast.BinOp(1, 2, 3, lineno=0)
        self.assertEqual(x.left, 1)
        self.assertEqual(x.op, 2)
        self.assertEqual(x.right, 3)
        self.assertEqual(x.lineno, 0)

        # node raises exception when not given enough arguments
        self.assertRaises(TypeError, ast.BinOp, 1, 2)

        # can set attributes through kwargs too
        x = ast.BinOp(left=1, op=2, right=3, lineno=0)
        self.assertEqual(x.left, 1)
        self.assertEqual(x.op, 2)
        self.assertEqual(x.right, 3)
        self.assertEqual(x.lineno, 0)

        # this used to fail because Sub._fields was None
        x = ast.Sub()

    def test_pickling(self):
        import pickle
        mods = [pickle]
        try:
            import cPickle
            mods.append(cPickle)
        except ImportError:
            pass
        protocols = [0, 1, 2]
        for mod in mods:
            for protocol in protocols:
                for ast in (compile(i, "?", "exec", 0x400) for i in exec_tests):
                    ast2 = mod.loads(mod.dumps(ast, protocol))
                    self.assertEqual(to_tuple(ast2), to_tuple(ast))

    def test_invalid_sum(self):
        pos = dict(lineno=2, col_offset=3)
        m = ast.Module([ast.Expr(ast.expr(**pos), **pos)])
<<<<<<< HEAD
        try:
            compile(m, "<test>", "exec")
        except TypeError as exc:
            self.assertIn("but got <_ast.expr", str(exc))
        else:
            self.fail("needed TypeError")
=======
        with self.assertRaises(TypeError) as cm:
            compile(m, "<test>", "exec")
        self.assertIn("but got <_ast.expr", str(cm.exception))
>>>>>>> 175d89ef


class ASTHelpers_Test(unittest.TestCase):

    def test_parse(self):
        a = ast.parse('foo(1 + 1)')
        b = compile('foo(1 + 1)', '<unknown>', 'exec', ast.PyCF_ONLY_AST)
        self.assertEqual(ast.dump(a), ast.dump(b))

    def test_dump(self):
        node = ast.parse('spam(eggs, "and cheese")')
        self.assertEqual(ast.dump(node),
            "Module(body=[Expr(value=Call(func=Name(id='spam', ctx=Load()), "
            "args=[Name(id='eggs', ctx=Load()), Str(s='and cheese')], "
            "keywords=[], starargs=None, kwargs=None))])"
        )
        self.assertEqual(ast.dump(node, annotate_fields=False),
            "Module([Expr(Call(Name('spam', Load()), [Name('eggs', Load()), "
            "Str('and cheese')], [], None, None))])"
        )
        self.assertEqual(ast.dump(node, include_attributes=True),
            "Module(body=[Expr(value=Call(func=Name(id='spam', ctx=Load(), "
            "lineno=1, col_offset=0), args=[Name(id='eggs', ctx=Load(), "
            "lineno=1, col_offset=5), Str(s='and cheese', lineno=1, "
            "col_offset=11)], keywords=[], starargs=None, kwargs=None, "
            "lineno=1, col_offset=0), lineno=1, col_offset=0)])"
        )

    def test_copy_location(self):
        src = ast.parse('1 + 1', mode='eval')
        src.body.right = ast.copy_location(ast.Num(2), src.body.right)
        self.assertEqual(ast.dump(src, include_attributes=True),
            'Expression(body=BinOp(left=Num(n=1, lineno=1, col_offset=0), '
            'op=Add(), right=Num(n=2, lineno=1, col_offset=4), lineno=1, '
            'col_offset=0))'
        )

    def test_fix_missing_locations(self):
        src = ast.parse('write("spam")')
        src.body.append(ast.Expr(ast.Call(ast.Name('spam', ast.Load()),
                                          [ast.Str('eggs')], [], None, None)))
        self.assertEqual(src, ast.fix_missing_locations(src))
        self.assertEqual(ast.dump(src, include_attributes=True),
            "Module(body=[Expr(value=Call(func=Name(id='write', ctx=Load(), "
            "lineno=1, col_offset=0), args=[Str(s='spam', lineno=1, "
            "col_offset=6)], keywords=[], starargs=None, kwargs=None, "
            "lineno=1, col_offset=0), lineno=1, col_offset=0), "
            "Expr(value=Call(func=Name(id='spam', ctx=Load(), lineno=1, "
            "col_offset=0), args=[Str(s='eggs', lineno=1, col_offset=0)], "
            "keywords=[], starargs=None, kwargs=None, lineno=1, "
            "col_offset=0), lineno=1, col_offset=0)])"
        )

    def test_increment_lineno(self):
        src = ast.parse('1 + 1', mode='eval')
        self.assertEqual(ast.increment_lineno(src, n=3), src)
        self.assertEqual(ast.dump(src, include_attributes=True),
            'Expression(body=BinOp(left=Num(n=1, lineno=4, col_offset=0), '
            'op=Add(), right=Num(n=1, lineno=4, col_offset=4), lineno=4, '
            'col_offset=0))'
        )
        # issue10869: do not increment lineno of root twice
        src = ast.parse('1 + 1', mode='eval')
        self.assertEqual(ast.increment_lineno(src.body, n=3), src.body)
        self.assertEqual(ast.dump(src, include_attributes=True),
            'Expression(body=BinOp(left=Num(n=1, lineno=4, col_offset=0), '
            'op=Add(), right=Num(n=1, lineno=4, col_offset=4), lineno=4, '
            'col_offset=0))'
        )

    def test_iter_fields(self):
        node = ast.parse('foo()', mode='eval')
        d = dict(ast.iter_fields(node.body))
        self.assertEqual(d.pop('func').id, 'foo')
        self.assertEqual(d, {'keywords': [], 'kwargs': None,
                             'args': [], 'starargs': None})

    def test_iter_child_nodes(self):
        node = ast.parse("spam(23, 42, eggs='leek')", mode='eval')
        self.assertEqual(len(list(ast.iter_child_nodes(node.body))), 4)
        iterator = ast.iter_child_nodes(node.body)
        self.assertEqual(next(iterator).id, 'spam')
        self.assertEqual(next(iterator).n, 23)
        self.assertEqual(next(iterator).n, 42)
        self.assertEqual(ast.dump(next(iterator)),
            "keyword(arg='eggs', value=Str(s='leek'))"
        )

    def test_get_docstring(self):
        node = ast.parse('def foo():\n  """line one\n  line two"""')
        self.assertEqual(ast.get_docstring(node.body[0]),
                         'line one\nline two')

    def test_literal_eval(self):
        self.assertEqual(ast.literal_eval('[1, 2, 3]'), [1, 2, 3])
        self.assertEqual(ast.literal_eval('{"foo": 42}'), {"foo": 42})
        self.assertEqual(ast.literal_eval('(True, False, None)'), (True, False, None))
        self.assertEqual(ast.literal_eval('{1, 2, 3}'), {1, 2, 3})
        self.assertEqual(ast.literal_eval('b"hi"'), b"hi")
        self.assertRaises(ValueError, ast.literal_eval, 'foo()')
        self.assertEqual(ast.literal_eval('-6'), -6)
        self.assertEqual(ast.literal_eval('-6j+3'), 3-6j)
        self.assertEqual(ast.literal_eval('3.25'), 3.25)

    def test_literal_eval_issue4907(self):
        self.assertEqual(ast.literal_eval('2j'), 2j)
        self.assertEqual(ast.literal_eval('10 + 2j'), 10 + 2j)
        self.assertEqual(ast.literal_eval('1.5 - 2j'), 1.5 - 2j)


def test_main():
    support.run_unittest(AST_Tests, ASTHelpers_Test)

def main():
    if __name__ != '__main__':
        return
    if sys.argv[1:] == ['-g']:
        for statements, kind in ((exec_tests, "exec"), (single_tests, "single"),
                                 (eval_tests, "eval")):
            print(kind+"_results = [")
            for s in statements:
                print(repr(to_tuple(compile(s, "?", kind, 0x400)))+",")
            print("]")
        print("main()")
        raise SystemExit
    test_main()

#### EVERYTHING BELOW IS GENERATED #####
exec_results = [
('Module', [('FunctionDef', (1, 0), 'f', ('arguments', [], None, None, [], None, None, [], []), [('Pass', (1, 9))], [], None)]),
('Module', [('ClassDef', (1, 0), 'C', [], [], None, None, [('Pass', (1, 8))], [])]),
('Module', [('FunctionDef', (1, 0), 'f', ('arguments', [], None, None, [], None, None, [], []), [('Return', (1, 8), ('Num', (1, 15), 1))], [], None)]),
('Module', [('Delete', (1, 0), [('Name', (1, 4), 'v', ('Del',))])]),
('Module', [('Assign', (1, 0), [('Name', (1, 0), 'v', ('Store',))], ('Num', (1, 4), 1))]),
('Module', [('AugAssign', (1, 0), ('Name', (1, 0), 'v', ('Store',)), ('Add',), ('Num', (1, 5), 1))]),
('Module', [('For', (1, 0), ('Name', (1, 4), 'v', ('Store',)), ('Name', (1, 9), 'v', ('Load',)), [('Pass', (1, 11))], [])]),
('Module', [('While', (1, 0), ('Name', (1, 6), 'v', ('Load',)), [('Pass', (1, 8))], [])]),
('Module', [('If', (1, 0), ('Name', (1, 3), 'v', ('Load',)), [('Pass', (1, 5))], [])]),
('Module', [('Raise', (1, 0), ('Call', (1, 6), ('Name', (1, 6), 'Exception', ('Load',)), [('Str', (1, 16), 'string')], [], None, None), None)]),
('Module', [('TryExcept', (1, 0), [('Pass', (2, 2))], [('ExceptHandler', (3, 0), ('Name', (3, 7), 'Exception', ('Load',)), None, [('Pass', (4, 2))])], [])]),
('Module', [('TryFinally', (1, 0), [('Pass', (2, 2))], [('Pass', (4, 2))])]),
('Module', [('Assert', (1, 0), ('Name', (1, 7), 'v', ('Load',)), None)]),
('Module', [('Import', (1, 0), [('alias', 'sys', None)])]),
('Module', [('ImportFrom', (1, 0), 'sys', [('alias', 'v', None)], 0)]),
('Module', [('Global', (1, 0), ['v'])]),
('Module', [('Expr', (1, 0), ('Num', (1, 0), 1))]),
('Module', [('Pass', (1, 0))]),
('Module', [('Break', (1, 0))]),
('Module', [('Continue', (1, 0))]),
('Module', [('For', (1, 0), ('Tuple', (1, 4), [('Name', (1, 4), 'a', ('Store',)), ('Name', (1, 6), 'b', ('Store',))], ('Store',)), ('Name', (1, 11), 'c', ('Load',)), [('Pass', (1, 14))], [])]),
('Module', [('Expr', (1, 0), ('ListComp', (1, 1), ('Tuple', (1, 2), [('Name', (1, 2), 'a', ('Load',)), ('Name', (1, 4), 'b', ('Load',))], ('Load',)), [('comprehension', ('Tuple', (1, 11), [('Name', (1, 11), 'a', ('Store',)), ('Name', (1, 13), 'b', ('Store',))], ('Store',)), ('Name', (1, 18), 'c', ('Load',)), [])]))]),
('Module', [('Expr', (1, 0), ('GeneratorExp', (1, 1), ('Tuple', (1, 2), [('Name', (1, 2), 'a', ('Load',)), ('Name', (1, 4), 'b', ('Load',))], ('Load',)), [('comprehension', ('Tuple', (1, 11), [('Name', (1, 11), 'a', ('Store',)), ('Name', (1, 13), 'b', ('Store',))], ('Store',)), ('Name', (1, 18), 'c', ('Load',)), [])]))]),
]
single_results = [
('Interactive', [('Expr', (1, 0), ('BinOp', (1, 0), ('Num', (1, 0), 1), ('Add',), ('Num', (1, 2), 2)))]),
]
eval_results = [
('Expression', ('BoolOp', (1, 0), ('And',), [('Name', (1, 0), 'a', ('Load',)), ('Name', (1, 6), 'b', ('Load',))])),
('Expression', ('BinOp', (1, 0), ('Name', (1, 0), 'a', ('Load',)), ('Add',), ('Name', (1, 4), 'b', ('Load',)))),
('Expression', ('UnaryOp', (1, 0), ('Not',), ('Name', (1, 4), 'v', ('Load',)))),
('Expression', ('Lambda', (1, 0), ('arguments', [], None, None, [], None, None, [], []), ('Name', (1, 7), 'None', ('Load',)))),
('Expression', ('Dict', (1, 0), [('Num', (1, 2), 1)], [('Num', (1, 4), 2)])),
('Expression', ('ListComp', (1, 1), ('Name', (1, 1), 'a', ('Load',)), [('comprehension', ('Name', (1, 7), 'b', ('Store',)), ('Name', (1, 12), 'c', ('Load',)), [('Name', (1, 17), 'd', ('Load',))])])),
('Expression', ('GeneratorExp', (1, 1), ('Name', (1, 1), 'a', ('Load',)), [('comprehension', ('Name', (1, 7), 'b', ('Store',)), ('Name', (1, 12), 'c', ('Load',)), [('Name', (1, 17), 'd', ('Load',))])])),
('Expression', ('Compare', (1, 0), ('Num', (1, 0), 1), [('Lt',), ('Lt',)], [('Num', (1, 4), 2), ('Num', (1, 8), 3)])),
('Expression', ('Call', (1, 0), ('Name', (1, 0), 'f', ('Load',)), [('Num', (1, 2), 1), ('Num', (1, 4), 2)], [('keyword', 'c', ('Num', (1, 8), 3))], ('Name', (1, 11), 'd', ('Load',)), ('Name', (1, 15), 'e', ('Load',)))),
('Expression', ('Num', (1, 0), 10)),
('Expression', ('Str', (1, 0), 'string')),
('Expression', ('Attribute', (1, 0), ('Name', (1, 0), 'a', ('Load',)), 'b', ('Load',))),
('Expression', ('Subscript', (1, 0), ('Name', (1, 0), 'a', ('Load',)), ('Slice', ('Name', (1, 2), 'b', ('Load',)), ('Name', (1, 4), 'c', ('Load',)), None), ('Load',))),
('Expression', ('Name', (1, 0), 'v', ('Load',))),
('Expression', ('List', (1, 0), [('Num', (1, 1), 1), ('Num', (1, 3), 2), ('Num', (1, 5), 3)], ('Load',))),
('Expression', ('Tuple', (1, 0), [('Num', (1, 0), 1), ('Num', (1, 2), 2), ('Num', (1, 4), 3)], ('Load',))),
('Expression', ('Call', (1, 0), ('Attribute', (1, 0), ('Attribute', (1, 0), ('Attribute', (1, 0), ('Name', (1, 0), 'a', ('Load',)), 'b', ('Load',)), 'c', ('Load',)), 'd', ('Load',)), [('Subscript', (1, 8), ('Attribute', (1, 8), ('Name', (1, 8), 'a', ('Load',)), 'b', ('Load',)), ('Slice', ('Num', (1, 12), 1), ('Num', (1, 14), 2), None), ('Load',))], [], None, None)),
]
main()<|MERGE_RESOLUTION|>--- conflicted
+++ resolved
@@ -144,8 +144,6 @@
                 self.assertEqual(to_tuple(ast_tree), o)
                 self._assertTrueorder(ast_tree, (0, 0))
 
-<<<<<<< HEAD
-=======
     def test_slice(self):
         slc = ast.parse("x[::]").body[0].value.slice
         self.assertIsNone(slc.upper)
@@ -156,7 +154,6 @@
         im = ast.parse("from . import y").body[0]
         self.assertIsNone(im.module)
 
->>>>>>> 175d89ef
     def test_base_classes(self):
         self.assertTrue(issubclass(ast.For, ast.stmt))
         self.assertTrue(issubclass(ast.Name, ast.expr))
@@ -203,18 +200,9 @@
     def test_invalid_sum(self):
         pos = dict(lineno=2, col_offset=3)
         m = ast.Module([ast.Expr(ast.expr(**pos), **pos)])
-<<<<<<< HEAD
-        try:
-            compile(m, "<test>", "exec")
-        except TypeError as exc:
-            self.assertIn("but got <_ast.expr", str(exc))
-        else:
-            self.fail("needed TypeError")
-=======
         with self.assertRaises(TypeError) as cm:
             compile(m, "<test>", "exec")
         self.assertIn("but got <_ast.expr", str(cm.exception))
->>>>>>> 175d89ef
 
 
 class ASTHelpers_Test(unittest.TestCase):
