#! /usr/bin/env python3
"""Test script for the dumbdbm module
   Original by Roger E. Masse
"""

import io
import os
import unittest
import dbm.dumb as dumbdbm
from test import support

_fname = support.TESTFN

def _delete_files():
    for ext in [".dir", ".dat", ".bak"]:
        try:
            os.unlink(_fname + ext)
        except OSError:
            pass

class DumbDBMTestCase(unittest.TestCase):
    _dict = {b'0': b'',
             b'a': b'Python:',
             b'b': b'Programming',
             b'c': b'the',
             b'd': b'way',
             b'f': b'Guido',
             b'g': b'intended',
             '\u00fc'.encode('utf-8') : b'!',
             }

    def __init__(self, *args):
        unittest.TestCase.__init__(self, *args)

    def test_dumbdbm_creation(self):
        f = dumbdbm.open(_fname, 'c')
        self.assertEqual(list(f.keys()), [])
        for key in self._dict:
            f[key] = self._dict[key]
        self.read_helper(f)
        f.close()

    def test_dumbdbm_creation_mode(self):
        # On platforms without chmod, don't do anything.
        if not (hasattr(os, 'chmod') and hasattr(os, 'umask')):
            return

        try:
            old_umask = os.umask(0o002)
            f = dumbdbm.open(_fname, 'c', 0o637)
            f.close()
        finally:
            os.umask(old_umask)

        expected_mode = 0o635
        if os.name != 'posix':
            # Windows only supports setting the read-only attribute.
            # This shouldn't fail, but doesn't work like Unix either.
            expected_mode = 0o666

        import stat
        st = os.stat(_fname + '.dat')
        self.assertEqual(stat.S_IMODE(st.st_mode), expected_mode)
        st = os.stat(_fname + '.dir')
        self.assertEqual(stat.S_IMODE(st.st_mode), expected_mode)

    def test_close_twice(self):
        f = dumbdbm.open(_fname)
        f[b'a'] = b'b'
        self.assertEqual(f[b'a'], b'b')
        f.close()
        f.close()

    def test_dumbdbm_modification(self):
        self.init_db()
        f = dumbdbm.open(_fname, 'w')
        self._dict[b'g'] = f[b'g'] = b"indented"
        self.read_helper(f)
        f.close()

    def test_dumbdbm_read(self):
        self.init_db()
        f = dumbdbm.open(_fname, 'r')
        self.read_helper(f)
        f.close()

    def test_dumbdbm_keys(self):
        self.init_db()
        f = dumbdbm.open(_fname)
        keys = self.keys_helper(f)
        f.close()

    def test_write_contains(self):
        f = dumbdbm.open(_fname)
        f[b'1'] = b'hello'
        self.assertIn(b'1', f)
        f.close()

    def test_write_write_read(self):
        # test for bug #482460
        f = dumbdbm.open(_fname)
        f[b'1'] = b'hello'
        f[b'1'] = b'hello2'
        f.close()
        f = dumbdbm.open(_fname)
        self.assertEqual(f[b'1'], b'hello2')
        f.close()

    def test_str_read(self):
        self.init_db()
        f = dumbdbm.open(_fname, 'r')
        self.assertEqual(f['\u00fc'], self._dict['\u00fc'.encode('utf-8')])

    def test_str_write_contains(self):
        self.init_db()
        f = dumbdbm.open(_fname)
        f['\u00fc'] = b'!'
        f['1'] = 'a'
        f.close()
        f = dumbdbm.open(_fname, 'r')
<<<<<<< HEAD
        self.assertTrue('\u00fc' in f)
=======
        self.assertIn('\u00fc', f)
>>>>>>> 175d89ef
        self.assertEqual(f['\u00fc'.encode('utf-8')],
                         self._dict['\u00fc'.encode('utf-8')])
        self.assertEqual(f[b'1'], b'a')

    def test_line_endings(self):
        # test for bug #1172763: dumbdbm would die if the line endings
        # weren't what was expected.
        f = dumbdbm.open(_fname)
        f[b'1'] = b'hello'
        f[b'2'] = b'hello2'
        f.close()

        # Mangle the file by changing the line separator to Windows or Unix
        with io.open(_fname + '.dir', 'rb') as file:
            data = file.read()
        if os.linesep == '\n':
            data = data.replace(b'\n', b'\r\n')
        else:
            data = data.replace(b'\r\n', b'\n')
        with io.open(_fname + '.dir', 'wb') as file:
            file.write(data)

        f = dumbdbm.open(_fname)
        self.assertEqual(f[b'1'], b'hello')
        self.assertEqual(f[b'2'], b'hello2')


    def read_helper(self, f):
        keys = self.keys_helper(f)
        for key in self._dict:
            self.assertEqual(self._dict[key], f[key])

    def init_db(self):
        f = dumbdbm.open(_fname, 'w')
        for k in self._dict:
            f[k] = self._dict[k]
        f.close()

    def keys_helper(self, f):
        keys = sorted(f.keys())
        dkeys = sorted(self._dict.keys())
        self.assertEqual(keys, dkeys)
        return keys

    # Perform randomized operations.  This doesn't make assumptions about
    # what *might* fail.
    def test_random(self):
        import random
        d = {}  # mirror the database
        for dummy in range(5):
            f = dumbdbm.open(_fname)
            for dummy in range(100):
                k = random.choice('abcdefghijklm')
                if random.random() < 0.2:
                    if k in d:
                        del d[k]
                        del f[k]
                else:
                    v = random.choice((b'a', b'b', b'c')) * random.randrange(10000)
                    d[k] = v
                    f[k] = v
                    self.assertEqual(f[k], v)
            f.close()

            f = dumbdbm.open(_fname)
            expected = sorted((k.encode("latin-1"), v) for k, v in d.items())
            got = sorted(f.items())
            self.assertEqual(expected, got)
            f.close()

    def tearDown(self):
        _delete_files()

    def setUp(self):
        _delete_files()

def test_main():
    try:
        support.run_unittest(DumbDBMTestCase)
    finally:
        _delete_files()

if __name__ == "__main__":
    test_main()<|MERGE_RESOLUTION|>--- conflicted
+++ resolved
@@ -118,11 +118,7 @@
         f['1'] = 'a'
         f.close()
         f = dumbdbm.open(_fname, 'r')
-<<<<<<< HEAD
-        self.assertTrue('\u00fc' in f)
-=======
         self.assertIn('\u00fc', f)
->>>>>>> 175d89ef
         self.assertEqual(f['\u00fc'.encode('utf-8')],
                          self._dict['\u00fc'.encode('utf-8')])
         self.assertEqual(f[b'1'], b'a')
