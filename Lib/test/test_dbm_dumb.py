--- conflicted
+++ resolved
@@ -217,7 +217,6 @@
             self.assertEqual(str(cm.exception),
                              "DBM object has already been closed")
 
-<<<<<<< HEAD
     def test_create_new(self):
         with dumbdbm.open(_fname, 'n') as f:
             for k in self._dict:
@@ -225,7 +224,7 @@
 
         with dumbdbm.open(_fname, 'n') as f:
             self.assertEqual(f.keys(), [])
-=======
+
     def test_eval(self):
         with open(_fname + '.dir', 'w') as stream:
             stream.write("str(print('Hacked!')), 0\n")
@@ -234,7 +233,6 @@
                 with dumbdbm.open(_fname) as f:
                     pass
             self.assertEqual(stdout.getvalue(), '')
->>>>>>> d438ac80
 
     def tearDown(self):
         _delete_files()
