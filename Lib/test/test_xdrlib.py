--- conflicted
+++ resolved
@@ -1,8 +1,4 @@
-<<<<<<< HEAD
-from test import support
-=======
 from test import test_support
->>>>>>> 4f5f3481
 import unittest
 
 import xdrlib
@@ -12,16 +8,6 @@
     def test_xdr(self):
         p = xdrlib.Packer()
 
-<<<<<<< HEAD
-        s = b'hello world'
-        a = [b'what', b'is', b'hapnin', b'doctor']
-
-        p.pack_int(42)
-        p.pack_uint(9)
-        p.pack_bool(True)
-        p.pack_bool(False)
-        p.pack_uhyper(45)
-=======
         s = 'hello world'
         a = ['what', 'is', 'hapnin', 'doctor']
 
@@ -31,7 +17,6 @@
         p.pack_bool(True)
         p.pack_bool(False)
         p.pack_uhyper(45L)
->>>>>>> 4f5f3481
         p.pack_float(1.9)
         p.pack_double(1.9)
         p.pack_string(s)
@@ -45,10 +30,7 @@
         self.assertEqual(up.get_position(), 0)
 
         self.assertEqual(up.unpack_int(), 42)
-<<<<<<< HEAD
-=======
         self.assertEqual(up.unpack_int(), -17)
->>>>>>> 4f5f3481
         self.assertEqual(up.unpack_uint(), 9)
         self.assertTrue(up.unpack_bool() is True)
 
@@ -60,29 +42,17 @@
         up.set_position(pos)
         self.assertTrue(up.unpack_bool() is False)
 
-<<<<<<< HEAD
-        self.assertEqual(up.unpack_uhyper(), 45)
-        self.assertAlmostEqual(up.unpack_float(), 1.9)
-        self.assertAlmostEqual(up.unpack_double(), 1.9)
-        self.assertEqual(up.unpack_string(), s)
-        self.assertEqual(up.unpack_list(up.unpack_uint), list(range(5)))
-=======
         self.assertEqual(up.unpack_uhyper(), 45L)
         self.assertAlmostEqual(up.unpack_float(), 1.9)
         self.assertAlmostEqual(up.unpack_double(), 1.9)
         self.assertEqual(up.unpack_string(), s)
         self.assertEqual(up.unpack_list(up.unpack_uint), range(5))
->>>>>>> 4f5f3481
         self.assertEqual(up.unpack_array(up.unpack_string), a)
         up.done()
         self.assertRaises(EOFError, up.unpack_uint)
 
 def test_main():
-<<<<<<< HEAD
-    support.run_unittest(XDRTest)
-=======
     test_support.run_unittest(XDRTest)
->>>>>>> 4f5f3481
 
 if __name__ == "__main__":
     test_main()