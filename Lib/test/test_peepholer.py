import dis
import re
import sys
from io import StringIO
import unittest

def disassemble(func):
    f = StringIO()
    tmp = sys.stdout
    sys.stdout = f
    try:
        dis.dis(func)
    finally:
        sys.stdout = tmp
    result = f.getvalue()
    f.close()
    return result

def dis_single(line):
    return disassemble(compile(line, '', 'single'))

class TestTranforms(unittest.TestCase):

    def test_unot(self):
        # UNARY_NOT POP_JUMP_IF_FALSE  -->  POP_JUMP_IF_TRUE'
        def unot(x):
            if not x == 2:
                del x
        asm = disassemble(unot)
        for elem in ('UNARY_NOT', 'POP_JUMP_IF_FALSE'):
            self.assertNotIn(elem, asm)
        for elem in ('POP_JUMP_IF_TRUE',):
            self.assertIn(elem, asm)

    def test_elim_inversion_of_is_or_in(self):
        for line, elem in (
            ('not a is b', '(is not)',),
            ('not a in b', '(not in)',),
            ('not a is not b', '(is)',),
            ('not a not in b', '(in)',),
            ):
            asm = dis_single(line)
            self.assertIn(elem, asm)

    def test_global_as_constant(self):
        # LOAD_GLOBAL None/True/False  -->  LOAD_CONST None/True/False
        def f(x):
            None
            None
            return x
        def g(x):
            True
            return x
        def h(x):
            False
            return x
        for func, name in ((f, 'None'), (g, 'True'), (h, 'False')):
            asm = disassemble(func)
            for elem in ('LOAD_GLOBAL',):
                self.assertNotIn(elem, asm)
            for elem in ('LOAD_CONST', '('+name+')'):
                self.assertIn(elem, asm)
        def f():
            'Adding a docstring made this test fail in Py2.5.0'
            return None
        self.assertIn('LOAD_CONST', disassemble(f))
        self.assertNotIn('LOAD_GLOBAL', disassemble(f))

    def test_while_one(self):
        # Skip over:  LOAD_CONST trueconst  POP_JUMP_IF_FALSE xx
        def f():
            while 1:
                pass
            return list
        asm = disassemble(f)
        for elem in ('LOAD_CONST', 'POP_JUMP_IF_FALSE'):
            self.assertNotIn(elem, asm)
        for elem in ('JUMP_ABSOLUTE',):
            self.assertIn(elem, asm)

    def test_pack_unpack(self):
        for line, elem in (
            ('a, = a,', 'LOAD_CONST',),
            ('a, b = a, b', 'ROT_TWO',),
            ('a, b, c = a, b, c', 'ROT_THREE',),
            ):
            asm = dis_single(line)
            self.assertIn(elem, asm)
            self.assertNotIn('BUILD_TUPLE', asm)
            self.assertNotIn('UNPACK_TUPLE', asm)

    def test_folding_of_tuples_of_constants(self):
        for line, elem in (
            ('a = 1,2,3', '((1, 2, 3))'),
            ('("a","b","c")', "(('a', 'b', 'c'))"),
            ('a,b,c = 1,2,3', '((1, 2, 3))'),
            ('(None, 1, None)', '((None, 1, None))'),
            ('((1, 2), 3, 4)', '(((1, 2), 3, 4))'),
            ):
            asm = dis_single(line)
            self.assertIn(elem, asm)
            self.assertNotIn('BUILD_TUPLE', asm)

        # Long tuples should be folded too.
        asm = dis_single(repr(tuple(range(10000))))
        # One LOAD_CONST for the tuple, one for the None return value
        self.assertEqual(asm.count('LOAD_CONST'), 2)
        self.assertNotIn('BUILD_TUPLE', asm)

        # Bug 1053819:  Tuple of constants misidentified when presented with:
        # . . . opcode_with_arg 100   unary_opcode   BUILD_TUPLE 1  . . .
        # The following would segfault upon compilation
        def crater():
            (~[
                0, 1, 2, 3, 4, 5, 6, 7, 8, 9,
                0, 1, 2, 3, 4, 5, 6, 7, 8, 9,
                0, 1, 2, 3, 4, 5, 6, 7, 8, 9,
                0, 1, 2, 3, 4, 5, 6, 7, 8, 9,
                0, 1, 2, 3, 4, 5, 6, 7, 8, 9,
                0, 1, 2, 3, 4, 5, 6, 7, 8, 9,
                0, 1, 2, 3, 4, 5, 6, 7, 8, 9,
                0, 1, 2, 3, 4, 5, 6, 7, 8, 9,
                0, 1, 2, 3, 4, 5, 6, 7, 8, 9,
                0, 1, 2, 3, 4, 5, 6, 7, 8, 9,
            ],)

    def test_folding_of_lists_of_constants(self):
        for line, elem in (
            # in/not in constants with BUILD_LIST should be folded to a tuple:
            ('a in [1,2,3]', '(1, 2, 3)'),
            ('a not in ["a","b","c"]', "(('a', 'b', 'c'))"),
            ('a in [None, 1, None]', '((None, 1, None))'),
            ('a not in [(1, 2), 3, 4]', '(((1, 2), 3, 4))'),
            ):
            asm = dis_single(line)
            self.assertIn(elem, asm)
            self.assertNotIn('BUILD_LIST', asm)

    def test_folding_of_sets_of_constants(self):
        for line, elem in (
            # in/not in constants with BUILD_SET should be folded to a frozenset:
            ('a in {1,2,3}', frozenset({1, 2, 3})),
            ('a not in {"a","b","c"}', frozenset({'a', 'c', 'b'})),
            ('a in {None, 1, None}', frozenset({1, None})),
            ('a not in {(1, 2), 3, 4}', frozenset({(1, 2), 3, 4})),
            ('a in {1, 2, 3, 3, 2, 1}', frozenset({1, 2, 3})),
            ):
            asm = dis_single(line)
            self.assertNotIn('BUILD_SET', asm)

            # Verify that the frozenset 'elem' is in the disassembly
            # The ordering of the elements in repr( frozenset ) isn't
            # guaranteed, so we jump through some hoops to ensure that we have
            # the frozenset we expect:
            self.assertIn('frozenset', asm)
            # Extract the frozenset literal from the disassembly:
            m = re.match(r'.*(frozenset\({.*}\)).*', asm, re.DOTALL)
            self.assertTrue(m)
            self.assertEqual(eval(m.group(1)), elem)

        # Ensure that the resulting code actually works:
        def f(a):
            return a in {1, 2, 3}

        def g(a):
            return a not in {1, 2, 3}

        self.assertTrue(f(3))
        self.assertTrue(not f(4))

        self.assertTrue(not g(3))
        self.assertTrue(g(4))


    def test_folding_of_binops_on_constants(self):
        for line, elem in (
            ('a = 2+3+4', '(9)'),                   # chained fold
            ('"@"*4', "('@@@@')"),                  # check string ops
            ('a="abc" + "def"', "('abcdef')"),      # check string ops
            ('a = 3**4', '(81)'),                   # binary power
            ('a = 3*4', '(12)'),                    # binary multiply
            ('a = 13//4', '(3)'),                   # binary floor divide
            ('a = 14%4', '(2)'),                    # binary modulo
            ('a = 2+3', '(5)'),                     # binary add
            ('a = 13-4', '(9)'),                    # binary subtract
            ('a = (12,13)[1]', '(13)'),             # binary subscr
            ('a = 13 << 2', '(52)'),                # binary lshift
            ('a = 13 >> 2', '(3)'),                 # binary rshift
            ('a = 13 & 7', '(5)'),                  # binary and
            ('a = 13 ^ 7', '(10)'),                 # binary xor
            ('a = 13 | 7', '(15)'),                 # binary or
            ):
            asm = dis_single(line)
            self.assertIn(elem, asm, asm)
            self.assertNotIn('BINARY_', asm)

        # Verify that unfoldables are skipped
        asm = dis_single('a=2+"b"')
        self.assertIn('(2)', asm)
        self.assertIn("('b')", asm)

        # Verify that large sequences do not result from folding
        asm = dis_single('a="x"*1000')
        self.assertIn('(1000)', asm)

    def test_folding_of_unaryops_on_constants(self):
        for line, elem in (
            ('-0.5', '(-0.5)'),                     # unary negative
            ('~-2', '(1)'),                         # unary invert
            ('+1', '(1)'),                          # unary positive
        ):
            asm = dis_single(line)
            self.assertIn(elem, asm, asm)
            self.assertNotIn('UNARY_', asm)

        # Verify that unfoldables are skipped
        for line, elem in (
            ('-"abc"', "('abc')"),                  # unary negative
            ('~"abc"', "('abc')"),                  # unary invert
        ):
            asm = dis_single(line)
            self.assertIn(elem, asm, asm)
            self.assertIn('UNARY_', asm)

    def test_elim_extra_return(self):
        # RETURN LOAD_CONST None RETURN  -->  RETURN
        def f(x):
            return x
        asm = disassemble(f)
        self.assertNotIn('LOAD_CONST', asm)
        self.assertNotIn('(None)', asm)
        self.assertEqual(asm.split().count('RETURN_VALUE'), 1)

    def test_elim_jump_to_return(self):
        # JUMP_FORWARD to RETURN -->  RETURN
        def f(cond, true_value, false_value):
            return true_value if cond else false_value
        asm = disassemble(f)
        self.assertNotIn('JUMP_FORWARD', asm)
        self.assertNotIn('JUMP_ABSOLUTE', asm)
        self.assertEqual(asm.split().count('RETURN_VALUE'), 2)

    def test_elim_jump_after_return1(self):
        # Eliminate dead code: jumps immediately after returns can't be reached
        def f(cond1, cond2):
            if cond1: return 1
            if cond2: return 2
            while 1:
                return 3
            while 1:
                if cond1: return 4
                return 5
            return 6
        asm = disassemble(f)
        self.assertNotIn('JUMP_FORWARD', asm)
        self.assertNotIn('JUMP_ABSOLUTE', asm)
        self.assertEqual(asm.split().count('RETURN_VALUE'), 6)

    def test_elim_jump_after_return2(self):
        # Eliminate dead code: jumps immediately after returns can't be reached
        def f(cond1, cond2):
            while 1:
                if cond1: return 4
        asm = disassemble(f)
        self.assertNotIn('JUMP_FORWARD', asm)
        # There should be one jump for the while loop.
        self.assertEqual(asm.split().count('JUMP_ABSOLUTE'), 1)
        self.assertEqual(asm.split().count('RETURN_VALUE'), 2)

    def test_make_function_doesnt_bail(self):
        def f():
            def g()->1+1:
                pass
            return g
        asm = disassemble(f)
        self.assertNotIn('BINARY_ADD', asm)

<<<<<<< HEAD
class TestBuglets(unittest.TestCase):

    def test_bug_11510(self):
        # folded constant set optimization was commingled with the tuple
        # unpacking optimization which would fail if the set had duplicate
        # elements so that the set length was unexpected
        def f():
            x, y = {1, 1}
            return x, y
        with self.assertRaises(ValueError):
            f()
=======
    def test_constant_folding(self):
        # Issue #11244: aggressive constant folding.
        exprs = [
            "3 * -5",
            "-3 * 5",
            "2 * (3 * 4)",
            "(2 * 3) * 4",
            "(-1, 2, 3)",
            "(1, -2, 3)",
            "(1, 2, -3)",
            "(1, 2, -3) * 6",
            "lambda x: x in {(3 * -5) + (-1 - 6), (1, -2, 3) * 2, None}",
        ]
        for e in exprs:
            asm = dis_single(e)
            self.assertNotIn('UNARY_', asm, e)
            self.assertNotIn('BINARY_', asm, e)
            self.assertNotIn('BUILD_', asm, e)
>>>>>>> d36461b5


def test_main(verbose=None):
    import sys
    from test import support
    test_classes = (TestTranforms, TestBuglets)
    support.run_unittest(*test_classes)

    # verify reference counting
    if verbose and hasattr(sys, "gettotalrefcount"):
        import gc
        counts = [None] * 5
        for i in range(len(counts)):
            support.run_unittest(*test_classes)
            gc.collect()
            counts[i] = sys.gettotalrefcount()
        print(counts)

if __name__ == "__main__":
    test_main(verbose=True)<|MERGE_RESOLUTION|>--- conflicted
+++ resolved
@@ -275,19 +275,6 @@
         asm = disassemble(f)
         self.assertNotIn('BINARY_ADD', asm)
 
-<<<<<<< HEAD
-class TestBuglets(unittest.TestCase):
-
-    def test_bug_11510(self):
-        # folded constant set optimization was commingled with the tuple
-        # unpacking optimization which would fail if the set had duplicate
-        # elements so that the set length was unexpected
-        def f():
-            x, y = {1, 1}
-            return x, y
-        with self.assertRaises(ValueError):
-            f()
-=======
     def test_constant_folding(self):
         # Issue #11244: aggressive constant folding.
         exprs = [
@@ -306,13 +293,12 @@
             self.assertNotIn('UNARY_', asm, e)
             self.assertNotIn('BINARY_', asm, e)
             self.assertNotIn('BUILD_', asm, e)
->>>>>>> d36461b5
 
 
 def test_main(verbose=None):
     import sys
     from test import support
-    test_classes = (TestTranforms, TestBuglets)
+    test_classes = (TestTranforms,)
     support.run_unittest(*test_classes)
 
     # verify reference counting
