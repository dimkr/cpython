import collections
import sys
import unittest
from test import support
from weakref import proxy
import pickle
from random import choice

import functools

py_functools = support.import_fresh_module('functools', blocked=['_functools'])
c_functools = support.import_fresh_module('functools', fresh=['_functools'])

def capture(*args, **kw):
    """capture all positional and keyword arguments"""
    return args, kw

def signature(part):
    """ return the signature of a partial object """
    return (part.func, part.args, part.keywords, part.__dict__)

class TestPartial:

    def test_basic_examples(self):
        p = self.partial(capture, 1, 2, a=10, b=20)
        self.assertTrue(callable(p))
        self.assertEqual(p(3, 4, b=30, c=40),
                         ((1, 2, 3, 4), dict(a=10, b=30, c=40)))
        p = self.partial(map, lambda x: x*10)
        self.assertEqual(list(p([1,2,3,4])), [10, 20, 30, 40])

    def test_attributes(self):
        p = self.partial(capture, 1, 2, a=10, b=20)
        # attributes should be readable
        self.assertEqual(p.func, capture)
        self.assertEqual(p.args, (1, 2))
        self.assertEqual(p.keywords, dict(a=10, b=20))
        # attributes should not be writable
        if not isinstance(self.partial, type):
            return
        self.assertRaises(AttributeError, setattr, p, 'func', map)
        self.assertRaises(AttributeError, setattr, p, 'args', (1, 2))
        self.assertRaises(AttributeError, setattr, p, 'keywords', dict(a=1, b=2))

        p = self.partial(hex)
        try:
            del p.__dict__
        except TypeError:
            pass
        else:
            self.fail('partial object allowed __dict__ to be deleted')

    def test_argument_checking(self):
        self.assertRaises(TypeError, self.partial)     # need at least a func arg
        try:
            self.partial(2)()
        except TypeError:
            pass
        else:
            self.fail('First arg not checked for callability')

    def test_protection_of_callers_dict_argument(self):
        # a caller's dictionary should not be altered by partial
        def func(a=10, b=20):
            return a
        d = {'a':3}
        p = self.partial(func, a=5)
        self.assertEqual(p(**d), 3)
        self.assertEqual(d, {'a':3})
        p(b=7)
        self.assertEqual(d, {'a':3})

    def test_arg_combinations(self):
        # exercise special code paths for zero args in either partial
        # object or the caller
        p = self.partial(capture)
        self.assertEqual(p(), ((), {}))
        self.assertEqual(p(1,2), ((1,2), {}))
        p = self.partial(capture, 1, 2)
        self.assertEqual(p(), ((1,2), {}))
        self.assertEqual(p(3,4), ((1,2,3,4), {}))

    def test_kw_combinations(self):
        # exercise special code paths for no keyword args in
        # either the partial object or the caller
        p = self.partial(capture)
        self.assertEqual(p(), ((), {}))
        self.assertEqual(p(a=1), ((), {'a':1}))
        p = self.partial(capture, a=1)
        self.assertEqual(p(), ((), {'a':1}))
        self.assertEqual(p(b=2), ((), {'a':1, 'b':2}))
        # keyword args in the call override those in the partial object
        self.assertEqual(p(a=3, b=2), ((), {'a':3, 'b':2}))

    def test_positional(self):
        # make sure positional arguments are captured correctly
        for args in [(), (0,), (0,1), (0,1,2), (0,1,2,3)]:
            p = self.partial(capture, *args)
            expected = args + ('x',)
            got, empty = p('x')
            self.assertTrue(expected == got and empty == {})

    def test_keyword(self):
        # make sure keyword arguments are captured correctly
        for a in ['a', 0, None, 3.5]:
            p = self.partial(capture, a=a)
            expected = {'a':a,'x':None}
            empty, got = p(x=None)
            self.assertTrue(expected == got and empty == ())

    def test_no_side_effects(self):
        # make sure there are no side effects that affect subsequent calls
        p = self.partial(capture, 0, a=1)
        args1, kw1 = p(1, b=2)
        self.assertTrue(args1 == (0,1) and kw1 == {'a':1,'b':2})
        args2, kw2 = p()
        self.assertTrue(args2 == (0,) and kw2 == {'a':1})

    def test_error_propagation(self):
        def f(x, y):
            x / y
        self.assertRaises(ZeroDivisionError, self.partial(f, 1, 0))
        self.assertRaises(ZeroDivisionError, self.partial(f, 1), 0)
        self.assertRaises(ZeroDivisionError, self.partial(f), 1, 0)
        self.assertRaises(ZeroDivisionError, self.partial(f, y=0), 1)

    def test_weakref(self):
        f = self.partial(int, base=16)
        p = proxy(f)
        self.assertEqual(f.func, p.func)
        f = None
        self.assertRaises(ReferenceError, getattr, p, 'func')

    def test_with_bound_and_unbound_methods(self):
        data = list(map(str, range(10)))
        join = self.partial(str.join, '')
        self.assertEqual(join(data), '0123456789')
        join = self.partial(''.join)
        self.assertEqual(join(data), '0123456789')

@unittest.skipUnless(c_functools, 'requires the C _functools module')
class TestPartialC(TestPartial, unittest.TestCase):
    if c_functools:
        partial = c_functools.partial

    def test_repr(self):
        args = (object(), object())
        args_repr = ', '.join(repr(a) for a in args)
        kwargs = {'a': object(), 'b': object()}
        kwargs_repr = ', '.join("%s=%r" % (k, v) for k, v in kwargs.items())
        if self.partial is c_functools.partial:
            name = 'functools.partial'
        else:
            name = self.partial.__name__

        f = self.partial(capture)
        self.assertEqual('{}({!r})'.format(name, capture),
                         repr(f))

        f = self.partial(capture, *args)
        self.assertEqual('{}({!r}, {})'.format(name, capture, args_repr),
                         repr(f))

        f = self.partial(capture, **kwargs)
        self.assertEqual('{}({!r}, {})'.format(name, capture, kwargs_repr),
                         repr(f))

        f = self.partial(capture, *args, **kwargs)
        self.assertEqual('{}({!r}, {}, {})'.format(name, capture, args_repr, kwargs_repr),
                         repr(f))

    def test_pickle(self):
        f = self.partial(signature, 'asdf', bar=True)
        f.add_something_to__dict__ = True
        f_copy = pickle.loads(pickle.dumps(f))
        self.assertEqual(signature(f), signature(f_copy))

    # Issue 6083: Reference counting bug
    def test_setstate_refcount(self):
        class BadSequence:
            def __len__(self):
                return 4
            def __getitem__(self, key):
                if key == 0:
                    return max
                elif key == 1:
                    return tuple(range(1000000))
                elif key in (2, 3):
                    return {}
                raise IndexError

        f = self.partial(object)
        self.assertRaisesRegex(SystemError,
                "new style getargs format but argument is not a tuple",
                f.__setstate__, BadSequence())

class TestPartialPy(TestPartial, unittest.TestCase):
    partial = staticmethod(py_functools.partial)

if c_functools:
    class PartialSubclass(c_functools.partial):
        pass

@unittest.skipUnless(c_functools, 'requires the C _functools module')
class TestPartialCSubclass(TestPartialC):
    if c_functools:
        partial = PartialSubclass

class TestUpdateWrapper(unittest.TestCase):

    def check_wrapper(self, wrapper, wrapped,
                      assigned=functools.WRAPPER_ASSIGNMENTS,
                      updated=functools.WRAPPER_UPDATES):
        # Check attributes were assigned
        for name in assigned:
            self.assertTrue(getattr(wrapper, name) is getattr(wrapped, name))
        # Check attributes were updated
        for name in updated:
            wrapper_attr = getattr(wrapper, name)
            wrapped_attr = getattr(wrapped, name)
            for key in wrapped_attr:
                self.assertTrue(wrapped_attr[key] is wrapper_attr[key])

    def _default_update(self):
        def f(a:'This is a new annotation'):
            """This is a test"""
            pass
        f.attr = 'This is also a test'
        def wrapper(b:'This is the prior annotation'):
            pass
        functools.update_wrapper(wrapper, f)
        return wrapper, f

    def test_default_update(self):
        wrapper, f = self._default_update()
        self.check_wrapper(wrapper, f)
        self.assertIs(wrapper.__wrapped__, f)
        self.assertEqual(wrapper.__name__, 'f')
        self.assertEqual(wrapper.__qualname__, f.__qualname__)
        self.assertEqual(wrapper.attr, 'This is also a test')
        self.assertEqual(wrapper.__annotations__['a'], 'This is a new annotation')
        self.assertNotIn('b', wrapper.__annotations__)

    @unittest.skipIf(sys.flags.optimize >= 2,
                     "Docstrings are omitted with -O2 and above")
    def test_default_update_doc(self):
        wrapper, f = self._default_update()
        self.assertEqual(wrapper.__doc__, 'This is a test')

    def test_no_update(self):
        def f():
            """This is a test"""
            pass
        f.attr = 'This is also a test'
        def wrapper():
            pass
        functools.update_wrapper(wrapper, f, (), ())
        self.check_wrapper(wrapper, f, (), ())
        self.assertEqual(wrapper.__name__, 'wrapper')
        self.assertNotEqual(wrapper.__qualname__, f.__qualname__)
        self.assertEqual(wrapper.__doc__, None)
        self.assertEqual(wrapper.__annotations__, {})
        self.assertFalse(hasattr(wrapper, 'attr'))

    def test_selective_update(self):
        def f():
            pass
        f.attr = 'This is a different test'
        f.dict_attr = dict(a=1, b=2, c=3)
        def wrapper():
            pass
        wrapper.dict_attr = {}
        assign = ('attr',)
        update = ('dict_attr',)
        functools.update_wrapper(wrapper, f, assign, update)
        self.check_wrapper(wrapper, f, assign, update)
        self.assertEqual(wrapper.__name__, 'wrapper')
        self.assertNotEqual(wrapper.__qualname__, f.__qualname__)
        self.assertEqual(wrapper.__doc__, None)
        self.assertEqual(wrapper.attr, 'This is a different test')
        self.assertEqual(wrapper.dict_attr, f.dict_attr)

    def test_missing_attributes(self):
        def f():
            pass
        def wrapper():
            pass
        wrapper.dict_attr = {}
        assign = ('attr',)
        update = ('dict_attr',)
        # Missing attributes on wrapped object are ignored
        functools.update_wrapper(wrapper, f, assign, update)
        self.assertNotIn('attr', wrapper.__dict__)
        self.assertEqual(wrapper.dict_attr, {})
        # Wrapper must have expected attributes for updating
        del wrapper.dict_attr
        with self.assertRaises(AttributeError):
            functools.update_wrapper(wrapper, f, assign, update)
        wrapper.dict_attr = 1
        with self.assertRaises(AttributeError):
            functools.update_wrapper(wrapper, f, assign, update)

    @support.requires_docstrings
    @unittest.skipIf(sys.flags.optimize >= 2,
                     "Docstrings are omitted with -O2 and above")
    def test_builtin_update(self):
        # Test for bug #1576241
        def wrapper():
            pass
        functools.update_wrapper(wrapper, max)
        self.assertEqual(wrapper.__name__, 'max')
        self.assertTrue(wrapper.__doc__.startswith('max('))
        self.assertEqual(wrapper.__annotations__, {})

class TestWraps(TestUpdateWrapper):

    def _default_update(self):
        def f():
            """This is a test"""
            pass
        f.attr = 'This is also a test'
        @functools.wraps(f)
        def wrapper():
            pass
        self.check_wrapper(wrapper, f)
        return wrapper, f

    def test_default_update(self):
        wrapper, f = self._default_update()
        self.assertEqual(wrapper.__name__, 'f')
        self.assertEqual(wrapper.__qualname__, f.__qualname__)
        self.assertEqual(wrapper.attr, 'This is also a test')

    @unittest.skipIf(sys.flags.optimize >= 2,
                     "Docstrings are omitted with -O2 and above")
    def test_default_update_doc(self):
        wrapper, _ = self._default_update()
        self.assertEqual(wrapper.__doc__, 'This is a test')

    def test_no_update(self):
        def f():
            """This is a test"""
            pass
        f.attr = 'This is also a test'
        @functools.wraps(f, (), ())
        def wrapper():
            pass
        self.check_wrapper(wrapper, f, (), ())
        self.assertEqual(wrapper.__name__, 'wrapper')
        self.assertNotEqual(wrapper.__qualname__, f.__qualname__)
        self.assertEqual(wrapper.__doc__, None)
        self.assertFalse(hasattr(wrapper, 'attr'))

    def test_selective_update(self):
        def f():
            pass
        f.attr = 'This is a different test'
        f.dict_attr = dict(a=1, b=2, c=3)
        def add_dict_attr(f):
            f.dict_attr = {}
            return f
        assign = ('attr',)
        update = ('dict_attr',)
        @functools.wraps(f, assign, update)
        @add_dict_attr
        def wrapper():
            pass
        self.check_wrapper(wrapper, f, assign, update)
        self.assertEqual(wrapper.__name__, 'wrapper')
        self.assertNotEqual(wrapper.__qualname__, f.__qualname__)
        self.assertEqual(wrapper.__doc__, None)
        self.assertEqual(wrapper.attr, 'This is a different test')
        self.assertEqual(wrapper.dict_attr, f.dict_attr)

class TestReduce(unittest.TestCase):
    func = functools.reduce

    def test_reduce(self):
        class Squares:
            def __init__(self, max):
                self.max = max
                self.sofar = []

            def __len__(self):
                return len(self.sofar)

            def __getitem__(self, i):
                if not 0 <= i < self.max: raise IndexError
                n = len(self.sofar)
                while n <= i:
                    self.sofar.append(n*n)
                    n += 1
                return self.sofar[i]
        def add(x, y):
            return x + y
        self.assertEqual(self.func(add, ['a', 'b', 'c'], ''), 'abc')
        self.assertEqual(
            self.func(add, [['a', 'c'], [], ['d', 'w']], []),
            ['a','c','d','w']
        )
        self.assertEqual(self.func(lambda x, y: x*y, range(2,8), 1), 5040)
        self.assertEqual(
            self.func(lambda x, y: x*y, range(2,21), 1),
            2432902008176640000
        )
        self.assertEqual(self.func(add, Squares(10)), 285)
        self.assertEqual(self.func(add, Squares(10), 0), 285)
        self.assertEqual(self.func(add, Squares(0), 0), 0)
        self.assertRaises(TypeError, self.func)
        self.assertRaises(TypeError, self.func, 42, 42)
        self.assertRaises(TypeError, self.func, 42, 42, 42)
        self.assertEqual(self.func(42, "1"), "1") # func is never called with one item
        self.assertEqual(self.func(42, "", "1"), "1") # func is never called with one item
        self.assertRaises(TypeError, self.func, 42, (42, 42))
        self.assertRaises(TypeError, self.func, add, []) # arg 2 must not be empty sequence with no initial value
        self.assertRaises(TypeError, self.func, add, "")
        self.assertRaises(TypeError, self.func, add, ())
        self.assertRaises(TypeError, self.func, add, object())

        class TestFailingIter:
            def __iter__(self):
                raise RuntimeError
        self.assertRaises(RuntimeError, self.func, add, TestFailingIter())

        self.assertEqual(self.func(add, [], None), None)
        self.assertEqual(self.func(add, [], 42), 42)

        class BadSeq:
            def __getitem__(self, index):
                raise ValueError
        self.assertRaises(ValueError, self.func, 42, BadSeq())

    # Test reduce()'s use of iterators.
    def test_iterator_usage(self):
        class SequenceClass:
            def __init__(self, n):
                self.n = n
            def __getitem__(self, i):
                if 0 <= i < self.n:
                    return i
                else:
                    raise IndexError

        from operator import add
        self.assertEqual(self.func(add, SequenceClass(5)), 10)
        self.assertEqual(self.func(add, SequenceClass(5), 42), 52)
        self.assertRaises(TypeError, self.func, add, SequenceClass(0))
        self.assertEqual(self.func(add, SequenceClass(0), 42), 42)
        self.assertEqual(self.func(add, SequenceClass(1)), 0)
        self.assertEqual(self.func(add, SequenceClass(1), 42), 42)

        d = {"one": 1, "two": 2, "three": 3}
        self.assertEqual(self.func(add, d), "".join(d.keys()))

class TestCmpToKey:

    def test_cmp_to_key(self):
        def cmp1(x, y):
            return (x > y) - (x < y)
        key = self.cmp_to_key(cmp1)
        self.assertEqual(key(3), key(3))
        self.assertGreater(key(3), key(1))
        self.assertGreaterEqual(key(3), key(3))

        def cmp2(x, y):
            return int(x) - int(y)
        key = self.cmp_to_key(cmp2)
        self.assertEqual(key(4.0), key('4'))
        self.assertLess(key(2), key('35'))
        self.assertLessEqual(key(2), key('35'))
        self.assertNotEqual(key(2), key('35'))

    def test_cmp_to_key_arguments(self):
        def cmp1(x, y):
            return (x > y) - (x < y)
        key = self.cmp_to_key(mycmp=cmp1)
        self.assertEqual(key(obj=3), key(obj=3))
        self.assertGreater(key(obj=3), key(obj=1))
        with self.assertRaises((TypeError, AttributeError)):
            key(3) > 1    # rhs is not a K object
        with self.assertRaises((TypeError, AttributeError)):
            1 < key(3)    # lhs is not a K object
        with self.assertRaises(TypeError):
            key = self.cmp_to_key()             # too few args
        with self.assertRaises(TypeError):
            key = self.cmp_to_key(cmp1, None)   # too many args
        key = self.cmp_to_key(cmp1)
        with self.assertRaises(TypeError):
            key()                                    # too few args
        with self.assertRaises(TypeError):
            key(None, None)                          # too many args

    def test_bad_cmp(self):
        def cmp1(x, y):
            raise ZeroDivisionError
        key = self.cmp_to_key(cmp1)
        with self.assertRaises(ZeroDivisionError):
            key(3) > key(1)

        class BadCmp:
            def __lt__(self, other):
                raise ZeroDivisionError
        def cmp1(x, y):
            return BadCmp()
        with self.assertRaises(ZeroDivisionError):
            key(3) > key(1)

    def test_obj_field(self):
        def cmp1(x, y):
            return (x > y) - (x < y)
        key = self.cmp_to_key(mycmp=cmp1)
        self.assertEqual(key(50).obj, 50)

    def test_sort_int(self):
        def mycmp(x, y):
            return y - x
        self.assertEqual(sorted(range(5), key=self.cmp_to_key(mycmp)),
                         [4, 3, 2, 1, 0])

    def test_sort_int_str(self):
        def mycmp(x, y):
            x, y = int(x), int(y)
            return (x > y) - (x < y)
        values = [5, '3', 7, 2, '0', '1', 4, '10', 1]
        values = sorted(values, key=self.cmp_to_key(mycmp))
        self.assertEqual([int(value) for value in values],
                         [0, 1, 1, 2, 3, 4, 5, 7, 10])

    def test_hash(self):
        def mycmp(x, y):
            return y - x
        key = self.cmp_to_key(mycmp)
        k = key(10)
        self.assertRaises(TypeError, hash, k)
        self.assertNotIsInstance(k, collections.Hashable)

@unittest.skipUnless(c_functools, 'requires the C _functools module')
class TestCmpToKeyC(TestCmpToKey, unittest.TestCase):
    if c_functools:
        cmp_to_key = c_functools.cmp_to_key

class TestCmpToKeyPy(TestCmpToKey, unittest.TestCase):
    cmp_to_key = staticmethod(py_functools.cmp_to_key)

class TestTotalOrdering(unittest.TestCase):

    def test_total_ordering_lt(self):
        @functools.total_ordering
        class A:
            def __init__(self, value):
                self.value = value
            def __lt__(self, other):
                return self.value < other.value
            def __eq__(self, other):
                return self.value == other.value
        self.assertTrue(A(1) < A(2))
        self.assertTrue(A(2) > A(1))
        self.assertTrue(A(1) <= A(2))
        self.assertTrue(A(2) >= A(1))
        self.assertTrue(A(2) <= A(2))
        self.assertTrue(A(2) >= A(2))

    def test_total_ordering_le(self):
        @functools.total_ordering
        class A:
            def __init__(self, value):
                self.value = value
            def __le__(self, other):
                return self.value <= other.value
            def __eq__(self, other):
                return self.value == other.value
        self.assertTrue(A(1) < A(2))
        self.assertTrue(A(2) > A(1))
        self.assertTrue(A(1) <= A(2))
        self.assertTrue(A(2) >= A(1))
        self.assertTrue(A(2) <= A(2))
        self.assertTrue(A(2) >= A(2))

    def test_total_ordering_gt(self):
        @functools.total_ordering
        class A:
            def __init__(self, value):
                self.value = value
            def __gt__(self, other):
                return self.value > other.value
            def __eq__(self, other):
                return self.value == other.value
        self.assertTrue(A(1) < A(2))
        self.assertTrue(A(2) > A(1))
        self.assertTrue(A(1) <= A(2))
        self.assertTrue(A(2) >= A(1))
        self.assertTrue(A(2) <= A(2))
        self.assertTrue(A(2) >= A(2))

    def test_total_ordering_ge(self):
        @functools.total_ordering
        class A:
            def __init__(self, value):
                self.value = value
            def __ge__(self, other):
                return self.value >= other.value
            def __eq__(self, other):
                return self.value == other.value
        self.assertTrue(A(1) < A(2))
        self.assertTrue(A(2) > A(1))
        self.assertTrue(A(1) <= A(2))
        self.assertTrue(A(2) >= A(1))
        self.assertTrue(A(2) <= A(2))
        self.assertTrue(A(2) >= A(2))

    def test_total_ordering_no_overwrite(self):
        # new methods should not overwrite existing
        @functools.total_ordering
        class A(int):
            pass
        self.assertTrue(A(1) < A(2))
        self.assertTrue(A(2) > A(1))
        self.assertTrue(A(1) <= A(2))
        self.assertTrue(A(2) >= A(1))
        self.assertTrue(A(2) <= A(2))
        self.assertTrue(A(2) >= A(2))

    def test_no_operations_defined(self):
        with self.assertRaises(ValueError):
            @functools.total_ordering
            class A:
                pass

    def test_bug_10042(self):
        @functools.total_ordering
        class TestTO:
            def __init__(self, value):
                self.value = value
            def __eq__(self, other):
                if isinstance(other, TestTO):
                    return self.value == other.value
                return False
            def __lt__(self, other):
                if isinstance(other, TestTO):
                    return self.value < other.value
                raise TypeError
        with self.assertRaises(TypeError):
            TestTO(8) <= ()

class TestLRU(unittest.TestCase):

    def test_lru(self):
        def orig(x, y):
            return 3 * x + y
        f = functools.lru_cache(maxsize=20)(orig)
        hits, misses, maxsize, currsize = f.cache_info()
        self.assertEqual(maxsize, 20)
        self.assertEqual(currsize, 0)
        self.assertEqual(hits, 0)
        self.assertEqual(misses, 0)

        domain = range(5)
        for i in range(1000):
            x, y = choice(domain), choice(domain)
            actual = f(x, y)
            expected = orig(x, y)
            self.assertEqual(actual, expected)
        hits, misses, maxsize, currsize = f.cache_info()
        self.assertTrue(hits > misses)
        self.assertEqual(hits + misses, 1000)
        self.assertEqual(currsize, 20)

        f.cache_clear()   # test clearing
        hits, misses, maxsize, currsize = f.cache_info()
        self.assertEqual(hits, 0)
        self.assertEqual(misses, 0)
        self.assertEqual(currsize, 0)
        f(x, y)
        hits, misses, maxsize, currsize = f.cache_info()
        self.assertEqual(hits, 0)
        self.assertEqual(misses, 1)
        self.assertEqual(currsize, 1)

        # Test bypassing the cache
        self.assertIs(f.__wrapped__, orig)
        f.__wrapped__(x, y)
        hits, misses, maxsize, currsize = f.cache_info()
        self.assertEqual(hits, 0)
        self.assertEqual(misses, 1)
        self.assertEqual(currsize, 1)

        # test size zero (which means "never-cache")
        @functools.lru_cache(0)
        def f():
            nonlocal f_cnt
            f_cnt += 1
            return 20
        self.assertEqual(f.cache_info().maxsize, 0)
        f_cnt = 0
        for i in range(5):
            self.assertEqual(f(), 20)
        self.assertEqual(f_cnt, 5)
        hits, misses, maxsize, currsize = f.cache_info()
        self.assertEqual(hits, 0)
        self.assertEqual(misses, 5)
        self.assertEqual(currsize, 0)

        # test size one
        @functools.lru_cache(1)
        def f():
            nonlocal f_cnt
            f_cnt += 1
            return 20
        self.assertEqual(f.cache_info().maxsize, 1)
        f_cnt = 0
        for i in range(5):
            self.assertEqual(f(), 20)
        self.assertEqual(f_cnt, 1)
        hits, misses, maxsize, currsize = f.cache_info()
        self.assertEqual(hits, 4)
        self.assertEqual(misses, 1)
        self.assertEqual(currsize, 1)

        # test size two
        @functools.lru_cache(2)
        def f(x):
            nonlocal f_cnt
            f_cnt += 1
            return x*10
        self.assertEqual(f.cache_info().maxsize, 2)
        f_cnt = 0
        for x in 7, 9, 7, 9, 7, 9, 8, 8, 8, 9, 9, 9, 8, 8, 8, 7:
            #    *  *              *                          *
            self.assertEqual(f(x), x*10)
        self.assertEqual(f_cnt, 4)
        hits, misses, maxsize, currsize = f.cache_info()
        self.assertEqual(hits, 12)
        self.assertEqual(misses, 4)
        self.assertEqual(currsize, 2)

    def test_lru_with_maxsize_none(self):
        @functools.lru_cache(maxsize=None)
        def fib(n):
            if n < 2:
                return n
            return fib(n-1) + fib(n-2)
        self.assertEqual([fib(n) for n in range(16)],
            [0, 1, 1, 2, 3, 5, 8, 13, 21, 34, 55, 89, 144, 233, 377, 610])
        self.assertEqual(fib.cache_info(),
            functools._CacheInfo(hits=28, misses=16, maxsize=None, currsize=16))
        fib.cache_clear()
        self.assertEqual(fib.cache_info(),
            functools._CacheInfo(hits=0, misses=0, maxsize=None, currsize=0))

    def test_lru_with_exceptions(self):
        # Verify that user_function exceptions get passed through without
        # creating a hard-to-read chained exception.
        # http://bugs.python.org/issue13177
        for maxsize in (None, 128):
            @functools.lru_cache(maxsize)
            def func(i):
                return 'abc'[i]
            self.assertEqual(func(0), 'a')
            with self.assertRaises(IndexError) as cm:
                func(15)
            self.assertIsNone(cm.exception.__context__)
            # Verify that the previous exception did not result in a cached entry
            with self.assertRaises(IndexError):
                func(15)

    def test_lru_with_types(self):
        for maxsize in (None, 128):
            @functools.lru_cache(maxsize=maxsize, typed=True)
            def square(x):
                return x * x
            self.assertEqual(square(3), 9)
            self.assertEqual(type(square(3)), type(9))
            self.assertEqual(square(3.0), 9.0)
            self.assertEqual(type(square(3.0)), type(9.0))
            self.assertEqual(square(x=3), 9)
            self.assertEqual(type(square(x=3)), type(9))
            self.assertEqual(square(x=3.0), 9.0)
            self.assertEqual(type(square(x=3.0)), type(9.0))
            self.assertEqual(square.cache_info().hits, 4)
            self.assertEqual(square.cache_info().misses, 4)

<<<<<<< HEAD
    def test_need_for_rlock(self):
        # This will deadlock on an LRU cache that uses a regular lock

        @functools.lru_cache(maxsize=10)
        def test_func(x):
            'Used to demonstrate a reentrant lru_cache call within a single thread'
            return x

        class DoubleEq:
            'Demonstrate a reentrant lru_cache call within a single thread'
            def __init__(self, x):
                self.x = x
            def __hash__(self):
                return self.x
            def __eq__(self, other):
                if self.x == 2:
                    test_func(DoubleEq(1))
                return self.x == other.x

        test_func(DoubleEq(1))                      # Load the cache
        test_func(DoubleEq(2))                      # Load the cache
        self.assertEqual(test_func(DoubleEq(2)),    # Trigger a re-entrant __eq__ call
                         DoubleEq(2))               # Verify the correct return value

=======
    def test_lru_with_keyword_args(self):
        @functools.lru_cache()
        def fib(n):
            if n < 2:
                return n
            return fib(n=n-1) + fib(n=n-2)
        self.assertEqual(
            [fib(n=number) for number in range(16)],
            [0, 1, 1, 2, 3, 5, 8, 13, 21, 34, 55, 89, 144, 233, 377, 610]
        )
        self.assertEqual(fib.cache_info(),
            functools._CacheInfo(hits=28, misses=16, maxsize=128, currsize=16))
        fib.cache_clear()
        self.assertEqual(fib.cache_info(),
            functools._CacheInfo(hits=0, misses=0, maxsize=128, currsize=0))

    def test_lru_with_keyword_args_maxsize_none(self):
        @functools.lru_cache(maxsize=None)
        def fib(n):
            if n < 2:
                return n
            return fib(n=n-1) + fib(n=n-2)
        self.assertEqual([fib(n=number) for number in range(16)],
            [0, 1, 1, 2, 3, 5, 8, 13, 21, 34, 55, 89, 144, 233, 377, 610])
        self.assertEqual(fib.cache_info(),
            functools._CacheInfo(hits=28, misses=16, maxsize=None, currsize=16))
        fib.cache_clear()
        self.assertEqual(fib.cache_info(),
            functools._CacheInfo(hits=0, misses=0, maxsize=None, currsize=0))
>>>>>>> 10d248dd

def test_main(verbose=None):
    test_classes = (
        TestPartialC,
        TestPartialPy,
        TestPartialCSubclass,
        TestUpdateWrapper,
        TestTotalOrdering,
        TestCmpToKeyC,
        TestCmpToKeyPy,
        TestWraps,
        TestReduce,
        TestLRU,
    )
    support.run_unittest(*test_classes)

    # verify reference counting
    if verbose and hasattr(sys, "gettotalrefcount"):
        import gc
        counts = [None] * 5
        for i in range(len(counts)):
            support.run_unittest(*test_classes)
            gc.collect()
            counts[i] = sys.gettotalrefcount()
        print(counts)

if __name__ == '__main__':
    test_main(verbose=True)<|MERGE_RESOLUTION|>--- conflicted
+++ resolved
@@ -779,32 +779,6 @@
             self.assertEqual(square.cache_info().hits, 4)
             self.assertEqual(square.cache_info().misses, 4)
 
-<<<<<<< HEAD
-    def test_need_for_rlock(self):
-        # This will deadlock on an LRU cache that uses a regular lock
-
-        @functools.lru_cache(maxsize=10)
-        def test_func(x):
-            'Used to demonstrate a reentrant lru_cache call within a single thread'
-            return x
-
-        class DoubleEq:
-            'Demonstrate a reentrant lru_cache call within a single thread'
-            def __init__(self, x):
-                self.x = x
-            def __hash__(self):
-                return self.x
-            def __eq__(self, other):
-                if self.x == 2:
-                    test_func(DoubleEq(1))
-                return self.x == other.x
-
-        test_func(DoubleEq(1))                      # Load the cache
-        test_func(DoubleEq(2))                      # Load the cache
-        self.assertEqual(test_func(DoubleEq(2)),    # Trigger a re-entrant __eq__ call
-                         DoubleEq(2))               # Verify the correct return value
-
-=======
     def test_lru_with_keyword_args(self):
         @functools.lru_cache()
         def fib(n):
@@ -834,7 +808,31 @@
         fib.cache_clear()
         self.assertEqual(fib.cache_info(),
             functools._CacheInfo(hits=0, misses=0, maxsize=None, currsize=0))
->>>>>>> 10d248dd
+
+    def test_need_for_rlock(self):
+        # This will deadlock on an LRU cache that uses a regular lock
+
+        @functools.lru_cache(maxsize=10)
+        def test_func(x):
+            'Used to demonstrate a reentrant lru_cache call within a single thread'
+            return x
+
+        class DoubleEq:
+            'Demonstrate a reentrant lru_cache call within a single thread'
+            def __init__(self, x):
+                self.x = x
+            def __hash__(self):
+                return self.x
+            def __eq__(self, other):
+                if self.x == 2:
+                    test_func(DoubleEq(1))
+                return self.x == other.x
+
+        test_func(DoubleEq(1))                      # Load the cache
+        test_func(DoubleEq(2))                      # Load the cache
+        self.assertEqual(test_func(DoubleEq(2)),    # Trigger a re-entrant __eq__ call
+                         DoubleEq(2))               # Verify the correct return value
+
 
 def test_main(verbose=None):
     test_classes = (
