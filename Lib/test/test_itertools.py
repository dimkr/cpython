import unittest
from test import support
from itertools import *
from weakref import proxy
from decimal import Decimal
from fractions import Fraction
import sys
import operator
import random
import copy
import pickle
from functools import reduce
maxsize = support.MAX_Py_ssize_t
minsize = -maxsize-1

def lzip(*args):
    return list(zip(*args))

def onearg(x):
    'Test function of one argument'
    return 2*x

def errfunc(*args):
    'Test function that raises an error'
    raise ValueError

def gen3():
    'Non-restartable source sequence'
    for i in (0, 1, 2):
        yield i

def isEven(x):
    'Test predicate'
    return x%2==0

def isOdd(x):
    'Test predicate'
    return x%2==1

class StopNow:
    'Class emulating an empty iterable.'
    def __iter__(self):
        return self
    def __next__(self):
        raise StopIteration

def take(n, seq):
    'Convenience function for partially consuming a long of infinite iterable'
    return list(islice(seq, n))

def prod(iterable):
    return reduce(operator.mul, iterable, 1)

def fact(n):
    'Factorial'
    return prod(range(1, n+1))

class TestBasicOps(unittest.TestCase):

    def test_accumulate(self):
        self.assertEqual(list(accumulate(range(10))),               # one positional arg
                          [0, 1, 3, 6, 10, 15, 21, 28, 36, 45])
        self.assertEqual(list(accumulate(iterable=range(10))),      # kw arg
                          [0, 1, 3, 6, 10, 15, 21, 28, 36, 45])
        for typ in int, complex, Decimal, Fraction:                 # multiple types
            self.assertEqual(
                list(accumulate(map(typ, range(10)))),
                list(map(typ, [0, 1, 3, 6, 10, 15, 21, 28, 36, 45])))
        self.assertEqual(list(accumulate('abc')), ['a', 'ab', 'abc'])   # works with non-numeric
        self.assertEqual(list(accumulate([])), [])                  # empty iterable
        self.assertEqual(list(accumulate([7])), [7])                # iterable of length one
        self.assertRaises(TypeError, accumulate, range(10), 5)      # too many args
        self.assertRaises(TypeError, accumulate)                    # too few args
        self.assertRaises(TypeError, accumulate, x=range(10))       # unexpected kwd arg
        self.assertRaises(TypeError, list, accumulate([1, []]))     # args that don't add

    def test_chain(self):

        def chain2(*iterables):
            'Pure python version in the docs'
            for it in iterables:
                for element in it:
                    yield element

        for c in (chain, chain2):
            self.assertEqual(list(c('abc', 'def')), list('abcdef'))
            self.assertEqual(list(c('abc')), list('abc'))
            self.assertEqual(list(c('')), [])
            self.assertEqual(take(4, c('abc', 'def')), list('abcd'))
            self.assertRaises(TypeError, list,c(2, 3))

    def test_chain_from_iterable(self):
        self.assertEqual(list(chain.from_iterable(['abc', 'def'])), list('abcdef'))
        self.assertEqual(list(chain.from_iterable(['abc'])), list('abc'))
        self.assertEqual(list(chain.from_iterable([''])), [])
        self.assertEqual(take(4, chain.from_iterable(['abc', 'def'])), list('abcd'))
        self.assertRaises(TypeError, list, chain.from_iterable([2, 3]))

    def test_combinations(self):
        self.assertRaises(TypeError, combinations, 'abc')       # missing r argument
        self.assertRaises(TypeError, combinations, 'abc', 2, 1) # too many arguments
        self.assertRaises(TypeError, combinations, None)        # pool is not iterable
        self.assertRaises(ValueError, combinations, 'abc', -2)  # r is negative
        self.assertEqual(list(combinations('abc', 32)), [])     # r > n
        self.assertEqual(list(combinations(range(4), 3)),
                                           [(0,1,2), (0,1,3), (0,2,3), (1,2,3)])

        def combinations1(iterable, r):
            'Pure python version shown in the docs'
            pool = tuple(iterable)
            n = len(pool)
            if r > n:
                return
            indices = list(range(r))
            yield tuple(pool[i] for i in indices)
            while 1:
                for i in reversed(range(r)):
                    if indices[i] != i + n - r:
                        break
                else:
                    return
                indices[i] += 1
                for j in range(i+1, r):
                    indices[j] = indices[j-1] + 1
                yield tuple(pool[i] for i in indices)

        def combinations2(iterable, r):
            'Pure python version shown in the docs'
            pool = tuple(iterable)
            n = len(pool)
            for indices in permutations(range(n), r):
                if sorted(indices) == list(indices):
                    yield tuple(pool[i] for i in indices)

        def combinations3(iterable, r):
            'Pure python version from cwr()'
            pool = tuple(iterable)
            n = len(pool)
            for indices in combinations_with_replacement(range(n), r):
                if len(set(indices)) == r:
                    yield tuple(pool[i] for i in indices)

        for n in range(7):
            values = [5*x-12 for x in range(n)]
            for r in range(n+2):
                result = list(combinations(values, r))
                self.assertEqual(len(result), 0 if r>n else fact(n) / fact(r) / fact(n-r)) # right number of combs
                self.assertEqual(len(result), len(set(result)))         # no repeats
                self.assertEqual(result, sorted(result))                # lexicographic order
                for c in result:
                    self.assertEqual(len(c), r)                         # r-length combinations
                    self.assertEqual(len(set(c)), r)                    # no duplicate elements
                    self.assertEqual(list(c), sorted(c))                # keep original ordering
                    self.assertTrue(all(e in values for e in c))           # elements taken from input iterable
                    self.assertEqual(list(c),
                                     [e for e in values if e in c])      # comb is a subsequence of the input iterable
                self.assertEqual(result, list(combinations1(values, r))) # matches first pure python version
                self.assertEqual(result, list(combinations2(values, r))) # matches second pure python version
                self.assertEqual(result, list(combinations3(values, r))) # matches second pure python version

        # Test implementation detail:  tuple re-use
        self.assertEqual(len(set(map(id, combinations('abcde', 3)))), 1)
        self.assertNotEqual(len(set(map(id, list(combinations('abcde', 3))))), 1)

    def test_combinations_with_replacement(self):
        cwr = combinations_with_replacement
        self.assertRaises(TypeError, cwr, 'abc')       # missing r argument
        self.assertRaises(TypeError, cwr, 'abc', 2, 1) # too many arguments
        self.assertRaises(TypeError, cwr, None)        # pool is not iterable
        self.assertRaises(ValueError, cwr, 'abc', -2)  # r is negative
        self.assertEqual(list(cwr('ABC', 2)),
                         [('A','A'), ('A','B'), ('A','C'), ('B','B'), ('B','C'), ('C','C')])

        def cwr1(iterable, r):
            'Pure python version shown in the docs'
            # number items returned:  (n+r-1)! / r! / (n-1)! when n>0
            pool = tuple(iterable)
            n = len(pool)
            if not n and r:
                return
            indices = [0] * r
            yield tuple(pool[i] for i in indices)
            while 1:
                for i in reversed(range(r)):
                    if indices[i] != n - 1:
                        break
                else:
                    return
                indices[i:] = [indices[i] + 1] * (r - i)
                yield tuple(pool[i] for i in indices)

        def cwr2(iterable, r):
            'Pure python version shown in the docs'
            pool = tuple(iterable)
            n = len(pool)
            for indices in product(range(n), repeat=r):
                if sorted(indices) == list(indices):
                    yield tuple(pool[i] for i in indices)

        def numcombs(n, r):
            if not n:
                return 0 if r else 1
            return fact(n+r-1) / fact(r)/ fact(n-1)

        for n in range(7):
            values = [5*x-12 for x in range(n)]
            for r in range(n+2):
                result = list(cwr(values, r))

                self.assertEqual(len(result), numcombs(n, r))           # right number of combs
                self.assertEqual(len(result), len(set(result)))         # no repeats
                self.assertEqual(result, sorted(result))                # lexicographic order

                regular_combs = list(combinations(values, r))           # compare to combs without replacement
                if n == 0 or r <= 1:
                    self.assertEqual(result, regular_combs)            # cases that should be identical
                else:
                    self.assertTrue(set(result) >= set(regular_combs))     # rest should be supersets of regular combs

                for c in result:
                    self.assertEqual(len(c), r)                         # r-length combinations
                    noruns = [k for k,v in groupby(c)]                  # combo without consecutive repeats
                    self.assertEqual(len(noruns), len(set(noruns)))     # no repeats other than consecutive
                    self.assertEqual(list(c), sorted(c))                # keep original ordering
                    self.assertTrue(all(e in values for e in c))           # elements taken from input iterable
                    self.assertEqual(noruns,
                                     [e for e in values if e in c])     # comb is a subsequence of the input iterable
                self.assertEqual(result, list(cwr1(values, r)))         # matches first pure python version
                self.assertEqual(result, list(cwr2(values, r)))         # matches second pure python version

        # Test implementation detail:  tuple re-use
        self.assertEqual(len(set(map(id, cwr('abcde', 3)))), 1)
        self.assertNotEqual(len(set(map(id, list(cwr('abcde', 3))))), 1)

    def test_permutations(self):
        self.assertRaises(TypeError, permutations)              # too few arguments
        self.assertRaises(TypeError, permutations, 'abc', 2, 1) # too many arguments
        self.assertRaises(TypeError, permutations, None)        # pool is not iterable
        self.assertRaises(ValueError, permutations, 'abc', -2)  # r is negative
        self.assertEqual(list(permutations('abc', 32)), [])     # r > n
        self.assertRaises(TypeError, permutations, 'abc', 's')  # r is not an int or None
        self.assertEqual(list(permutations(range(3), 2)),
                                           [(0,1), (0,2), (1,0), (1,2), (2,0), (2,1)])

        def permutations1(iterable, r=None):
            'Pure python version shown in the docs'
            pool = tuple(iterable)
            n = len(pool)
            r = n if r is None else r
            if r > n:
                return
            indices = list(range(n))
            cycles = list(range(n-r+1, n+1))[::-1]
            yield tuple(pool[i] for i in indices[:r])
            while n:
                for i in reversed(range(r)):
                    cycles[i] -= 1
                    if cycles[i] == 0:
                        indices[i:] = indices[i+1:] + indices[i:i+1]
                        cycles[i] = n - i
                    else:
                        j = cycles[i]
                        indices[i], indices[-j] = indices[-j], indices[i]
                        yield tuple(pool[i] for i in indices[:r])
                        break
                else:
                    return

        def permutations2(iterable, r=None):
            'Pure python version shown in the docs'
            pool = tuple(iterable)
            n = len(pool)
            r = n if r is None else r
            for indices in product(range(n), repeat=r):
                if len(set(indices)) == r:
                    yield tuple(pool[i] for i in indices)

        for n in range(7):
            values = [5*x-12 for x in range(n)]
            for r in range(n+2):
                result = list(permutations(values, r))
                self.assertEqual(len(result), 0 if r>n else fact(n) / fact(n-r))      # right number of perms
                self.assertEqual(len(result), len(set(result)))         # no repeats
                self.assertEqual(result, sorted(result))                # lexicographic order
                for p in result:
                    self.assertEqual(len(p), r)                         # r-length permutations
                    self.assertEqual(len(set(p)), r)                    # no duplicate elements
                    self.assertTrue(all(e in values for e in p))           # elements taken from input iterable
                self.assertEqual(result, list(permutations1(values, r))) # matches first pure python version
                self.assertEqual(result, list(permutations2(values, r))) # matches second pure python version
                if r == n:
                    self.assertEqual(result, list(permutations(values, None))) # test r as None
                    self.assertEqual(result, list(permutations(values)))       # test default r

        # Test implementation detail:  tuple re-use
        self.assertEqual(len(set(map(id, permutations('abcde', 3)))), 1)
        self.assertNotEqual(len(set(map(id, list(permutations('abcde', 3))))), 1)

    def test_combinatorics(self):
        # Test relationships between product(), permutations(),
        # combinations() and combinations_with_replacement().

        for n in range(6):
            s = 'ABCDEFG'[:n]
            for r in range(8):
                prod = list(product(s, repeat=r))
                cwr = list(combinations_with_replacement(s, r))
                perm = list(permutations(s, r))
                comb = list(combinations(s, r))

                # Check size
                self.assertEqual(len(prod), n**r)
                self.assertEqual(len(cwr), (fact(n+r-1) / fact(r)/ fact(n-1)) if n else (not r))
                self.assertEqual(len(perm), 0 if r>n else fact(n) / fact(n-r))
                self.assertEqual(len(comb), 0 if r>n else fact(n) / fact(r) / fact(n-r))

                # Check lexicographic order without repeated tuples
                self.assertEqual(prod, sorted(set(prod)))
                self.assertEqual(cwr, sorted(set(cwr)))
                self.assertEqual(perm, sorted(set(perm)))
                self.assertEqual(comb, sorted(set(comb)))

                # Check interrelationships
                self.assertEqual(cwr, [t for t in prod if sorted(t)==list(t)]) # cwr: prods which are sorted
                self.assertEqual(perm, [t for t in prod if len(set(t))==r])    # perm: prods with no dups
                self.assertEqual(comb, [t for t in perm if sorted(t)==list(t)]) # comb: perms that are sorted
                self.assertEqual(comb, [t for t in cwr if len(set(t))==r])      # comb: cwrs without dups
                self.assertEqual(comb, list(filter(set(cwr).__contains__, perm)))     # comb: perm that is a cwr
                self.assertEqual(comb, list(filter(set(perm).__contains__, cwr)))     # comb: cwr that is a perm
                self.assertEqual(comb, sorted(set(cwr) & set(perm)))            # comb: both a cwr and a perm

    def test_compress(self):
        self.assertEqual(list(compress(data='ABCDEF', selectors=[1,0,1,0,1,1])), list('ACEF'))
        self.assertEqual(list(compress('ABCDEF', [1,0,1,0,1,1])), list('ACEF'))
        self.assertEqual(list(compress('ABCDEF', [0,0,0,0,0,0])), list(''))
        self.assertEqual(list(compress('ABCDEF', [1,1,1,1,1,1])), list('ABCDEF'))
        self.assertEqual(list(compress('ABCDEF', [1,0,1])), list('AC'))
        self.assertEqual(list(compress('ABC', [0,1,1,1,1,1])), list('BC'))
        n = 10000
        data = chain.from_iterable(repeat(range(6), n))
        selectors = chain.from_iterable(repeat((0, 1)))
        self.assertEqual(list(compress(data, selectors)), [1,3,5] * n)
        self.assertRaises(TypeError, compress, None, range(6))      # 1st arg not iterable
        self.assertRaises(TypeError, compress, range(6), None)      # 2nd arg not iterable
        self.assertRaises(TypeError, compress, range(6))            # too few args
        self.assertRaises(TypeError, compress, range(6), None)      # too many args

    def test_count(self):
        self.assertEqual(lzip('abc',count()), [('a', 0), ('b', 1), ('c', 2)])
        self.assertEqual(lzip('abc',count(3)), [('a', 3), ('b', 4), ('c', 5)])
        self.assertEqual(take(2, lzip('abc',count(3))), [('a', 3), ('b', 4)])
        self.assertEqual(take(2, zip('abc',count(-1))), [('a', -1), ('b', 0)])
        self.assertEqual(take(2, zip('abc',count(-3))), [('a', -3), ('b', -2)])
        self.assertRaises(TypeError, count, 2, 3, 4)
        self.assertRaises(TypeError, count, 'a')
        self.assertEqual(list(islice(count(maxsize-5), 10)),
                         list(range(maxsize-5, maxsize+5)))
        self.assertEqual(list(islice(count(-maxsize-5), 10)),
                         list(range(-maxsize-5, -maxsize+5)))
        c = count(3)
        self.assertEqual(repr(c), 'count(3)')
        next(c)
        self.assertEqual(repr(c), 'count(4)')
        c = count(-9)
        self.assertEqual(repr(c), 'count(-9)')
        next(c)
        self.assertEqual(repr(count(10.25)), 'count(10.25)')
        self.assertEqual(next(c), -8)
        for i in (-sys.maxsize-5, -sys.maxsize+5 ,-10, -1, 0, 10, sys.maxsize-5, sys.maxsize+5):
            # Test repr (ignoring the L in longs)
            r1 = repr(count(i)).replace('L', '')
            r2 = 'count(%r)'.__mod__(i).replace('L', '')
            self.assertEqual(r1, r2)

        # check copy, deepcopy, pickle
        for value in -3, 3, maxsize-5, maxsize+5:
            c = count(value)
            self.assertEqual(next(copy.copy(c)), value)
            self.assertEqual(next(copy.deepcopy(c)), value)
            self.assertEqual(next(pickle.loads(pickle.dumps(c))), value)

    def test_count_with_stride(self):
        self.assertEqual(lzip('abc',count(2,3)), [('a', 2), ('b', 5), ('c', 8)])
        self.assertEqual(lzip('abc',count(start=2,step=3)),
                         [('a', 2), ('b', 5), ('c', 8)])
        self.assertEqual(lzip('abc',count(step=-1)),
                         [('a', 0), ('b', -1), ('c', -2)])
        self.assertEqual(lzip('abc',count(2,0)), [('a', 2), ('b', 2), ('c', 2)])
        self.assertEqual(lzip('abc',count(2,1)), [('a', 2), ('b', 3), ('c', 4)])
        self.assertEqual(lzip('abc',count(2,3)), [('a', 2), ('b', 5), ('c', 8)])
        self.assertEqual(take(20, count(maxsize-15, 3)), take(20, range(maxsize-15, maxsize+100, 3)))
        self.assertEqual(take(20, count(-maxsize-15, 3)), take(20, range(-maxsize-15,-maxsize+100, 3)))
        self.assertEqual(take(3, count(2, 3.25-4j)), [2, 5.25-4j, 8.5-8j])
        self.assertEqual(take(3, count(Decimal('1.1'), Decimal('.1'))),
                         [Decimal('1.1'), Decimal('1.2'), Decimal('1.3')])
        self.assertEqual(take(3, count(Fraction(2,3), Fraction(1,7))),
                         [Fraction(2,3), Fraction(17,21), Fraction(20,21)])
        self.assertEqual(repr(take(3, count(10, 2.5))), repr([10, 12.5, 15.0]))
        c = count(3, 5)
        self.assertEqual(repr(c), 'count(3, 5)')
        next(c)
        self.assertEqual(repr(c), 'count(8, 5)')
        c = count(-9, 0)
        self.assertEqual(repr(c), 'count(-9, 0)')
        next(c)
        self.assertEqual(repr(c), 'count(-9, 0)')
        c = count(-9, -3)
        self.assertEqual(repr(c), 'count(-9, -3)')
        next(c)
        self.assertEqual(repr(c), 'count(-12, -3)')
        self.assertEqual(repr(c), 'count(-12, -3)')
        self.assertEqual(repr(count(10.5, 1.25)), 'count(10.5, 1.25)')
        self.assertEqual(repr(count(10.5, 1)), 'count(10.5)')           # suppress step=1 when it's an int
        self.assertEqual(repr(count(10.5, 1.00)), 'count(10.5, 1.0)')   # do show float values lilke 1.0
        for i in (-sys.maxsize-5, -sys.maxsize+5 ,-10, -1, 0, 10, sys.maxsize-5, sys.maxsize+5):
            for j in  (-sys.maxsize-5, -sys.maxsize+5 ,-10, -1, 0, 1, 10, sys.maxsize-5, sys.maxsize+5):
                # Test repr (ignoring the L in longs)
                r1 = repr(count(i, j)).replace('L', '')
                if j == 1:
                    r2 = ('count(%r)' % i).replace('L', '')
                else:
                    r2 = ('count(%r, %r)' % (i, j)).replace('L', '')
                self.assertEqual(r1, r2)

    def test_cycle(self):
        self.assertEqual(take(10, cycle('abc')), list('abcabcabca'))
        self.assertEqual(list(cycle('')), [])
        self.assertRaises(TypeError, cycle)
        self.assertRaises(TypeError, cycle, 5)
        self.assertEqual(list(islice(cycle(gen3()),10)), [0,1,2,0,1,2,0,1,2,0])

    def test_groupby(self):
        # Check whether it accepts arguments correctly
        self.assertEqual([], list(groupby([])))
        self.assertEqual([], list(groupby([], key=id)))
        self.assertRaises(TypeError, list, groupby('abc', []))
        self.assertRaises(TypeError, groupby, None)
        self.assertRaises(TypeError, groupby, 'abc', lambda x:x, 10)

        # Check normal input
        s = [(0, 10, 20), (0, 11,21), (0,12,21), (1,13,21), (1,14,22),
             (2,15,22), (3,16,23), (3,17,23)]
        dup = []
        for k, g in groupby(s, lambda r:r[0]):
            for elem in g:
                self.assertEqual(k, elem[0])
                dup.append(elem)
        self.assertEqual(s, dup)

        # Check nested case
        dup = []
        for k, g in groupby(s, lambda r:r[0]):
            for ik, ig in groupby(g, lambda r:r[2]):
                for elem in ig:
                    self.assertEqual(k, elem[0])
                    self.assertEqual(ik, elem[2])
                    dup.append(elem)
        self.assertEqual(s, dup)

        # Check case where inner iterator is not used
        keys = [k for k, g in groupby(s, lambda r:r[0])]
        expectedkeys = set([r[0] for r in s])
        self.assertEqual(set(keys), expectedkeys)
        self.assertEqual(len(keys), len(expectedkeys))

        # Exercise pipes and filters style
        s = 'abracadabra'
        # sort s | uniq
        r = [k for k, g in groupby(sorted(s))]
        self.assertEqual(r, ['a', 'b', 'c', 'd', 'r'])
        # sort s | uniq -d
        r = [k for k, g in groupby(sorted(s)) if list(islice(g,1,2))]
        self.assertEqual(r, ['a', 'b', 'r'])
        # sort s | uniq -c
        r = [(len(list(g)), k) for k, g in groupby(sorted(s))]
        self.assertEqual(r, [(5, 'a'), (2, 'b'), (1, 'c'), (1, 'd'), (2, 'r')])
        # sort s | uniq -c | sort -rn | head -3
        r = sorted([(len(list(g)) , k) for k, g in groupby(sorted(s))], reverse=True)[:3]
        self.assertEqual(r, [(5, 'a'), (2, 'r'), (2, 'b')])

        # iter.__next__ failure
        class ExpectedError(Exception):
            pass
        def delayed_raise(n=0):
            for i in range(n):
                yield 'yo'
            raise ExpectedError
        def gulp(iterable, keyp=None, func=list):
            return [func(g) for k, g in groupby(iterable, keyp)]

        # iter.__next__ failure on outer object
        self.assertRaises(ExpectedError, gulp, delayed_raise(0))
        # iter.__next__ failure on inner object
        self.assertRaises(ExpectedError, gulp, delayed_raise(1))

        # __cmp__ failure
        class DummyCmp:
            def __eq__(self, dst):
                raise ExpectedError
        s = [DummyCmp(), DummyCmp(), None]

        # __eq__ failure on outer object
        self.assertRaises(ExpectedError, gulp, s, func=id)
        # __eq__ failure on inner object
        self.assertRaises(ExpectedError, gulp, s)

        # keyfunc failure
        def keyfunc(obj):
            if keyfunc.skip > 0:
                keyfunc.skip -= 1
                return obj
            else:
                raise ExpectedError

        # keyfunc failure on outer object
        keyfunc.skip = 0
        self.assertRaises(ExpectedError, gulp, [None], keyfunc)
        keyfunc.skip = 1
        self.assertRaises(ExpectedError, gulp, [None, None], keyfunc)

    def test_filter(self):
        self.assertEqual(list(filter(isEven, range(6))), [0,2,4])
        self.assertEqual(list(filter(None, [0,1,0,2,0])), [1,2])
        self.assertEqual(list(filter(bool, [0,1,0,2,0])), [1,2])
        self.assertEqual(take(4, filter(isEven, count())), [0,2,4,6])
        self.assertRaises(TypeError, filter)
        self.assertRaises(TypeError, filter, lambda x:x)
        self.assertRaises(TypeError, filter, lambda x:x, range(6), 7)
        self.assertRaises(TypeError, filter, isEven, 3)
        self.assertRaises(TypeError, next, filter(range(6), range(6)))

    def test_filterfalse(self):
        self.assertEqual(list(filterfalse(isEven, range(6))), [1,3,5])
        self.assertEqual(list(filterfalse(None, [0,1,0,2,0])), [0,0,0])
        self.assertEqual(list(filterfalse(bool, [0,1,0,2,0])), [0,0,0])
        self.assertEqual(take(4, filterfalse(isEven, count())), [1,3,5,7])
        self.assertRaises(TypeError, filterfalse)
        self.assertRaises(TypeError, filterfalse, lambda x:x)
        self.assertRaises(TypeError, filterfalse, lambda x:x, range(6), 7)
        self.assertRaises(TypeError, filterfalse, isEven, 3)
        self.assertRaises(TypeError, next, filterfalse(range(6), range(6)))

    def test_zip(self):
        # XXX This is rather silly now that builtin zip() calls zip()...
        ans = [(x,y) for x, y in zip('abc',count())]
        self.assertEqual(ans, [('a', 0), ('b', 1), ('c', 2)])
        self.assertEqual(list(zip('abc', range(6))), lzip('abc', range(6)))
        self.assertEqual(list(zip('abcdef', range(3))), lzip('abcdef', range(3)))
        self.assertEqual(take(3,zip('abcdef', count())), lzip('abcdef', range(3)))
        self.assertEqual(list(zip('abcdef')), lzip('abcdef'))
        self.assertEqual(list(zip()), lzip())
        self.assertRaises(TypeError, zip, 3)
        self.assertRaises(TypeError, zip, range(3), 3)
        # Check tuple re-use (implementation detail)
        self.assertEqual([tuple(list(pair)) for pair in zip('abc', 'def')],
                         lzip('abc', 'def'))
        self.assertEqual([pair for pair in zip('abc', 'def')],
                         lzip('abc', 'def'))
        ids = list(map(id, zip('abc', 'def')))
        self.assertEqual(min(ids), max(ids))
        ids = list(map(id, list(zip('abc', 'def'))))
        self.assertEqual(len(dict.fromkeys(ids)), len(ids))

    def test_ziplongest(self):
        for args in [
                ['abc', range(6)],
                [range(6), 'abc'],
                [range(1000), range(2000,2100), range(3000,3050)],
                [range(1000), range(0), range(3000,3050), range(1200), range(1500)],
                [range(1000), range(0), range(3000,3050), range(1200), range(1500), range(0)],
            ]:
            target = [tuple([arg[i] if i < len(arg) else None for arg in args])
                      for i in range(max(map(len, args)))]
            self.assertEqual(list(zip_longest(*args)), target)
            self.assertEqual(list(zip_longest(*args, **{})), target)
            target = [tuple((e is None and 'X' or e) for e in t) for t in target]   # Replace None fills with 'X'
            self.assertEqual(list(zip_longest(*args, **dict(fillvalue='X'))), target)

        self.assertEqual(take(3,zip_longest('abcdef', count())), list(zip('abcdef', range(3)))) # take 3 from infinite input

        self.assertEqual(list(zip_longest()), list(zip()))
        self.assertEqual(list(zip_longest([])), list(zip([])))
        self.assertEqual(list(zip_longest('abcdef')), list(zip('abcdef')))

        self.assertEqual(list(zip_longest('abc', 'defg', **{})),
                         list(zip(list('abc')+[None], 'defg'))) # empty keyword dict
        self.assertRaises(TypeError, zip_longest, 3)
        self.assertRaises(TypeError, zip_longest, range(3), 3)

        for stmt in [
            "zip_longest('abc', fv=1)",
            "zip_longest('abc', fillvalue=1, bogus_keyword=None)",
        ]:
            try:
                eval(stmt, globals(), locals())
            except TypeError:
                pass
            else:
                self.fail('Did not raise Type in:  ' + stmt)

        # Check tuple re-use (implementation detail)
        self.assertEqual([tuple(list(pair)) for pair in zip_longest('abc', 'def')],
                         list(zip('abc', 'def')))
        self.assertEqual([pair for pair in zip_longest('abc', 'def')],
                         list(zip('abc', 'def')))
        ids = list(map(id, zip_longest('abc', 'def')))
        self.assertEqual(min(ids), max(ids))
        ids = list(map(id, list(zip_longest('abc', 'def'))))
        self.assertEqual(len(dict.fromkeys(ids)), len(ids))

    def test_bug_7244(self):

        class Repeater:
            # this class is similar to itertools.repeat
            def __init__(self, o, t, e):
                self.o = o
                self.t = int(t)
                self.e = e
            def __iter__(self): # its iterator is itself
                return self
            def __next__(self):
                if self.t > 0:
                    self.t -= 1
                    return self.o
                else:
                    raise self.e

        # Formerly this code in would fail in debug mode
        # with Undetected Error and Stop Iteration
        r1 = Repeater(1, 3, StopIteration)
        r2 = Repeater(2, 4, StopIteration)
        def run(r1, r2):
            result = []
            for i, j in zip_longest(r1, r2, fillvalue=0):
                with support.captured_output('stdout'):
                    print((i, j))
                result.append((i, j))
            return result
        self.assertEqual(run(r1, r2), [(1,2), (1,2), (1,2), (0,2)])

        # Formerly, the RuntimeError would be lost
        # and StopIteration would stop as expected
        r1 = Repeater(1, 3, RuntimeError)
        r2 = Repeater(2, 4, StopIteration)
        it = zip_longest(r1, r2, fillvalue=0)
        self.assertEqual(next(it), (1, 2))
        self.assertEqual(next(it), (1, 2))
        self.assertEqual(next(it), (1, 2))
        self.assertRaises(RuntimeError, next, it)

    def test_product(self):
        for args, result in [
            ([], [()]),                     # zero iterables
            (['ab'], [('a',), ('b',)]),     # one iterable
            ([range(2), range(3)], [(0,0), (0,1), (0,2), (1,0), (1,1), (1,2)]),     # two iterables
            ([range(0), range(2), range(3)], []),           # first iterable with zero length
            ([range(2), range(0), range(3)], []),           # middle iterable with zero length
            ([range(2), range(3), range(0)], []),           # last iterable with zero length
            ]:
            self.assertEqual(list(product(*args)), result)
            for r in range(4):
                self.assertEqual(list(product(*(args*r))),
                                 list(product(*args, **dict(repeat=r))))
        self.assertEqual(len(list(product(*[range(7)]*6))), 7**6)
        self.assertRaises(TypeError, product, range(6), None)

        def product1(*args, **kwds):
            pools = list(map(tuple, args)) * kwds.get('repeat', 1)
            n = len(pools)
            if n == 0:
                yield ()
                return
            if any(len(pool) == 0 for pool in pools):
                return
            indices = [0] * n
            yield tuple(pool[i] for pool, i in zip(pools, indices))
            while 1:
                for i in reversed(range(n)):  # right to left
                    if indices[i] == len(pools[i]) - 1:
                        continue
                    indices[i] += 1
                    for j in range(i+1, n):
                        indices[j] = 0
                    yield tuple(pool[i] for pool, i in zip(pools, indices))
                    break
                else:
                    return

        def product2(*args, **kwds):
            'Pure python version used in docs'
            pools = list(map(tuple, args)) * kwds.get('repeat', 1)
            result = [[]]
            for pool in pools:
                result = [x+[y] for x in result for y in pool]
            for prod in result:
                yield tuple(prod)

        argtypes = ['', 'abc', '', range(0), range(4), dict(a=1, b=2, c=3),
                    set('abcdefg'), range(11), tuple(range(13))]
        for i in range(100):
            args = [random.choice(argtypes) for j in range(random.randrange(5))]
            expected_len = prod(map(len, args))
            self.assertEqual(len(list(product(*args))), expected_len)
            self.assertEqual(list(product(*args)), list(product1(*args)))
            self.assertEqual(list(product(*args)), list(product2(*args)))
            args = map(iter, args)
            self.assertEqual(len(list(product(*args))), expected_len)

        # Test implementation detail:  tuple re-use
        self.assertEqual(len(set(map(id, product('abc', 'def')))), 1)
        self.assertNotEqual(len(set(map(id, list(product('abc', 'def'))))), 1)

    def test_repeat(self):
        self.assertEqual(list(repeat(object='a', times=3)), ['a', 'a', 'a'])
        self.assertEqual(lzip(range(3),repeat('a')),
                         [(0, 'a'), (1, 'a'), (2, 'a')])
        self.assertEqual(list(repeat('a', 3)), ['a', 'a', 'a'])
        self.assertEqual(take(3, repeat('a')), ['a', 'a', 'a'])
        self.assertEqual(list(repeat('a', 0)), [])
        self.assertEqual(list(repeat('a', -3)), [])
        self.assertRaises(TypeError, repeat)
        self.assertRaises(TypeError, repeat, None, 3, 4)
        self.assertRaises(TypeError, repeat, None, 'a')
        r = repeat(1+0j)
        self.assertEqual(repr(r), 'repeat((1+0j))')
        r = repeat(1+0j, 5)
        self.assertEqual(repr(r), 'repeat((1+0j), 5)')
        list(r)
        self.assertEqual(repr(r), 'repeat((1+0j), 0)')

    def test_map(self):
        self.assertEqual(list(map(operator.pow, range(3), range(1,7))),
                         [0**1, 1**2, 2**3])
        def tupleize(*args):
            return args
        self.assertEqual(list(map(tupleize, 'abc', range(5))),
                         [('a',0),('b',1),('c',2)])
        self.assertEqual(list(map(tupleize, 'abc', count())),
                         [('a',0),('b',1),('c',2)])
        self.assertEqual(take(2,map(tupleize, 'abc', count())),
                         [('a',0),('b',1)])
        self.assertEqual(list(map(operator.pow, [])), [])
        self.assertRaises(TypeError, map)
        self.assertRaises(TypeError, list, map(None, range(3), range(3)))
        self.assertRaises(TypeError, map, operator.neg)
        self.assertRaises(TypeError, next, map(10, range(5)))
        self.assertRaises(ValueError, next, map(errfunc, [4], [5]))
        self.assertRaises(TypeError, next, map(onearg, [4], [5]))

    def test_starmap(self):
        self.assertEqual(list(starmap(operator.pow, zip(range(3), range(1,7)))),
                         [0**1, 1**2, 2**3])
        self.assertEqual(take(3, starmap(operator.pow, zip(count(), count(1)))),
                         [0**1, 1**2, 2**3])
        self.assertEqual(list(starmap(operator.pow, [])), [])
        self.assertEqual(list(starmap(operator.pow, [iter([4,5])])), [4**5])
        self.assertRaises(TypeError, list, starmap(operator.pow, [None]))
        self.assertRaises(TypeError, starmap)
        self.assertRaises(TypeError, starmap, operator.pow, [(4,5)], 'extra')
        self.assertRaises(TypeError, next, starmap(10, [(4,5)]))
        self.assertRaises(ValueError, next, starmap(errfunc, [(4,5)]))
        self.assertRaises(TypeError, next, starmap(onearg, [(4,5)]))

    def test_islice(self):
        for args in [          # islice(args) should agree with range(args)
                (10, 20, 3),
                (10, 3, 20),
                (10, 20),
                (10, 3),
                (20,)
                ]:
            self.assertEqual(list(islice(range(100), *args)),
                             list(range(*args)))

        for args, tgtargs in [  # Stop when seqn is exhausted
                ((10, 110, 3), ((10, 100, 3))),
                ((10, 110), ((10, 100))),
                ((110,), (100,))
                ]:
            self.assertEqual(list(islice(range(100), *args)),
                             list(range(*tgtargs)))

        # Test stop=None
        self.assertEqual(list(islice(range(10), None)), list(range(10)))
        self.assertEqual(list(islice(range(10), None, None)), list(range(10)))
        self.assertEqual(list(islice(range(10), None, None, None)), list(range(10)))
        self.assertEqual(list(islice(range(10), 2, None)), list(range(2, 10)))
        self.assertEqual(list(islice(range(10), 1, None, 2)), list(range(1, 10, 2)))

        # Test number of items consumed     SF #1171417
        it = iter(range(10))
        self.assertEqual(list(islice(it, 3)), list(range(3)))
        self.assertEqual(list(it), list(range(3, 10)))

        # Test invalid arguments
        self.assertRaises(TypeError, islice, range(10))
        self.assertRaises(TypeError, islice, range(10), 1, 2, 3, 4)
        self.assertRaises(ValueError, islice, range(10), -5, 10, 1)
        self.assertRaises(ValueError, islice, range(10), 1, -5, -1)
        self.assertRaises(ValueError, islice, range(10), 1, 10, -1)
        self.assertRaises(ValueError, islice, range(10), 1, 10, 0)
        self.assertRaises(ValueError, islice, range(10), 'a')
        self.assertRaises(ValueError, islice, range(10), 'a', 1)
        self.assertRaises(ValueError, islice, range(10), 1, 'a')
        self.assertRaises(ValueError, islice, range(10), 'a', 1, 1)
        self.assertRaises(ValueError, islice, range(10), 1, 'a', 1)
        self.assertEqual(len(list(islice(count(), 1, 10, maxsize))), 1)

        # Issue #10323:  Less islice in a predictable state
        c = count()
        self.assertEqual(list(islice(c, 1, 3, 50)), [1])
        self.assertEqual(next(c), 3)

    def test_takewhile(self):
        data = [1, 3, 5, 20, 2, 4, 6, 8]
        underten = lambda x: x<10
        self.assertEqual(list(takewhile(underten, data)), [1, 3, 5])
        self.assertEqual(list(takewhile(underten, [])), [])
        self.assertRaises(TypeError, takewhile)
        self.assertRaises(TypeError, takewhile, operator.pow)
        self.assertRaises(TypeError, takewhile, operator.pow, [(4,5)], 'extra')
        self.assertRaises(TypeError, next, takewhile(10, [(4,5)]))
        self.assertRaises(ValueError, next, takewhile(errfunc, [(4,5)]))
        t = takewhile(bool, [1, 1, 1, 0, 0, 0])
        self.assertEqual(list(t), [1, 1, 1])
        self.assertRaises(StopIteration, next, t)

    def test_dropwhile(self):
        data = [1, 3, 5, 20, 2, 4, 6, 8]
        underten = lambda x: x<10
        self.assertEqual(list(dropwhile(underten, data)), [20, 2, 4, 6, 8])
        self.assertEqual(list(dropwhile(underten, [])), [])
        self.assertRaises(TypeError, dropwhile)
        self.assertRaises(TypeError, dropwhile, operator.pow)
        self.assertRaises(TypeError, dropwhile, operator.pow, [(4,5)], 'extra')
        self.assertRaises(TypeError, next, dropwhile(10, [(4,5)]))
        self.assertRaises(ValueError, next, dropwhile(errfunc, [(4,5)]))

    def test_tee(self):
        n = 200
        def irange(n):
            for i in range(n):
                yield i

        a, b = tee([])        # test empty iterator
        self.assertEqual(list(a), [])
        self.assertEqual(list(b), [])

        a, b = tee(irange(n)) # test 100% interleaved
        self.assertEqual(lzip(a,b), lzip(range(n), range(n)))

        a, b = tee(irange(n)) # test 0% interleaved
        self.assertEqual(list(a), list(range(n)))
        self.assertEqual(list(b), list(range(n)))

        a, b = tee(irange(n)) # test dealloc of leading iterator
        for i in range(100):
            self.assertEqual(next(a), i)
        del a
        self.assertEqual(list(b), list(range(n)))

        a, b = tee(irange(n)) # test dealloc of trailing iterator
        for i in range(100):
            self.assertEqual(next(a), i)
        del b
        self.assertEqual(list(a), list(range(100, n)))

        for j in range(5):   # test randomly interleaved
            order = [0]*n + [1]*n
            random.shuffle(order)
            lists = ([], [])
            its = tee(irange(n))
            for i in order:
                value = next(its[i])
                lists[i].append(value)
            self.assertEqual(lists[0], list(range(n)))
            self.assertEqual(lists[1], list(range(n)))

        # test argument format checking
        self.assertRaises(TypeError, tee)
        self.assertRaises(TypeError, tee, 3)
        self.assertRaises(TypeError, tee, [1,2], 'x')
        self.assertRaises(TypeError, tee, [1,2], 3, 'x')

        # tee object should be instantiable
        a, b = tee('abc')
        c = type(a)('def')
        self.assertEqual(list(c), list('def'))

        # test long-lagged and multi-way split
        a, b, c = tee(range(2000), 3)
        for i in range(100):
            self.assertEqual(next(a), i)
        self.assertEqual(list(b), list(range(2000)))
        self.assertEqual([next(c), next(c)], list(range(2)))
        self.assertEqual(list(a), list(range(100,2000)))
        self.assertEqual(list(c), list(range(2,2000)))

        # test values of n
        self.assertRaises(TypeError, tee, 'abc', 'invalid')
        self.assertRaises(ValueError, tee, [], -1)
        for n in range(5):
            result = tee('abc', n)
            self.assertEqual(type(result), tuple)
            self.assertEqual(len(result), n)
            self.assertEqual([list(x) for x in result], [list('abc')]*n)

        # tee pass-through to copyable iterator
        a, b = tee('abc')
        c, d = tee(a)
        self.assertTrue(a is c)

        # test tee_new
        t1, t2 = tee('abc')
        tnew = type(t1)
        self.assertRaises(TypeError, tnew)
        self.assertRaises(TypeError, tnew, 10)
        t3 = tnew(t1)
        self.assertTrue(list(t1) == list(t2) == list(t3) == list('abc'))

        # test that tee objects are weak referencable
        a, b = tee(range(10))
        p = proxy(a)
        self.assertEqual(getattr(p, '__class__'), type(b))
        del a
        self.assertRaises(ReferenceError, getattr, p, '__class__')

    def test_StopIteration(self):
        self.assertRaises(StopIteration, next, zip())

        for f in (chain, cycle, zip, groupby):
            self.assertRaises(StopIteration, next, f([]))
            self.assertRaises(StopIteration, next, f(StopNow()))

        self.assertRaises(StopIteration, next, islice([], None))
        self.assertRaises(StopIteration, next, islice(StopNow(), None))

        p, q = tee([])
        self.assertRaises(StopIteration, next, p)
        self.assertRaises(StopIteration, next, q)
        p, q = tee(StopNow())
        self.assertRaises(StopIteration, next, p)
        self.assertRaises(StopIteration, next, q)

        self.assertRaises(StopIteration, next, repeat(None, 0))

        for f in (filter, filterfalse, map, takewhile, dropwhile, starmap):
            self.assertRaises(StopIteration, next, f(lambda x:x, []))
            self.assertRaises(StopIteration, next, f(lambda x:x, StopNow()))

class TestExamples(unittest.TestCase):

    def test_accumlate(self):
        self.assertEqual(list(accumulate([1,2,3,4,5])), [1, 3, 6, 10, 15])

    def test_chain(self):
        self.assertEqual(''.join(chain('ABC', 'DEF')), 'ABCDEF')

    def test_chain_from_iterable(self):
        self.assertEqual(''.join(chain.from_iterable(['ABC', 'DEF'])), 'ABCDEF')

    def test_combinations(self):
        self.assertEqual(list(combinations('ABCD', 2)),
                         [('A','B'), ('A','C'), ('A','D'), ('B','C'), ('B','D'), ('C','D')])
        self.assertEqual(list(combinations(range(4), 3)),
                         [(0,1,2), (0,1,3), (0,2,3), (1,2,3)])

    def test_combinations_with_replacement(self):
        self.assertEqual(list(combinations_with_replacement('ABC', 2)),
                         [('A','A'), ('A','B'), ('A','C'), ('B','B'), ('B','C'), ('C','C')])

    def test_compress(self):
        self.assertEqual(list(compress('ABCDEF', [1,0,1,0,1,1])), list('ACEF'))

    def test_count(self):
        self.assertEqual(list(islice(count(10), 5)), [10, 11, 12, 13, 14])

    def test_cycle(self):
        self.assertEqual(list(islice(cycle('ABCD'), 12)), list('ABCDABCDABCD'))

    def test_dropwhile(self):
        self.assertEqual(list(dropwhile(lambda x: x<5, [1,4,6,4,1])), [6,4,1])

    def test_groupby(self):
        self.assertEqual([k for k, g in groupby('AAAABBBCCDAABBB')],
                         list('ABCDAB'))
        self.assertEqual([(list(g)) for k, g in groupby('AAAABBBCCD')],
                         [list('AAAA'), list('BBB'), list('CC'), list('D')])

    def test_filter(self):
        self.assertEqual(list(filter(lambda x: x%2, range(10))), [1,3,5,7,9])

    def test_filterfalse(self):
        self.assertEqual(list(filterfalse(lambda x: x%2, range(10))), [0,2,4,6,8])

    def test_map(self):
        self.assertEqual(list(map(pow, (2,3,10), (5,2,3))), [32, 9, 1000])

    def test_islice(self):
        self.assertEqual(list(islice('ABCDEFG', 2)), list('AB'))
        self.assertEqual(list(islice('ABCDEFG', 2, 4)), list('CD'))
        self.assertEqual(list(islice('ABCDEFG', 2, None)), list('CDEFG'))
        self.assertEqual(list(islice('ABCDEFG', 0, None, 2)), list('ACEG'))

    def test_zip(self):
        self.assertEqual(list(zip('ABCD', 'xy')), [('A', 'x'), ('B', 'y')])

    def test_zip_longest(self):
        self.assertEqual(list(zip_longest('ABCD', 'xy', fillvalue='-')),
                         [('A', 'x'), ('B', 'y'), ('C', '-'), ('D', '-')])

    def test_permutations(self):
        self.assertEqual(list(permutations('ABCD', 2)),
                         list(map(tuple, 'AB AC AD BA BC BD CA CB CD DA DB DC'.split())))
        self.assertEqual(list(permutations(range(3))),
                         [(0,1,2), (0,2,1), (1,0,2), (1,2,0), (2,0,1), (2,1,0)])

    def test_product(self):
        self.assertEqual(list(product('ABCD', 'xy')),
                         list(map(tuple, 'Ax Ay Bx By Cx Cy Dx Dy'.split())))
        self.assertEqual(list(product(range(2), repeat=3)),
                        [(0,0,0), (0,0,1), (0,1,0), (0,1,1),
                         (1,0,0), (1,0,1), (1,1,0), (1,1,1)])

    def test_repeat(self):
        self.assertEqual(list(repeat(10, 3)), [10, 10, 10])

    def test_stapmap(self):
        self.assertEqual(list(starmap(pow, [(2,5), (3,2), (10,3)])),
                         [32, 9, 1000])

    def test_takewhile(self):
        self.assertEqual(list(takewhile(lambda x: x<5, [1,4,6,4,1])), [1,4])


class TestGC(unittest.TestCase):

    def makecycle(self, iterator, container):
        container.append(iterator)
        next(iterator)
        del container, iterator

    def test_accumulate(self):
        a = []
        self.makecycle(accumulate([1,2,a,3]), a)

    def test_chain(self):
        a = []
        self.makecycle(chain(a), a)

    def test_chain_from_iterable(self):
        a = []
        self.makecycle(chain.from_iterable([a]), a)

    def test_combinations(self):
        a = []
        self.makecycle(combinations([1,2,a,3], 3), a)

    def test_combinations_with_replacement(self):
        a = []
        self.makecycle(combinations_with_replacement([1,2,a,3], 3), a)

    def test_compress(self):
        a = []
        self.makecycle(compress('ABCDEF', [1,0,1,0,1,0]), a)

    def test_count(self):
        a = []
        Int = type('Int', (int,), dict(x=a))
        self.makecycle(count(Int(0), Int(1)), a)

    def test_cycle(self):
        a = []
        self.makecycle(cycle([a]*2), a)

    def test_dropwhile(self):
        a = []
        self.makecycle(dropwhile(bool, [0, a, a]), a)

    def test_groupby(self):
        a = []
        self.makecycle(groupby([a]*2, lambda x:x), a)

    def test_issue2246(self):
        # Issue 2246 -- the _grouper iterator was not included in GC
        n = 10
        keyfunc = lambda x: x
        for i, j in groupby(range(n), key=keyfunc):
            keyfunc.__dict__.setdefault('x',[]).append(j)

    def test_filter(self):
        a = []
        self.makecycle(filter(lambda x:True, [a]*2), a)

    def test_filterfalse(self):
        a = []
        self.makecycle(filterfalse(lambda x:False, a), a)

    def test_zip(self):
        a = []
        self.makecycle(zip([a]*2, [a]*3), a)

    def test_zip_longest(self):
        a = []
        self.makecycle(zip_longest([a]*2, [a]*3), a)
        b = [a, None]
        self.makecycle(zip_longest([a]*2, [a]*3, fillvalue=b), a)

    def test_map(self):
        a = []
        self.makecycle(map(lambda x:x, [a]*2), a)

    def test_islice(self):
        a = []
        self.makecycle(islice([a]*2, None), a)

    def test_permutations(self):
        a = []
        self.makecycle(permutations([1,2,a,3], 3), a)

    def test_product(self):
        a = []
        self.makecycle(product([1,2,a,3], repeat=3), a)

    def test_repeat(self):
        a = []
        self.makecycle(repeat(a), a)

    def test_starmap(self):
        a = []
        self.makecycle(starmap(lambda *t: t, [(a,a)]*2), a)

    def test_takewhile(self):
        a = []
        self.makecycle(takewhile(bool, [1, 0, a, a]), a)

def R(seqn):
    'Regular generator'
    for i in seqn:
        yield i

class G:
    'Sequence using __getitem__'
    def __init__(self, seqn):
        self.seqn = seqn
    def __getitem__(self, i):
        return self.seqn[i]

class I:
    'Sequence using iterator protocol'
    def __init__(self, seqn):
        self.seqn = seqn
        self.i = 0
    def __iter__(self):
        return self
    def __next__(self):
        if self.i >= len(self.seqn): raise StopIteration
        v = self.seqn[self.i]
        self.i += 1
        return v

class Ig:
    'Sequence using iterator protocol defined with a generator'
    def __init__(self, seqn):
        self.seqn = seqn
        self.i = 0
    def __iter__(self):
        for val in self.seqn:
            yield val

class X:
    'Missing __getitem__ and __iter__'
    def __init__(self, seqn):
        self.seqn = seqn
        self.i = 0
    def __next__(self):
        if self.i >= len(self.seqn): raise StopIteration
        v = self.seqn[self.i]
        self.i += 1
        return v

class N:
    'Iterator missing __next__()'
    def __init__(self, seqn):
        self.seqn = seqn
        self.i = 0
    def __iter__(self):
        return self

class E:
    'Test propagation of exceptions'
    def __init__(self, seqn):
        self.seqn = seqn
        self.i = 0
    def __iter__(self):
        return self
    def __next__(self):
        3 // 0

class S:
    'Test immediate stop'
    def __init__(self, seqn):
        pass
    def __iter__(self):
        return self
    def __next__(self):
        raise StopIteration

def L(seqn):
    'Test multiple tiers of iterators'
    return chain(map(lambda x:x, R(Ig(G(seqn)))))


class TestVariousIteratorArgs(unittest.TestCase):

    def test_accumulate(self):
        s = [1,2,3,4,5]
        r = [1,3,6,10,15]
        n = len(s)
        for g in (G, I, Ig, L, R):
            self.assertEqual(list(accumulate(g(s))), r)
        self.assertEqual(list(accumulate(S(s))), [])
        self.assertRaises(TypeError, accumulate, X(s))
        self.assertRaises(TypeError, accumulate, N(s))
        self.assertRaises(ZeroDivisionError, list, accumulate(E(s)))

    def test_chain(self):
        for s in ("123", "", range(1000), ('do', 1.2), range(2000,2200,5)):
            for g in (G, I, Ig, S, L, R):
                self.assertEqual(list(chain(g(s))), list(g(s)))
                self.assertEqual(list(chain(g(s), g(s))), list(g(s))+list(g(s)))
            self.assertRaises(TypeError, list, chain(X(s)))
            self.assertRaises(TypeError, list, chain(N(s)))
            self.assertRaises(ZeroDivisionError, list, chain(E(s)))

    def test_compress(self):
        for s in ("123", "", range(1000), ('do', 1.2), range(2000,2200,5)):
            n = len(s)
            for g in (G, I, Ig, S, L, R):
                self.assertEqual(list(compress(g(s), repeat(1))), list(g(s)))
            self.assertRaises(TypeError, compress, X(s), repeat(1))
            self.assertRaises(TypeError, compress, N(s), repeat(1))
            self.assertRaises(ZeroDivisionError, list, compress(E(s), repeat(1)))

    def test_product(self):
        for s in ("123", "", range(1000), ('do', 1.2), range(2000,2200,5)):
            self.assertRaises(TypeError, product, X(s))
            self.assertRaises(TypeError, product, N(s))
            self.assertRaises(ZeroDivisionError, product, E(s))

    def test_cycle(self):
        for s in ("123", "", range(1000), ('do', 1.2), range(2000,2200,5)):
            for g in (G, I, Ig, S, L, R):
                tgtlen = len(s) * 3
                expected = list(g(s))*3
                actual = list(islice(cycle(g(s)), tgtlen))
                self.assertEqual(actual, expected)
            self.assertRaises(TypeError, cycle, X(s))
            self.assertRaises(TypeError, cycle, N(s))
            self.assertRaises(ZeroDivisionError, list, cycle(E(s)))

    def test_groupby(self):
        for s in (range(10), range(0), range(1000), (7,11), range(2000,2200,5)):
            for g in (G, I, Ig, S, L, R):
                self.assertEqual([k for k, sb in groupby(g(s))], list(g(s)))
            self.assertRaises(TypeError, groupby, X(s))
            self.assertRaises(TypeError, groupby, N(s))
            self.assertRaises(ZeroDivisionError, list, groupby(E(s)))

    def test_filter(self):
        for s in (range(10), range(0), range(1000), (7,11), range(2000,2200,5)):
            for g in (G, I, Ig, S, L, R):
                self.assertEqual(list(filter(isEven, g(s))),
                                 [x for x in g(s) if isEven(x)])
            self.assertRaises(TypeError, filter, isEven, X(s))
            self.assertRaises(TypeError, filter, isEven, N(s))
            self.assertRaises(ZeroDivisionError, list, filter(isEven, E(s)))

    def test_filterfalse(self):
        for s in (range(10), range(0), range(1000), (7,11), range(2000,2200,5)):
            for g in (G, I, Ig, S, L, R):
                self.assertEqual(list(filterfalse(isEven, g(s))),
                                 [x for x in g(s) if isOdd(x)])
            self.assertRaises(TypeError, filterfalse, isEven, X(s))
            self.assertRaises(TypeError, filterfalse, isEven, N(s))
            self.assertRaises(ZeroDivisionError, list, filterfalse(isEven, E(s)))

    def test_zip(self):
        for s in ("123", "", range(1000), ('do', 1.2), range(2000,2200,5)):
            for g in (G, I, Ig, S, L, R):
                self.assertEqual(list(zip(g(s))), lzip(g(s)))
                self.assertEqual(list(zip(g(s), g(s))), lzip(g(s), g(s)))
            self.assertRaises(TypeError, zip, X(s))
            self.assertRaises(TypeError, zip, N(s))
            self.assertRaises(ZeroDivisionError, list, zip(E(s)))

    def test_ziplongest(self):
        for s in ("123", "", range(1000), ('do', 1.2), range(2000,2200,5)):
            for g in (G, I, Ig, S, L, R):
                self.assertEqual(list(zip_longest(g(s))), list(zip(g(s))))
                self.assertEqual(list(zip_longest(g(s), g(s))), list(zip(g(s), g(s))))
            self.assertRaises(TypeError, zip_longest, X(s))
            self.assertRaises(TypeError, zip_longest, N(s))
            self.assertRaises(ZeroDivisionError, list, zip_longest(E(s)))

    def test_map(self):
        for s in (range(10), range(0), range(100), (7,11), range(20,50,5)):
            for g in (G, I, Ig, S, L, R):
                self.assertEqual(list(map(onearg, g(s))),
                                 [onearg(x) for x in g(s)])
                self.assertEqual(list(map(operator.pow, g(s), g(s))),
                                 [x**x for x in g(s)])
            self.assertRaises(TypeError, map, onearg, X(s))
            self.assertRaises(TypeError, map, onearg, N(s))
            self.assertRaises(ZeroDivisionError, list, map(onearg, E(s)))

    def test_islice(self):
        for s in ("12345", "", range(1000), ('do', 1.2), range(2000,2200,5)):
            for g in (G, I, Ig, S, L, R):
                self.assertEqual(list(islice(g(s),1,None,2)), list(g(s))[1::2])
            self.assertRaises(TypeError, islice, X(s), 10)
            self.assertRaises(TypeError, islice, N(s), 10)
            self.assertRaises(ZeroDivisionError, list, islice(E(s), 10))

    def test_starmap(self):
        for s in (range(10), range(0), range(100), (7,11), range(20,50,5)):
            for g in (G, I, Ig, S, L, R):
                ss = lzip(s, s)
                self.assertEqual(list(starmap(operator.pow, g(ss))),
                                 [x**x for x in g(s)])
            self.assertRaises(TypeError, starmap, operator.pow, X(ss))
            self.assertRaises(TypeError, starmap, operator.pow, N(ss))
            self.assertRaises(ZeroDivisionError, list, starmap(operator.pow, E(ss)))

    def test_takewhile(self):
        for s in (range(10), range(0), range(1000), (7,11), range(2000,2200,5)):
            for g in (G, I, Ig, S, L, R):
                tgt = []
                for elem in g(s):
                    if not isEven(elem): break
                    tgt.append(elem)
                self.assertEqual(list(takewhile(isEven, g(s))), tgt)
            self.assertRaises(TypeError, takewhile, isEven, X(s))
            self.assertRaises(TypeError, takewhile, isEven, N(s))
            self.assertRaises(ZeroDivisionError, list, takewhile(isEven, E(s)))

    def test_dropwhile(self):
        for s in (range(10), range(0), range(1000), (7,11), range(2000,2200,5)):
            for g in (G, I, Ig, S, L, R):
                tgt = []
                for elem in g(s):
                    if not tgt and isOdd(elem): continue
                    tgt.append(elem)
                self.assertEqual(list(dropwhile(isOdd, g(s))), tgt)
            self.assertRaises(TypeError, dropwhile, isOdd, X(s))
            self.assertRaises(TypeError, dropwhile, isOdd, N(s))
            self.assertRaises(ZeroDivisionError, list, dropwhile(isOdd, E(s)))

    def test_tee(self):
        for s in ("123", "", range(1000), ('do', 1.2), range(2000,2200,5)):
            for g in (G, I, Ig, S, L, R):
                it1, it2 = tee(g(s))
                self.assertEqual(list(it1), list(g(s)))
                self.assertEqual(list(it2), list(g(s)))
            self.assertRaises(TypeError, tee, X(s))
            self.assertRaises(TypeError, tee, N(s))
            self.assertRaises(ZeroDivisionError, list, tee(E(s))[0])

class LengthTransparency(unittest.TestCase):

    def test_repeat(self):
        from test.test_iterlen import len
        self.assertEqual(len(repeat(None, 50)), 50)
        self.assertRaises(TypeError, len, repeat(None))

class RegressionTests(unittest.TestCase):

    def test_sf_793826(self):
        # Fix Armin Rigo's successful efforts to wreak havoc

        def mutatingtuple(tuple1, f, tuple2):
            # this builds a tuple t which is a copy of tuple1,
            # then calls f(t), then mutates t to be equal to tuple2
            # (needs len(tuple1) == len(tuple2)).
            def g(value, first=[1]):
                if first:
                    del first[:]
                    f(next(z))
                return value
            items = list(tuple2)
            items[1:1] = list(tuple1)
            gen = map(g, items)
            z = zip(*[gen]*len(tuple1))
            next(z)

        def f(t):
            global T
            T = t
            first[:] = list(T)

        first = []
        mutatingtuple((1,2,3), f, (4,5,6))
        second = list(T)
        self.assertEqual(first, second)


    def test_sf_950057(self):
        # Make sure that chain() and cycle() catch exceptions immediately
        # rather than when shifting between input sources

        def gen1():
            hist.append(0)
            yield 1
            hist.append(1)
            raise AssertionError
            hist.append(2)

        def gen2(x):
            hist.append(3)
            yield 2
            hist.append(4)
            if x:
                raise StopIteration

        hist = []
        self.assertRaises(AssertionError, list, chain(gen1(), gen2(False)))
        self.assertEqual(hist, [0,1])

        hist = []
        self.assertRaises(AssertionError, list, chain(gen1(), gen2(True)))
        self.assertEqual(hist, [0,1])

        hist = []
        self.assertRaises(AssertionError, list, cycle(gen1()))
        self.assertEqual(hist, [0,1])

class SubclassWithKwargsTest(unittest.TestCase):
    def test_keywords_in_subclass(self):
        # count is not subclassable...
        for cls in (repeat, zip, filter, filterfalse, chain, map,
                    starmap, islice, takewhile, dropwhile, cycle, compress):
            class Subclass(cls):
                def __init__(self, newarg=None, *args):
                    cls.__init__(self, *args)
            try:
                Subclass(newarg=1)
            except TypeError as err:
                # we expect type errors because of wrong argument count
<<<<<<< HEAD
                self.assertFalse("does not take keyword arguments" in err.args[0])
=======
                self.assertNotIn("does not take keyword arguments", err.args[0])
>>>>>>> 175d89ef


libreftest = """ Doctest for examples in the library reference: libitertools.tex


>>> amounts = [120.15, 764.05, 823.14]
>>> for checknum, amount in zip(count(1200), amounts):
...     print('Check %d is for $%.2f' % (checknum, amount))
...
Check 1200 is for $120.15
Check 1201 is for $764.05
Check 1202 is for $823.14

>>> import operator
>>> for cube in map(operator.pow, range(1,4), repeat(3)):
...    print(cube)
...
1
8
27

>>> reportlines = ['EuroPython', 'Roster', '', 'alex', '', 'laura', '', 'martin', '', 'walter', '', 'samuele']
>>> for name in islice(reportlines, 3, None, 2):
...    print(name.title())
...
Alex
Laura
Martin
Walter
Samuele

>>> from operator import itemgetter
>>> d = dict(a=1, b=2, c=1, d=2, e=1, f=2, g=3)
>>> di = sorted(sorted(d.items()), key=itemgetter(1))
>>> for k, g in groupby(di, itemgetter(1)):
...     print(k, list(map(itemgetter(0), g)))
...
1 ['a', 'c', 'e']
2 ['b', 'd', 'f']
3 ['g']

# Find runs of consecutive numbers using groupby.  The key to the solution
# is differencing with a range so that consecutive numbers all appear in
# same group.
>>> data = [ 1,  4,5,6, 10, 15,16,17,18, 22, 25,26,27,28]
>>> for k, g in groupby(enumerate(data), lambda t:t[0]-t[1]):
...     print(list(map(operator.itemgetter(1), g)))
...
[1]
[4, 5, 6]
[10]
[15, 16, 17, 18]
[22]
[25, 26, 27, 28]

>>> def take(n, iterable):
...     "Return first n items of the iterable as a list"
...     return list(islice(iterable, n))

>>> def enumerate(iterable, start=0):
...     return zip(count(start), iterable)

>>> def tabulate(function, start=0):
...     "Return function(0), function(1), ..."
...     return map(function, count(start))

>>> def nth(iterable, n, default=None):
...     "Returns the nth item or a default value"
...     return next(islice(iterable, n, None), default)

>>> def quantify(iterable, pred=bool):
...     "Count how many times the predicate is true"
...     return sum(map(pred, iterable))

>>> def padnone(iterable):
...     "Returns the sequence elements and then returns None indefinitely"
...     return chain(iterable, repeat(None))

>>> def ncycles(iterable, n):
...     "Returns the seqeuence elements n times"
...     return chain(*repeat(iterable, n))

>>> def dotproduct(vec1, vec2):
...     return sum(map(operator.mul, vec1, vec2))

>>> def flatten(listOfLists):
...     return list(chain.from_iterable(listOfLists))

>>> def repeatfunc(func, times=None, *args):
...     "Repeat calls to func with specified arguments."
...     "   Example:  repeatfunc(random.random)"
...     if times is None:
...         return starmap(func, repeat(args))
...     else:
...         return starmap(func, repeat(args, times))

>>> def pairwise(iterable):
...     "s -> (s0,s1), (s1,s2), (s2, s3), ..."
...     a, b = tee(iterable)
...     try:
...         next(b)
...     except StopIteration:
...         pass
...     return zip(a, b)

>>> def grouper(n, iterable, fillvalue=None):
...     "grouper(3, 'ABCDEFG', 'x') --> ABC DEF Gxx"
...     args = [iter(iterable)] * n
...     return zip_longest(*args, fillvalue=fillvalue)

>>> def roundrobin(*iterables):
...     "roundrobin('ABC', 'D', 'EF') --> A D E B F C"
...     # Recipe credited to George Sakkis
...     pending = len(iterables)
...     nexts = cycle(iter(it).__next__ for it in iterables)
...     while pending:
...         try:
...             for next in nexts:
...                 yield next()
...         except StopIteration:
...             pending -= 1
...             nexts = cycle(islice(nexts, pending))

>>> def powerset(iterable):
...     "powerset([1,2,3]) --> () (1,) (2,) (3,) (1,2) (1,3) (2,3) (1,2,3)"
...     s = list(iterable)
...     return chain.from_iterable(combinations(s, r) for r in range(len(s)+1))

>>> def unique_everseen(iterable, key=None):
...     "List unique elements, preserving order. Remember all elements ever seen."
...     # unique_everseen('AAAABBBCCDAABBB') --> A B C D
...     # unique_everseen('ABBCcAD', str.lower) --> A B C D
...     seen = set()
...     seen_add = seen.add
...     if key is None:
...         for element in iterable:
...             if element not in seen:
...                 seen_add(element)
...                 yield element
...     else:
...         for element in iterable:
...             k = key(element)
...             if k not in seen:
...                 seen_add(k)
...                 yield element

>>> def unique_justseen(iterable, key=None):
...     "List unique elements, preserving order. Remember only the element just seen."
...     # unique_justseen('AAAABBBCCDAABBB') --> A B C D A B
...     # unique_justseen('ABBCcAD', str.lower) --> A B C A D
...     return map(next, map(itemgetter(1), groupby(iterable, key)))

This is not part of the examples but it tests to make sure the definitions
perform as purported.

>>> take(10, count())
[0, 1, 2, 3, 4, 5, 6, 7, 8, 9]

>>> list(enumerate('abc'))
[(0, 'a'), (1, 'b'), (2, 'c')]

>>> list(islice(tabulate(lambda x: 2*x), 4))
[0, 2, 4, 6]

>>> nth('abcde', 3)
'd'

>>> nth('abcde', 9) is None
True

>>> quantify(range(99), lambda x: x%2==0)
50

>>> a = [[1, 2, 3], [4, 5, 6]]
>>> flatten(a)
[1, 2, 3, 4, 5, 6]

>>> list(repeatfunc(pow, 5, 2, 3))
[8, 8, 8, 8, 8]

>>> import random
>>> take(5, map(int, repeatfunc(random.random)))
[0, 0, 0, 0, 0]

>>> list(pairwise('abcd'))
[('a', 'b'), ('b', 'c'), ('c', 'd')]

>>> list(pairwise([]))
[]

>>> list(pairwise('a'))
[]

>>> list(islice(padnone('abc'), 0, 6))
['a', 'b', 'c', None, None, None]

>>> list(ncycles('abc', 3))
['a', 'b', 'c', 'a', 'b', 'c', 'a', 'b', 'c']

>>> dotproduct([1,2,3], [4,5,6])
32

>>> list(grouper(3, 'abcdefg', 'x'))
[('a', 'b', 'c'), ('d', 'e', 'f'), ('g', 'x', 'x')]

>>> list(roundrobin('abc', 'd', 'ef'))
['a', 'd', 'e', 'b', 'f', 'c']

>>> list(powerset([1,2,3]))
[(), (1,), (2,), (3,), (1, 2), (1, 3), (2, 3), (1, 2, 3)]

>>> all(len(list(powerset(range(n)))) == 2**n for n in range(18))
True

>>> list(powerset('abcde')) == sorted(sorted(set(powerset('abcde'))), key=len)
True

>>> list(unique_everseen('AAAABBBCCDAABBB'))
['A', 'B', 'C', 'D']

>>> list(unique_everseen('ABBCcAD', str.lower))
['A', 'B', 'C', 'D']

>>> list(unique_justseen('AAAABBBCCDAABBB'))
['A', 'B', 'C', 'D', 'A', 'B']

>>> list(unique_justseen('ABBCcAD', str.lower))
['A', 'B', 'C', 'A', 'D']

"""

__test__ = {'libreftest' : libreftest}

def test_main(verbose=None):
    test_classes = (TestBasicOps, TestVariousIteratorArgs, TestGC,
                    RegressionTests, LengthTransparency,
                    SubclassWithKwargsTest, TestExamples)
    support.run_unittest(*test_classes)

    # verify reference counting
    if verbose and hasattr(sys, "gettotalrefcount"):
        import gc
        counts = [None] * 5
        for i in range(len(counts)):
            support.run_unittest(*test_classes)
            gc.collect()
            counts[i] = sys.gettotalrefcount()
        print(counts)

    # doctest the examples in the library reference
    support.run_doctest(sys.modules[__name__], verbose)

if __name__ == "__main__":
    test_main(verbose=True)<|MERGE_RESOLUTION|>--- conflicted
+++ resolved
@@ -1446,11 +1446,7 @@
                 Subclass(newarg=1)
             except TypeError as err:
                 # we expect type errors because of wrong argument count
-<<<<<<< HEAD
-                self.assertFalse("does not take keyword arguments" in err.args[0])
-=======
                 self.assertNotIn("does not take keyword arguments", err.args[0])
->>>>>>> 175d89ef
 
 
 libreftest = """ Doctest for examples in the library reference: libitertools.tex
