--- conflicted
+++ resolved
@@ -5,21 +5,11 @@
 (c) Copyright CNRI, All Rights Reserved. NO WARRANTY.
 
 """#"
-<<<<<<< HEAD
-import codecs
-import struct
-import sys
-import unittest
-import warnings
-from test import support, string_tests
-import _string
-=======
 import sys
 import struct
 import codecs
 import unittest
 from test import test_support, string_tests
->>>>>>> 4f5f3481
 
 # decorator to skip tests on narrow builds
 requires_wide_build = unittest.skipIf(sys.maxunicode == 65535,
@@ -43,11 +33,12 @@
         return None
 codecs.register(search_function)
 
-class UnicodeTest(string_tests.CommonTest,
-        string_tests.MixinStrUnicodeUserStringTest,
-        string_tests.MixinStrUnicodeTest):
-
-    type2test = str
+class UnicodeTest(
+    string_tests.CommonTest,
+    string_tests.MixinStrUnicodeUserStringTest,
+    string_tests.MixinStrUnicodeTest,
+    ):
+    type2test = unicode
 
     def assertEqual(self, first, second, msg=None):
         # strict assertEqual method: reject implicit bytes/unicode equality
@@ -68,9 +59,9 @@
         # if the original is returned make sure that
         # this doesn't happen with subclasses
         if realresult is object:
-            class usub(str):
+            class usub(unicode):
                 def __repr__(self):
-                    return 'usub(%r)' % str.__repr__(self)
+                    return 'usub(%r)' % unicode.__repr__(self)
             object = usub(object)
             method = getattr(object, methodname)
             realresult = method(*args)
@@ -78,17 +69,6 @@
             self.assertTrue(object is not realresult)
 
     def test_literals(self):
-<<<<<<< HEAD
-        self.assertEqual('\xff', '\u00ff')
-        self.assertEqual('\uffff', '\U0000ffff')
-        self.assertRaises(SyntaxError, eval, '\'\\Ufffffffe\'')
-        self.assertRaises(SyntaxError, eval, '\'\\Uffffffff\'')
-        self.assertRaises(SyntaxError, eval, '\'\\U%08x\'' % 0x110000)
-        # raw strings should not have unicode escapes
-        self.assertNotEqual(r"\u0020", " ")
-
-    def test_ascii(self):
-=======
         self.assertEqual(u'\xff', u'\u00ff')
         self.assertEqual(u'\uffff', u'\U0000ffff')
         self.assertRaises(SyntaxError, eval, 'u\'\\Ufffffffe\'')
@@ -96,24 +76,23 @@
         self.assertRaises(SyntaxError, eval, 'u\'\\U%08x\'' % 0x110000)
 
     def test_repr(self):
->>>>>>> 4f5f3481
         if not sys.platform.startswith('java'):
             # Test basic sanity of repr()
-            self.assertEqual(ascii('abc'), "'abc'")
-            self.assertEqual(ascii('ab\\c'), "'ab\\\\c'")
-            self.assertEqual(ascii('ab\\'), "'ab\\\\'")
-            self.assertEqual(ascii('\\c'), "'\\\\c'")
-            self.assertEqual(ascii('\\'), "'\\\\'")
-            self.assertEqual(ascii('\n'), "'\\n'")
-            self.assertEqual(ascii('\r'), "'\\r'")
-            self.assertEqual(ascii('\t'), "'\\t'")
-            self.assertEqual(ascii('\b'), "'\\x08'")
-            self.assertEqual(ascii("'\""), """'\\'"'""")
-            self.assertEqual(ascii("'\""), """'\\'"'""")
-            self.assertEqual(ascii("'"), '''"'"''')
-            self.assertEqual(ascii('"'), """'"'""")
+            self.assertEqual(repr(u'abc'), "u'abc'")
+            self.assertEqual(repr(u'ab\\c'), "u'ab\\\\c'")
+            self.assertEqual(repr(u'ab\\'), "u'ab\\\\'")
+            self.assertEqual(repr(u'\\c'), "u'\\\\c'")
+            self.assertEqual(repr(u'\\'), "u'\\\\'")
+            self.assertEqual(repr(u'\n'), "u'\\n'")
+            self.assertEqual(repr(u'\r'), "u'\\r'")
+            self.assertEqual(repr(u'\t'), "u'\\t'")
+            self.assertEqual(repr(u'\b'), "u'\\x08'")
+            self.assertEqual(repr(u"'\""), """u'\\'"'""")
+            self.assertEqual(repr(u"'\""), """u'\\'"'""")
+            self.assertEqual(repr(u"'"), '''u"'"''')
+            self.assertEqual(repr(u'"'), """u'"'""")
             latin1repr = (
-                "'\\x00\\x01\\x02\\x03\\x04\\x05\\x06\\x07\\x08\\t\\n\\x0b\\x0c\\r"
+                "u'\\x00\\x01\\x02\\x03\\x04\\x05\\x06\\x07\\x08\\t\\n\\x0b\\x0c\\r"
                 "\\x0e\\x0f\\x10\\x11\\x12\\x13\\x14\\x15\\x16\\x17\\x18\\x19\\x1a"
                 "\\x1b\\x1c\\x1d\\x1e\\x1f !\"#$%&\\'()*+,-./0123456789:;<=>?@ABCDEFGHI"
                 "JKLMNOPQRSTUVWXYZ[\\\\]^_`abcdefghijklmnopqrstuvwxyz{|}~\\x7f"
@@ -127,208 +106,113 @@
                 "\\xe2\\xe3\\xe4\\xe5\\xe6\\xe7\\xe8\\xe9\\xea\\xeb\\xec\\xed\\xee\\xef"
                 "\\xf0\\xf1\\xf2\\xf3\\xf4\\xf5\\xf6\\xf7\\xf8\\xf9\\xfa\\xfb\\xfc\\xfd"
                 "\\xfe\\xff'")
-            testrepr = ascii(''.join(map(chr, range(256))))
+            testrepr = repr(u''.join(map(unichr, xrange(256))))
             self.assertEqual(testrepr, latin1repr)
-<<<<<<< HEAD
-            # Test ascii works on wide unicode escapes without overflow.
-            self.assertEqual(ascii("\U00010000" * 39 + "\uffff" * 4096),
-                             ascii("\U00010000" * 39 + "\uffff" * 4096))
-
-            class WrongRepr:
-                def __repr__(self):
-                    return b'byte-repr'
-            self.assertRaises(TypeError, ascii, WrongRepr())
-
-    def test_repr(self):
-        if not sys.platform.startswith('java'):
-            # Test basic sanity of repr()
-            self.assertEqual(repr('abc'), "'abc'")
-            self.assertEqual(repr('ab\\c'), "'ab\\\\c'")
-            self.assertEqual(repr('ab\\'), "'ab\\\\'")
-            self.assertEqual(repr('\\c'), "'\\\\c'")
-            self.assertEqual(repr('\\'), "'\\\\'")
-            self.assertEqual(repr('\n'), "'\\n'")
-            self.assertEqual(repr('\r'), "'\\r'")
-            self.assertEqual(repr('\t'), "'\\t'")
-            self.assertEqual(repr('\b'), "'\\x08'")
-            self.assertEqual(repr("'\""), """'\\'"'""")
-            self.assertEqual(repr("'\""), """'\\'"'""")
-            self.assertEqual(repr("'"), '''"'"''')
-            self.assertEqual(repr('"'), """'"'""")
-            latin1repr = (
-                "'\\x00\\x01\\x02\\x03\\x04\\x05\\x06\\x07\\x08\\t\\n\\x0b\\x0c\\r"
-                "\\x0e\\x0f\\x10\\x11\\x12\\x13\\x14\\x15\\x16\\x17\\x18\\x19\\x1a"
-                "\\x1b\\x1c\\x1d\\x1e\\x1f !\"#$%&\\'()*+,-./0123456789:;<=>?@ABCDEFGHI"
-                "JKLMNOPQRSTUVWXYZ[\\\\]^_`abcdefghijklmnopqrstuvwxyz{|}~\\x7f"
-                "\\x80\\x81\\x82\\x83\\x84\\x85\\x86\\x87\\x88\\x89\\x8a\\x8b\\x8c\\x8d"
-                "\\x8e\\x8f\\x90\\x91\\x92\\x93\\x94\\x95\\x96\\x97\\x98\\x99\\x9a\\x9b"
-                "\\x9c\\x9d\\x9e\\x9f\\xa0\xa1\xa2\xa3\xa4\xa5\xa6\xa7\xa8\xa9"
-                "\xaa\xab\xac\\xad\xae\xaf\xb0\xb1\xb2\xb3\xb4\xb5\xb6\xb7"
-                "\xb8\xb9\xba\xbb\xbc\xbd\xbe\xbf\xc0\xc1\xc2\xc3\xc4\xc5"
-                "\xc6\xc7\xc8\xc9\xca\xcb\xcc\xcd\xce\xcf\xd0\xd1\xd2\xd3"
-                "\xd4\xd5\xd6\xd7\xd8\xd9\xda\xdb\xdc\xdd\xde\xdf\xe0\xe1"
-                "\xe2\xe3\xe4\xe5\xe6\xe7\xe8\xe9\xea\xeb\xec\xed\xee\xef"
-                "\xf0\xf1\xf2\xf3\xf4\xf5\xf6\xf7\xf8\xf9\xfa\xfb\xfc\xfd"
-                "\xfe\xff'")
-            testrepr = repr(''.join(map(chr, range(256))))
-            self.assertEqual(testrepr, latin1repr)
-            # Test repr works on wide unicode escapes without overflow.
-            self.assertEqual(repr("\U00010000" * 39 + "\uffff" * 4096),
-                             repr("\U00010000" * 39 + "\uffff" * 4096))
-
-            class WrongRepr:
-                def __repr__(self):
-                    return b'byte-repr'
-            self.assertRaises(TypeError, repr, WrongRepr())
-
-    def test_iterators(self):
-        # Make sure unicode objects have an __iter__ method
-        it = "\u1111\u2222\u3333".__iter__()
-        self.assertEqual(next(it), "\u1111")
-        self.assertEqual(next(it), "\u2222")
-        self.assertEqual(next(it), "\u3333")
-        self.assertRaises(StopIteration, next, it)
-=======
             # Test repr works on wide unicode escapes without overflow.
             self.assertEqual(repr(u"\U00010000" * 39 + u"\uffff" * 4096),
                              repr(u"\U00010000" * 39 + u"\uffff" * 4096))
 
->>>>>>> 4f5f3481
 
     def test_count(self):
         string_tests.CommonTest.test_count(self)
         # check mixed argument types
-        self.checkequalnofix(3,  'aaa', 'count', 'a')
-        self.checkequalnofix(0,  'aaa', 'count', 'b')
-        self.checkequalnofix(3, 'aaa', 'count',  'a')
-        self.checkequalnofix(0, 'aaa', 'count',  'b')
-        self.checkequalnofix(0, 'aaa', 'count',  'b')
-        self.checkequalnofix(1, 'aaa', 'count',  'a', -1)
-        self.checkequalnofix(3, 'aaa', 'count',  'a', -10)
-        self.checkequalnofix(2, 'aaa', 'count',  'a', 0, -1)
-        self.checkequalnofix(0, 'aaa', 'count',  'a', 0, -10)
+        self.checkequalnofix(3,  'aaa', 'count', u'a')
+        self.checkequalnofix(0,  'aaa', 'count', u'b')
+        self.checkequalnofix(3, u'aaa', 'count',  'a')
+        self.checkequalnofix(0, u'aaa', 'count',  'b')
+        self.checkequalnofix(0, u'aaa', 'count',  'b')
+        self.checkequalnofix(1, u'aaa', 'count',  'a', -1)
+        self.checkequalnofix(3, u'aaa', 'count',  'a', -10)
+        self.checkequalnofix(2, u'aaa', 'count',  'a', 0, -1)
+        self.checkequalnofix(0, u'aaa', 'count',  'a', 0, -10)
 
     def test_find(self):
-        self.checkequalnofix(0,  'abcdefghiabc', 'find', 'abc')
-        self.checkequalnofix(9,  'abcdefghiabc', 'find', 'abc', 1)
-        self.checkequalnofix(-1, 'abcdefghiabc', 'find', 'def', 4)
-
-        self.assertRaises(TypeError, 'hello'.find)
-        self.assertRaises(TypeError, 'hello'.find, 42)
+        self.checkequalnofix(0,  u'abcdefghiabc', 'find', u'abc')
+        self.checkequalnofix(9,  u'abcdefghiabc', 'find', u'abc', 1)
+        self.checkequalnofix(-1, u'abcdefghiabc', 'find', u'def', 4)
+
+        self.assertRaises(TypeError, u'hello'.find)
+        self.assertRaises(TypeError, u'hello'.find, 42)
 
     def test_rfind(self):
         string_tests.CommonTest.test_rfind(self)
         # check mixed argument types
-        self.checkequalnofix(9,   'abcdefghiabc', 'rfind', 'abc')
-        self.checkequalnofix(12,  'abcdefghiabc', 'rfind', '')
-        self.checkequalnofix(12, 'abcdefghiabc', 'rfind',  '')
+        self.checkequalnofix(9,   'abcdefghiabc', 'rfind', u'abc')
+        self.checkequalnofix(12,  'abcdefghiabc', 'rfind', u'')
+        self.checkequalnofix(12, u'abcdefghiabc', 'rfind',  '')
 
     def test_index(self):
         string_tests.CommonTest.test_index(self)
-        self.checkequalnofix(0, 'abcdefghiabc', 'index',  '')
-        self.checkequalnofix(3, 'abcdefghiabc', 'index',  'def')
-        self.checkequalnofix(0, 'abcdefghiabc', 'index',  'abc')
-        self.checkequalnofix(9, 'abcdefghiabc', 'index',  'abc', 1)
-        self.assertRaises(ValueError, 'abcdefghiabc'.index, 'hib')
-        self.assertRaises(ValueError, 'abcdefghiab'.index,  'abc', 1)
-        self.assertRaises(ValueError, 'abcdefghi'.index,  'ghi', 8)
-        self.assertRaises(ValueError, 'abcdefghi'.index,  'ghi', -1)
+        # check mixed argument types
+        for (t1, t2) in ((str, unicode), (unicode, str)):
+            self.checkequalnofix(0, t1('abcdefghiabc'), 'index',  t2(''))
+            self.checkequalnofix(3, t1('abcdefghiabc'), 'index',  t2('def'))
+            self.checkequalnofix(0, t1('abcdefghiabc'), 'index',  t2('abc'))
+            self.checkequalnofix(9, t1('abcdefghiabc'), 'index',  t2('abc'), 1)
+            self.assertRaises(ValueError, t1('abcdefghiabc').index, t2('hib'))
+            self.assertRaises(ValueError, t1('abcdefghiab').index,  t2('abc'), 1)
+            self.assertRaises(ValueError, t1('abcdefghi').index,  t2('ghi'), 8)
+            self.assertRaises(ValueError, t1('abcdefghi').index,  t2('ghi'), -1)
 
     def test_rindex(self):
         string_tests.CommonTest.test_rindex(self)
-        self.checkequalnofix(12, 'abcdefghiabc', 'rindex',  '')
-        self.checkequalnofix(3,  'abcdefghiabc', 'rindex',  'def')
-        self.checkequalnofix(9,  'abcdefghiabc', 'rindex',  'abc')
-        self.checkequalnofix(0,  'abcdefghiabc', 'rindex',  'abc', 0, -1)
-
-        self.assertRaises(ValueError, 'abcdefghiabc'.rindex,  'hib')
-        self.assertRaises(ValueError, 'defghiabc'.rindex,  'def', 1)
-        self.assertRaises(ValueError, 'defghiabc'.rindex,  'abc', 0, -1)
-        self.assertRaises(ValueError, 'abcdefghi'.rindex,  'ghi', 0, 8)
-        self.assertRaises(ValueError, 'abcdefghi'.rindex,  'ghi', 0, -1)
-
-    def test_maketrans_translate(self):
-        # these work with plain translate()
-        self.checkequalnofix('bbbc', 'abababc', 'translate',
-                             {ord('a'): None})
-        self.checkequalnofix('iiic', 'abababc', 'translate',
-                             {ord('a'): None, ord('b'): ord('i')})
-        self.checkequalnofix('iiix', 'abababc', 'translate',
-                             {ord('a'): None, ord('b'): ord('i'), ord('c'): 'x'})
-        self.checkequalnofix('c', 'abababc', 'translate',
-                             {ord('a'): None, ord('b'): ''})
-        self.checkequalnofix('xyyx', 'xzx', 'translate',
-                             {ord('z'): 'yy'})
-        # this needs maketrans()
-        self.checkequalnofix('abababc', 'abababc', 'translate',
-                             {'b': '<i>'})
-        tbl = self.type2test.maketrans({'a': None, 'b': '<i>'})
-        self.checkequalnofix('<i><i><i>c', 'abababc', 'translate', tbl)
-        # test alternative way of calling maketrans()
-        tbl = self.type2test.maketrans('abc', 'xyz', 'd')
-        self.checkequalnofix('xyzzy', 'abdcdcbdddd', 'translate', tbl)
-
-        self.assertRaises(TypeError, self.type2test.maketrans)
-        self.assertRaises(ValueError, self.type2test.maketrans, 'abc', 'defg')
-        self.assertRaises(TypeError, self.type2test.maketrans, 2, 'def')
-        self.assertRaises(TypeError, self.type2test.maketrans, 'abc', 2)
-        self.assertRaises(TypeError, self.type2test.maketrans, 'abc', 'def', 2)
-        self.assertRaises(ValueError, self.type2test.maketrans, {'xy': 2})
-        self.assertRaises(TypeError, self.type2test.maketrans, {(1,): 2})
-
-        self.assertRaises(TypeError, 'hello'.translate)
-        self.assertRaises(TypeError, 'abababc'.translate, 'abc', 'xyz')
+        # check mixed argument types
+        for (t1, t2) in ((str, unicode), (unicode, str)):
+            self.checkequalnofix(12, t1('abcdefghiabc'), 'rindex',  t2(''))
+            self.checkequalnofix(3,  t1('abcdefghiabc'), 'rindex',  t2('def'))
+            self.checkequalnofix(9,  t1('abcdefghiabc'), 'rindex',  t2('abc'))
+            self.checkequalnofix(0,  t1('abcdefghiabc'), 'rindex',  t2('abc'), 0, -1)
+
+            self.assertRaises(ValueError, t1('abcdefghiabc').rindex,  t2('hib'))
+            self.assertRaises(ValueError, t1('defghiabc').rindex,  t2('def'), 1)
+            self.assertRaises(ValueError, t1('defghiabc').rindex,  t2('abc'), 0, -1)
+            self.assertRaises(ValueError, t1('abcdefghi').rindex,  t2('ghi'), 0, 8)
+            self.assertRaises(ValueError, t1('abcdefghi').rindex,  t2('ghi'), 0, -1)
+
+    def test_translate(self):
+        self.checkequalnofix(u'bbbc', u'abababc', 'translate', {ord('a'):None})
+        self.checkequalnofix(u'iiic', u'abababc', 'translate', {ord('a'):None, ord('b'):ord('i')})
+        self.checkequalnofix(u'iiix', u'abababc', 'translate', {ord('a'):None, ord('b'):ord('i'), ord('c'):u'x'})
+        self.checkequalnofix(u'<i><i><i>c', u'abababc', 'translate', {ord('a'):None, ord('b'):u'<i>'})
+        self.checkequalnofix(u'c', u'abababc', 'translate', {ord('a'):None, ord('b'):u''})
+        self.checkequalnofix(u'xyyx', u'xzx', 'translate', {ord('z'):u'yy'})
+
+        self.assertRaises(TypeError, u'hello'.translate)
+        self.assertRaises(TypeError, u'abababc'.translate, {ord('a'):''})
 
     def test_split(self):
         string_tests.CommonTest.test_split(self)
 
         # Mixed arguments
-        self.checkequalnofix(['a', 'b', 'c', 'd'], 'a//b//c//d', 'split', '//')
-        self.checkequalnofix(['a', 'b', 'c', 'd'], 'a//b//c//d', 'split', '//')
-        self.checkequalnofix(['endcase ', ''], 'endcase test', 'split', 'test')
+        self.checkequalnofix([u'a', u'b', u'c', u'd'], u'a//b//c//d', 'split', '//')
+        self.checkequalnofix([u'a', u'b', u'c', u'd'], 'a//b//c//d', 'split', u'//')
+        self.checkequalnofix([u'endcase ', u''], u'endcase test', 'split', 'test')
 
     def test_join(self):
         string_tests.MixinStrUnicodeUserStringTest.test_join(self)
 
-        class MyWrapper:
-            def __init__(self, sval): self.sval = sval
-            def __str__(self): return self.sval
-
         # mixed arguments
-        self.checkequalnofix('a b c d', ' ', 'join', ['a', 'b', 'c', 'd'])
-        self.checkequalnofix('abcd', '', 'join', ('a', 'b', 'c', 'd'))
-        self.checkequalnofix('w x y z', ' ', 'join', string_tests.Sequence('wxyz'))
-        self.checkequalnofix('a b c d', ' ', 'join', ['a', 'b', 'c', 'd'])
-        self.checkequalnofix('a b c d', ' ', 'join', ['a', 'b', 'c', 'd'])
-        self.checkequalnofix('abcd', '', 'join', ('a', 'b', 'c', 'd'))
-        self.checkequalnofix('w x y z', ' ', 'join', string_tests.Sequence('wxyz'))
-        self.checkraises(TypeError, ' ', 'join', ['1', '2', MyWrapper('foo')])
-        self.checkraises(TypeError, ' ', 'join', ['1', '2', '3', bytes()])
-        self.checkraises(TypeError, ' ', 'join', [1, 2, 3])
-        self.checkraises(TypeError, ' ', 'join', ['1', '2', 3])
+        self.checkequalnofix(u'a b c d', u' ', 'join', ['a', 'b', u'c', u'd'])
+        self.checkequalnofix(u'abcd', u'', 'join', (u'a', u'b', u'c', u'd'))
+        self.checkequalnofix(u'w x y z', u' ', 'join', string_tests.Sequence('wxyz'))
+        self.checkequalnofix(u'a b c d', ' ', 'join', [u'a', u'b', u'c', u'd'])
+        self.checkequalnofix(u'a b c d', ' ', 'join', ['a', 'b', u'c', u'd'])
+        self.checkequalnofix(u'abcd', '', 'join', (u'a', u'b', u'c', u'd'))
+        self.checkequalnofix(u'w x y z', ' ', 'join', string_tests.Sequence(u'wxyz'))
+
+    def test_strip(self):
+        string_tests.CommonTest.test_strip(self)
+        self.assertRaises(UnicodeError, u"hello".strip, "\xff")
 
     def test_replace(self):
         string_tests.CommonTest.test_replace(self)
 
         # method call forwarded from str implementation because of unicode argument
-        self.checkequalnofix('one@two!three!', 'one!two!three!', 'replace', '!', '@', 1)
-        self.assertRaises(TypeError, 'replace'.replace, "r", 42)
-
-    def test_bytes_comparison(self):
-        with support.check_warnings():
-            warnings.simplefilter('ignore', BytesWarning)
-            self.assertEqual('abc' == b'abc', False)
-            self.assertEqual('abc' != b'abc', True)
-            self.assertEqual('abc' == bytearray(b'abc'), False)
-            self.assertEqual('abc' != bytearray(b'abc'), True)
+        self.checkequalnofix(u'one@two!three!', 'one!two!three!', 'replace', u'!', u'@', 1)
+        self.assertRaises(TypeError, 'replace'.replace, u"r", 42)
 
     def test_comparison(self):
         # Comparisons:
-<<<<<<< HEAD
-        self.assertEqual('abc', 'abc')
-        self.assertTrue('abcd' > 'abc')
-        self.assertTrue('abc' < 'abcd')
-=======
         self.assertTrue(u'abc' == 'abc')
         self.assertTrue('abc' == u'abc')
         self.assertTrue(u'abc' == u'abc')
@@ -338,68 +222,58 @@
         self.assertTrue(u'abc' < 'abcd')
         self.assertTrue('abc' < u'abcd')
         self.assertTrue(u'abc' < u'abcd')
->>>>>>> 4f5f3481
 
         if 0:
             # Move these tests to a Unicode collation module test...
             # Testing UTF-16 code point order comparisons...
 
             # No surrogates, no fixup required.
-<<<<<<< HEAD
-            self.assertTrue('\u0061' < '\u20ac')
-            # Non surrogate below surrogate value, no fixup required
-            self.assertTrue('\u0061' < '\ud800\udc02')
-=======
             self.assertTrue(u'\u0061' < u'\u20ac')
             # Non surrogate below surrogate value, no fixup required
             self.assertTrue(u'\u0061' < u'\ud800\udc02')
->>>>>>> 4f5f3481
 
             # Non surrogate above surrogate value, fixup required
             def test_lecmp(s, s2):
                 self.assertTrue(s < s2)
 
             def test_fixup(s):
-                s2 = '\ud800\udc01'
+                s2 = u'\ud800\udc01'
                 test_lecmp(s, s2)
-                s2 = '\ud900\udc01'
+                s2 = u'\ud900\udc01'
                 test_lecmp(s, s2)
-                s2 = '\uda00\udc01'
+                s2 = u'\uda00\udc01'
                 test_lecmp(s, s2)
-                s2 = '\udb00\udc01'
+                s2 = u'\udb00\udc01'
                 test_lecmp(s, s2)
-                s2 = '\ud800\udd01'
+                s2 = u'\ud800\udd01'
                 test_lecmp(s, s2)
-                s2 = '\ud900\udd01'
+                s2 = u'\ud900\udd01'
                 test_lecmp(s, s2)
-                s2 = '\uda00\udd01'
+                s2 = u'\uda00\udd01'
                 test_lecmp(s, s2)
-                s2 = '\udb00\udd01'
+                s2 = u'\udb00\udd01'
                 test_lecmp(s, s2)
-                s2 = '\ud800\ude01'
+                s2 = u'\ud800\ude01'
                 test_lecmp(s, s2)
-                s2 = '\ud900\ude01'
+                s2 = u'\ud900\ude01'
                 test_lecmp(s, s2)
-                s2 = '\uda00\ude01'
+                s2 = u'\uda00\ude01'
                 test_lecmp(s, s2)
-                s2 = '\udb00\ude01'
+                s2 = u'\udb00\ude01'
                 test_lecmp(s, s2)
-                s2 = '\ud800\udfff'
+                s2 = u'\ud800\udfff'
                 test_lecmp(s, s2)
-                s2 = '\ud900\udfff'
+                s2 = u'\ud900\udfff'
                 test_lecmp(s, s2)
-                s2 = '\uda00\udfff'
+                s2 = u'\uda00\udfff'
                 test_lecmp(s, s2)
-                s2 = '\udb00\udfff'
+                s2 = u'\udb00\udfff'
                 test_lecmp(s, s2)
 
-                test_fixup('\ue000')
-                test_fixup('\uff61')
+                test_fixup(u'\ue000')
+                test_fixup(u'\uff61')
 
         # Surrogates on both sides, no fixup required
-<<<<<<< HEAD
-        self.assertTrue('\ud800\udc02' < '\ud84d\udc56')
-=======
         self.assertTrue(u'\ud800\udc02' < u'\ud84d\udc56')
 
     def test_capitalize(self):
@@ -420,11 +294,10 @@
         # check with Ll chars with no upper - nothing changes here
         self.checkequal(u'\u019b\u1d00\u1d86\u0221\u1fb7',
                         u'\u019b\u1d00\u1d86\u0221\u1fb7', 'capitalize')
->>>>>>> 4f5f3481
 
     def test_islower(self):
         string_tests.MixinStrUnicodeUserStringTest.test_islower(self)
-        self.checkequalnofix(False, '\u1FFc', 'islower')
+        self.checkequalnofix(False, u'\u1FFc', 'islower')
 
     @requires_wide_build
     def test_islower_non_bmp(self):
@@ -441,7 +314,7 @@
     def test_isupper(self):
         string_tests.MixinStrUnicodeUserStringTest.test_isupper(self)
         if not sys.platform.startswith('java'):
-            self.checkequalnofix(False, '\u1FFc', 'isupper')
+            self.checkequalnofix(False, u'\u1FFc', 'isupper')
 
     @requires_wide_build
     def test_isupper_non_bmp(self):
@@ -456,15 +329,9 @@
         self.assertFalse(u'\U0001F46F'.isupper())
 
     def test_istitle(self):
-<<<<<<< HEAD
-        string_tests.MixinStrUnicodeUserStringTest.test_title(self)
-        self.checkequalnofix(True, '\u1FFc', 'istitle')
-        self.checkequalnofix(True, 'Greek \u1FFcitlecases ...', 'istitle')
-=======
         string_tests.MixinStrUnicodeUserStringTest.test_istitle(self)
         self.checkequalnofix(True, u'\u1FFc', 'istitle')
         self.checkequalnofix(True, u'Greek \u1FFcitlecases ...', 'istitle')
->>>>>>> 4f5f3481
 
     @requires_wide_build
     def test_istitle_non_bmp(self):
@@ -477,9 +344,9 @@
 
     def test_isspace(self):
         string_tests.MixinStrUnicodeUserStringTest.test_isspace(self)
-        self.checkequalnofix(True, '\u2000', 'isspace')
-        self.checkequalnofix(True, '\u200a', 'isspace')
-        self.checkequalnofix(False, '\u2014', 'isspace')
+        self.checkequalnofix(True, u'\u2000', 'isspace')
+        self.checkequalnofix(True, u'\u200a', 'isspace')
+        self.checkequalnofix(False, u'\u2014', 'isspace')
 
     @requires_wide_build
     def test_isspace_non_bmp(self):
@@ -496,7 +363,7 @@
 
     def test_isalpha(self):
         string_tests.MixinStrUnicodeUserStringTest.test_isalpha(self)
-        self.checkequalnofix(True, '\u1FFc', 'isalpha')
+        self.checkequalnofix(True, u'\u1FFc', 'isalpha')
 
     @requires_wide_build
     def test_isalpha_non_bmp(self):
@@ -510,14 +377,14 @@
         self.assertFalse(u'\U0001F46F'.isalpha())
 
     def test_isdecimal(self):
-        self.checkequalnofix(False, '', 'isdecimal')
-        self.checkequalnofix(False, 'a', 'isdecimal')
-        self.checkequalnofix(True, '0', 'isdecimal')
-        self.checkequalnofix(False, '\u2460', 'isdecimal') # CIRCLED DIGIT ONE
-        self.checkequalnofix(False, '\xbc', 'isdecimal') # VULGAR FRACTION ONE QUARTER
-        self.checkequalnofix(True, '\u0660', 'isdecimal') # ARABIC-INDIC DIGIT ZERO
-        self.checkequalnofix(True, '0123456789', 'isdecimal')
-        self.checkequalnofix(False, '0123456789a', 'isdecimal')
+        self.checkequalnofix(False, u'', 'isdecimal')
+        self.checkequalnofix(False, u'a', 'isdecimal')
+        self.checkequalnofix(True, u'0', 'isdecimal')
+        self.checkequalnofix(False, u'\u2460', 'isdecimal') # CIRCLED DIGIT ONE
+        self.checkequalnofix(False, u'\xbc', 'isdecimal') # VULGAR FRACTION ONE QUARTER
+        self.checkequalnofix(True, u'\u0660', 'isdecimal') # ARABIC-INDIC DIGIT ZERO
+        self.checkequalnofix(True, u'0123456789', 'isdecimal')
+        self.checkequalnofix(False, u'0123456789a', 'isdecimal')
 
         self.checkraises(TypeError, 'abc', 'isdecimal', 42)
 
@@ -531,9 +398,9 @@
 
     def test_isdigit(self):
         string_tests.MixinStrUnicodeUserStringTest.test_isdigit(self)
-        self.checkequalnofix(True, '\u2460', 'isdigit')
-        self.checkequalnofix(False, '\xbc', 'isdigit')
-        self.checkequalnofix(True, '\u0660', 'isdigit')
+        self.checkequalnofix(True, u'\u2460', 'isdigit')
+        self.checkequalnofix(False, u'\xbc', 'isdigit')
+        self.checkequalnofix(True, u'\u0660', 'isdigit')
 
     @requires_wide_build
     def test_isdigit_non_bmp(self):
@@ -544,42 +411,16 @@
             self.assertTrue(ch.isdigit(), '{!r} is a digit.'.format(ch))
 
     def test_isnumeric(self):
-        self.checkequalnofix(False, '', 'isnumeric')
-        self.checkequalnofix(False, 'a', 'isnumeric')
-        self.checkequalnofix(True, '0', 'isnumeric')
-        self.checkequalnofix(True, '\u2460', 'isnumeric')
-        self.checkequalnofix(True, '\xbc', 'isnumeric')
-        self.checkequalnofix(True, '\u0660', 'isnumeric')
-        self.checkequalnofix(True, '0123456789', 'isnumeric')
-        self.checkequalnofix(False, '0123456789a', 'isnumeric')
-
-        self.assertRaises(TypeError, "abc".isnumeric, 42)
-
-    def test_isidentifier(self):
-        self.assertTrue("a".isidentifier())
-        self.assertTrue("Z".isidentifier())
-        self.assertTrue("_".isidentifier())
-        self.assertTrue("b0".isidentifier())
-        self.assertTrue("bc".isidentifier())
-        self.assertTrue("b_".isidentifier())
-        self.assertTrue("µ".isidentifier())
-
-        self.assertFalse(" ".isidentifier())
-        self.assertFalse("[".isidentifier())
-        self.assertFalse("©".isidentifier())
-        self.assertFalse("0".isidentifier())
-
-    def test_isprintable(self):
-        self.assertTrue("".isprintable())
-        self.assertTrue(" ".isprintable())
-        self.assertTrue("abcdefg".isprintable())
-        self.assertFalse("abcdefg\n".isprintable())
-        # some defined Unicode character
-        self.assertTrue("\u0374".isprintable())
-        # undefined character
-        self.assertFalse("\u0378".isprintable())
-        # single surrogate character
-        self.assertFalse("\ud800".isprintable())
+        self.checkequalnofix(False, u'', 'isnumeric')
+        self.checkequalnofix(False, u'a', 'isnumeric')
+        self.checkequalnofix(True, u'0', 'isnumeric')
+        self.checkequalnofix(True, u'\u2460', 'isnumeric')
+        self.checkequalnofix(True, u'\xbc', 'isnumeric')
+        self.checkequalnofix(True, u'\u0660', 'isnumeric')
+        self.checkequalnofix(True, u'0123456789', 'isnumeric')
+        self.checkequalnofix(False, u'0123456789a', 'isnumeric')
+
+        self.assertRaises(TypeError, u"abc".isnumeric, 42)
 
     @requires_wide_build
     def test_isnumeric_non_bmp(self):
@@ -686,349 +527,6 @@
 
     def test_contains(self):
         # Testing Unicode contains method
-<<<<<<< HEAD
-        self.assertIn('a', 'abdb')
-        self.assertIn('a', 'bdab')
-        self.assertIn('a', 'bdaba')
-        self.assertIn('a', 'bdba')
-        self.assertNotIn('a', 'bdb')
-        self.assertIn('a', 'bdba')
-        self.assertIn('a', ('a',1,None))
-        self.assertIn('a', (1,None,'a'))
-        self.assertIn('a', ('a',1,None))
-        self.assertIn('a', (1,None,'a'))
-        self.assertNotIn('a', ('x',1,'y'))
-        self.assertNotIn('a', ('x',1,None))
-        self.assertNotIn('abcd', 'abcxxxx')
-        self.assertIn('ab', 'abcd')
-        self.assertIn('ab', 'abc')
-        self.assertIn('ab', (1,None,'ab'))
-        self.assertIn('', 'abc')
-        self.assertIn('', '')
-        self.assertIn('', 'abc')
-        self.assertNotIn('\0', 'abc')
-        self.assertIn('\0', '\0abc')
-        self.assertIn('\0', 'abc\0')
-        self.assertIn('a', '\0abc')
-        self.assertIn('asdf', 'asdf')
-        self.assertNotIn('asdf', 'asd')
-        self.assertNotIn('asdf', '')
-
-        self.assertRaises(TypeError, "abc".__contains__)
-
-    def test_format(self):
-        self.assertEqual(''.format(), '')
-        self.assertEqual('a'.format(), 'a')
-        self.assertEqual('ab'.format(), 'ab')
-        self.assertEqual('a{{'.format(), 'a{')
-        self.assertEqual('a}}'.format(), 'a}')
-        self.assertEqual('{{b'.format(), '{b')
-        self.assertEqual('}}b'.format(), '}b')
-        self.assertEqual('a{{b'.format(), 'a{b')
-
-        # examples from the PEP:
-        import datetime
-        self.assertEqual("My name is {0}".format('Fred'), "My name is Fred")
-        self.assertEqual("My name is {0[name]}".format(dict(name='Fred')),
-                         "My name is Fred")
-        self.assertEqual("My name is {0} :-{{}}".format('Fred'),
-                         "My name is Fred :-{}")
-
-        d = datetime.date(2007, 8, 18)
-        self.assertEqual("The year is {0.year}".format(d),
-                         "The year is 2007")
-
-        # classes we'll use for testing
-        class C:
-            def __init__(self, x=100):
-                self._x = x
-            def __format__(self, spec):
-                return spec
-
-        class D:
-            def __init__(self, x):
-                self.x = x
-            def __format__(self, spec):
-                return str(self.x)
-
-        # class with __str__, but no __format__
-        class E:
-            def __init__(self, x):
-                self.x = x
-            def __str__(self):
-                return 'E(' + self.x + ')'
-
-        # class with __repr__, but no __format__ or __str__
-        class F:
-            def __init__(self, x):
-                self.x = x
-            def __repr__(self):
-                return 'F(' + self.x + ')'
-
-        # class with __format__ that forwards to string, for some format_spec's
-        class G:
-            def __init__(self, x):
-                self.x = x
-            def __str__(self):
-                return "string is " + self.x
-            def __format__(self, format_spec):
-                if format_spec == 'd':
-                    return 'G(' + self.x + ')'
-                return object.__format__(self, format_spec)
-
-        class I(datetime.date):
-            def __format__(self, format_spec):
-                return self.strftime(format_spec)
-
-        class J(int):
-            def __format__(self, format_spec):
-                return int.__format__(self * 2, format_spec)
-
-
-        self.assertEqual(''.format(), '')
-        self.assertEqual('abc'.format(), 'abc')
-        self.assertEqual('{0}'.format('abc'), 'abc')
-        self.assertEqual('{0:}'.format('abc'), 'abc')
-#        self.assertEqual('{ 0 }'.format('abc'), 'abc')
-        self.assertEqual('X{0}'.format('abc'), 'Xabc')
-        self.assertEqual('{0}X'.format('abc'), 'abcX')
-        self.assertEqual('X{0}Y'.format('abc'), 'XabcY')
-        self.assertEqual('{1}'.format(1, 'abc'), 'abc')
-        self.assertEqual('X{1}'.format(1, 'abc'), 'Xabc')
-        self.assertEqual('{1}X'.format(1, 'abc'), 'abcX')
-        self.assertEqual('X{1}Y'.format(1, 'abc'), 'XabcY')
-        self.assertEqual('{0}'.format(-15), '-15')
-        self.assertEqual('{0}{1}'.format(-15, 'abc'), '-15abc')
-        self.assertEqual('{0}X{1}'.format(-15, 'abc'), '-15Xabc')
-        self.assertEqual('{{'.format(), '{')
-        self.assertEqual('}}'.format(), '}')
-        self.assertEqual('{{}}'.format(), '{}')
-        self.assertEqual('{{x}}'.format(), '{x}')
-        self.assertEqual('{{{0}}}'.format(123), '{123}')
-        self.assertEqual('{{{{0}}}}'.format(), '{{0}}')
-        self.assertEqual('}}{{'.format(), '}{')
-        self.assertEqual('}}x{{'.format(), '}x{')
-
-        # weird field names
-        self.assertEqual("{0[foo-bar]}".format({'foo-bar':'baz'}), 'baz')
-        self.assertEqual("{0[foo bar]}".format({'foo bar':'baz'}), 'baz')
-        self.assertEqual("{0[ ]}".format({' ':3}), '3')
-
-        self.assertEqual('{foo._x}'.format(foo=C(20)), '20')
-        self.assertEqual('{1}{0}'.format(D(10), D(20)), '2010')
-        self.assertEqual('{0._x.x}'.format(C(D('abc'))), 'abc')
-        self.assertEqual('{0[0]}'.format(['abc', 'def']), 'abc')
-        self.assertEqual('{0[1]}'.format(['abc', 'def']), 'def')
-        self.assertEqual('{0[1][0]}'.format(['abc', ['def']]), 'def')
-        self.assertEqual('{0[1][0].x}'.format(['abc', [D('def')]]), 'def')
-
-        # strings
-        self.assertEqual('{0:.3s}'.format('abc'), 'abc')
-        self.assertEqual('{0:.3s}'.format('ab'), 'ab')
-        self.assertEqual('{0:.3s}'.format('abcdef'), 'abc')
-        self.assertEqual('{0:.0s}'.format('abcdef'), '')
-        self.assertEqual('{0:3.3s}'.format('abc'), 'abc')
-        self.assertEqual('{0:2.3s}'.format('abc'), 'abc')
-        self.assertEqual('{0:2.2s}'.format('abc'), 'ab')
-        self.assertEqual('{0:3.2s}'.format('abc'), 'ab ')
-        self.assertEqual('{0:x<0s}'.format('result'), 'result')
-        self.assertEqual('{0:x<5s}'.format('result'), 'result')
-        self.assertEqual('{0:x<6s}'.format('result'), 'result')
-        self.assertEqual('{0:x<7s}'.format('result'), 'resultx')
-        self.assertEqual('{0:x<8s}'.format('result'), 'resultxx')
-        self.assertEqual('{0: <7s}'.format('result'), 'result ')
-        self.assertEqual('{0:<7s}'.format('result'), 'result ')
-        self.assertEqual('{0:>7s}'.format('result'), ' result')
-        self.assertEqual('{0:>8s}'.format('result'), '  result')
-        self.assertEqual('{0:^8s}'.format('result'), ' result ')
-        self.assertEqual('{0:^9s}'.format('result'), ' result  ')
-        self.assertEqual('{0:^10s}'.format('result'), '  result  ')
-        self.assertEqual('{0:10000}'.format('a'), 'a' + ' ' * 9999)
-        self.assertEqual('{0:10000}'.format(''), ' ' * 10000)
-        self.assertEqual('{0:10000000}'.format(''), ' ' * 10000000)
-
-        # format specifiers for user defined type
-        self.assertEqual('{0:abc}'.format(C()), 'abc')
-
-        # !r, !s and !a coercions
-        self.assertEqual('{0!s}'.format('Hello'), 'Hello')
-        self.assertEqual('{0!s:}'.format('Hello'), 'Hello')
-        self.assertEqual('{0!s:15}'.format('Hello'), 'Hello          ')
-        self.assertEqual('{0!s:15s}'.format('Hello'), 'Hello          ')
-        self.assertEqual('{0!r}'.format('Hello'), "'Hello'")
-        self.assertEqual('{0!r:}'.format('Hello'), "'Hello'")
-        self.assertEqual('{0!r}'.format(F('Hello')), 'F(Hello)')
-        self.assertEqual('{0!r}'.format('\u0378'), "'\\u0378'") # nonprintable
-        self.assertEqual('{0!r}'.format('\u0374'), "'\u0374'")  # printable
-        self.assertEqual('{0!r}'.format(F('\u0374')), 'F(\u0374)')
-        self.assertEqual('{0!a}'.format('Hello'), "'Hello'")
-        self.assertEqual('{0!a}'.format('\u0378'), "'\\u0378'") # nonprintable
-        self.assertEqual('{0!a}'.format('\u0374'), "'\\u0374'") # printable
-        self.assertEqual('{0!a:}'.format('Hello'), "'Hello'")
-        self.assertEqual('{0!a}'.format(F('Hello')), 'F(Hello)')
-        self.assertEqual('{0!a}'.format(F('\u0374')), 'F(\\u0374)')
-
-        # test fallback to object.__format__
-        self.assertEqual('{0}'.format({}), '{}')
-        self.assertEqual('{0}'.format([]), '[]')
-        self.assertEqual('{0}'.format([1]), '[1]')
-
-        self.assertEqual('{0:d}'.format(G('data')), 'G(data)')
-        self.assertEqual('{0!s}'.format(G('data')), 'string is data')
-
-        msg = 'object.__format__ with a non-empty format string is deprecated'
-        with support.check_warnings((msg, PendingDeprecationWarning)):
-            self.assertEqual('{0:^10}'.format(E('data')), ' E(data)  ')
-            self.assertEqual('{0:^10s}'.format(E('data')), ' E(data)  ')
-            self.assertEqual('{0:>15s}'.format(G('data')), ' string is data')
-
-        self.assertEqual("{0:date: %Y-%m-%d}".format(I(year=2007,
-                                                       month=8,
-                                                       day=27)),
-                         "date: 2007-08-27")
-
-        # test deriving from a builtin type and overriding __format__
-        self.assertEqual("{0}".format(J(10)), "20")
-
-
-        # string format specifiers
-        self.assertEqual('{0:}'.format('a'), 'a')
-
-        # computed format specifiers
-        self.assertEqual("{0:.{1}}".format('hello world', 5), 'hello')
-        self.assertEqual("{0:.{1}s}".format('hello world', 5), 'hello')
-        self.assertEqual("{0:.{precision}s}".format('hello world', precision=5), 'hello')
-        self.assertEqual("{0:{width}.{precision}s}".format('hello world', width=10, precision=5), 'hello     ')
-        self.assertEqual("{0:{width}.{precision}s}".format('hello world', width='10', precision='5'), 'hello     ')
-
-        # test various errors
-        self.assertRaises(ValueError, '{'.format)
-        self.assertRaises(ValueError, '}'.format)
-        self.assertRaises(ValueError, 'a{'.format)
-        self.assertRaises(ValueError, 'a}'.format)
-        self.assertRaises(ValueError, '{a'.format)
-        self.assertRaises(ValueError, '}a'.format)
-        self.assertRaises(IndexError, '{0}'.format)
-        self.assertRaises(IndexError, '{1}'.format, 'abc')
-        self.assertRaises(KeyError,   '{x}'.format)
-        self.assertRaises(ValueError, "}{".format)
-        self.assertRaises(ValueError, "abc{0:{}".format)
-        self.assertRaises(ValueError, "{0".format)
-        self.assertRaises(IndexError, "{0.}".format)
-        self.assertRaises(ValueError, "{0.}".format, 0)
-        self.assertRaises(IndexError, "{0[}".format)
-        self.assertRaises(ValueError, "{0[}".format, [])
-        self.assertRaises(KeyError,   "{0]}".format)
-        self.assertRaises(ValueError, "{0.[]}".format, 0)
-        self.assertRaises(ValueError, "{0..foo}".format, 0)
-        self.assertRaises(ValueError, "{0[0}".format, 0)
-        self.assertRaises(ValueError, "{0[0:foo}".format, 0)
-        self.assertRaises(KeyError,   "{c]}".format)
-        self.assertRaises(ValueError, "{{ {{{0}}".format, 0)
-        self.assertRaises(ValueError, "{0}}".format, 0)
-        self.assertRaises(KeyError,   "{foo}".format, bar=3)
-        self.assertRaises(ValueError, "{0!x}".format, 3)
-        self.assertRaises(ValueError, "{0!}".format, 0)
-        self.assertRaises(ValueError, "{0!rs}".format, 0)
-        self.assertRaises(ValueError, "{!}".format)
-        self.assertRaises(IndexError, "{:}".format)
-        self.assertRaises(IndexError, "{:s}".format)
-        self.assertRaises(IndexError, "{}".format)
-        big = "23098475029384702983476098230754973209482573"
-        self.assertRaises(ValueError, ("{" + big + "}").format)
-        self.assertRaises(ValueError, ("{[" + big + "]}").format, [0])
-
-        # issue 6089
-        self.assertRaises(ValueError, "{0[0]x}".format, [None])
-        self.assertRaises(ValueError, "{0[0](10)}".format, [None])
-
-        # can't have a replacement on the field name portion
-        self.assertRaises(TypeError, '{0[{1}]}'.format, 'abcdefg', 4)
-
-        # exceed maximum recursion depth
-        self.assertRaises(ValueError, "{0:{1:{2}}}".format, 'abc', 's', '')
-        self.assertRaises(ValueError, "{0:{1:{2:{3:{4:{5:{6}}}}}}}".format,
-                          0, 1, 2, 3, 4, 5, 6, 7)
-
-        # string format spec errors
-        self.assertRaises(ValueError, "{0:-s}".format, '')
-        self.assertRaises(ValueError, format, "", "-")
-        self.assertRaises(ValueError, "{0:=s}".format, '')
-
-        # Alternate formatting is not supported
-        self.assertRaises(ValueError, format, '', '#')
-        self.assertRaises(ValueError, format, '', '#20')
-
-    def test_format_map(self):
-        self.assertEqual(''.format_map({}), '')
-        self.assertEqual('a'.format_map({}), 'a')
-        self.assertEqual('ab'.format_map({}), 'ab')
-        self.assertEqual('a{{'.format_map({}), 'a{')
-        self.assertEqual('a}}'.format_map({}), 'a}')
-        self.assertEqual('{{b'.format_map({}), '{b')
-        self.assertEqual('}}b'.format_map({}), '}b')
-        self.assertEqual('a{{b'.format_map({}), 'a{b')
-
-        # using mappings
-        class Mapping(dict):
-            def __missing__(self, key):
-                return key
-        self.assertEqual('{hello}'.format_map(Mapping()), 'hello')
-        self.assertEqual('{a} {world}'.format_map(Mapping(a='hello')), 'hello world')
-
-        class InternalMapping:
-            def __init__(self):
-                self.mapping = {'a': 'hello'}
-            def __getitem__(self, key):
-                return self.mapping[key]
-        self.assertEqual('{a}'.format_map(InternalMapping()), 'hello')
-
-
-        class C:
-            def __init__(self, x=100):
-                self._x = x
-            def __format__(self, spec):
-                return spec
-        self.assertEqual('{foo._x}'.format_map({'foo': C(20)}), '20')
-
-        # test various errors
-        self.assertRaises(TypeError, '{'.format_map)
-        self.assertRaises(TypeError, '}'.format_map)
-        self.assertRaises(TypeError, 'a{'.format_map)
-        self.assertRaises(TypeError, 'a}'.format_map)
-        self.assertRaises(TypeError, '{a'.format_map)
-        self.assertRaises(TypeError, '}a'.format_map)
-
-    def test_format_auto_numbering(self):
-        class C:
-            def __init__(self, x=100):
-                self._x = x
-            def __format__(self, spec):
-                return spec
-
-        self.assertEqual('{}'.format(10), '10')
-        self.assertEqual('{:5}'.format('s'), 's    ')
-        self.assertEqual('{!r}'.format('s'), "'s'")
-        self.assertEqual('{._x}'.format(C(10)), '10')
-        self.assertEqual('{[1]}'.format([1, 2]), '2')
-        self.assertEqual('{[a]}'.format({'a':4, 'b':2}), '4')
-        self.assertEqual('a{}b{}c'.format(0, 1), 'a0b1c')
-
-        self.assertEqual('a{:{}}b'.format('x', '^10'), 'a    x     b')
-        self.assertEqual('a{:{}x}b'.format(20, '#'), 'a0x14b')
-
-        # can't mix and match numbering and auto-numbering
-        self.assertRaises(ValueError, '{}{1}'.format, 1, 2)
-        self.assertRaises(ValueError, '{1}{}'.format, 1, 2)
-        self.assertRaises(ValueError, '{:{1}}'.format, 1, 2)
-        self.assertRaises(ValueError, '{0:{}}'.format, 1, 2)
-
-        # can mix and match auto-numbering and named
-        self.assertEqual('{f}{}'.format(4, f='test'), 'test4')
-        self.assertEqual('{}{f}'.format(4, f='test'), '4test')
-        self.assertEqual('{:{f}}{g}{}'.format(1, 3, g='g', f=2), ' 1g3')
-        self.assertEqual('{f:{}}{}{g}'.format(2, 4, f=1, g='g'), ' 14g')
-=======
         self.assertIn('a', u'abdb')
         self.assertIn('a', u'bdab')
         self.assertIn('a', u'bdaba')
@@ -1090,32 +588,17 @@
 
         self.assertRaises(TypeError, u"abc".__contains__)
         self.assertRaises(TypeError, u"abc".__contains__, object())
->>>>>>> 4f5f3481
 
     def test_formatting(self):
         string_tests.MixinStrUnicodeUserStringTest.test_formatting(self)
         # Testing Unicode formatting strings...
-        self.assertEqual("%s, %s" % ("abc", "abc"), 'abc, abc')
-        self.assertEqual("%s, %s, %i, %f, %5.2f" % ("abc", "abc", 1, 2, 3), 'abc, abc, 1, 2.000000,  3.00')
-        self.assertEqual("%s, %s, %i, %f, %5.2f" % ("abc", "abc", 1, -2, 3), 'abc, abc, 1, -2.000000,  3.00')
-        self.assertEqual("%s, %s, %i, %f, %5.2f" % ("abc", "abc", -1, -2, 3.5), 'abc, abc, -1, -2.000000,  3.50')
-        self.assertEqual("%s, %s, %i, %f, %5.2f" % ("abc", "abc", -1, -2, 3.57), 'abc, abc, -1, -2.000000,  3.57')
-        self.assertEqual("%s, %s, %i, %f, %5.2f" % ("abc", "abc", -1, -2, 1003.57), 'abc, abc, -1, -2.000000, 1003.57')
+        self.assertEqual(u"%s, %s" % (u"abc", "abc"), u'abc, abc')
+        self.assertEqual(u"%s, %s, %i, %f, %5.2f" % (u"abc", "abc", 1, 2, 3), u'abc, abc, 1, 2.000000,  3.00')
+        self.assertEqual(u"%s, %s, %i, %f, %5.2f" % (u"abc", "abc", 1, -2, 3), u'abc, abc, 1, -2.000000,  3.00')
+        self.assertEqual(u"%s, %s, %i, %f, %5.2f" % (u"abc", "abc", -1, -2, 3.5), u'abc, abc, -1, -2.000000,  3.50')
+        self.assertEqual(u"%s, %s, %i, %f, %5.2f" % (u"abc", "abc", -1, -2, 3.57), u'abc, abc, -1, -2.000000,  3.57')
+        self.assertEqual(u"%s, %s, %i, %f, %5.2f" % (u"abc", "abc", -1, -2, 1003.57), u'abc, abc, -1, -2.000000, 1003.57')
         if not sys.platform.startswith('java'):
-<<<<<<< HEAD
-            self.assertEqual("%r, %r" % (b"abc", "abc"), "b'abc', 'abc'")
-            self.assertEqual("%r" % ("\u1234",), "'\u1234'")
-            self.assertEqual("%a" % ("\u1234",), "'\\u1234'")
-        self.assertEqual("%(x)s, %(y)s" % {'x':"abc", 'y':"def"}, 'abc, def')
-        self.assertEqual("%(x)s, %(\xfc)s" % {'x':"abc", '\xfc':"def"}, 'abc, def')
-
-        self.assertEqual('%c' % 0x1234, '\u1234')
-        self.assertEqual('%c' % 0x21483, '\U00021483')
-        self.assertRaises(OverflowError, "%c".__mod__, (0x110000,))
-        self.assertEqual('%c' % '\U00021483', '\U00021483')
-        self.assertRaises(TypeError, "%c".__mod__, "aa")
-        self.assertRaises(ValueError, "%.1\u1032f".__mod__, (1.0/3))
-=======
             self.assertEqual(u"%r, %r" % (u"abc", "abc"), u"u'abc', 'abc'")
         self.assertEqual(u"%(x)s, %(y)s" % {'x':u"abc", 'y':"def"}, u'abc, def')
         self.assertEqual(u"%(x)s, %(\xfc)s" % {'x':u"abc", u'\xfc':"def"}, u'abc, def')
@@ -1138,44 +621,26 @@
             # the implicit decoding should fail for non-ascii chars
             self.assertRaises(UnicodeDecodeError, u"%c".__mod__, chr(num))
             self.assertRaises(UnicodeDecodeError, u"%s".__mod__, chr(num))
->>>>>>> 4f5f3481
 
         # formatting jobs delegated from the string implementation:
+        self.assertEqual('...%(foo)s...' % {'foo':u"abc"}, u'...abc...')
         self.assertEqual('...%(foo)s...' % {'foo':"abc"}, '...abc...')
-        self.assertEqual('...%(foo)s...' % {'foo':"abc"}, '...abc...')
-        self.assertEqual('...%(foo)s...' % {'foo':"abc"}, '...abc...')
-        self.assertEqual('...%(foo)s...' % {'foo':"abc"}, '...abc...')
-        self.assertEqual('...%(foo)s...' % {'foo':"abc",'def':123},  '...abc...')
-        self.assertEqual('...%(foo)s...' % {'foo':"abc",'def':123}, '...abc...')
-        self.assertEqual('...%s...%s...%s...%s...' % (1,2,3,"abc"), '...1...2...3...abc...')
-        self.assertEqual('...%%...%%s...%s...%s...%s...%s...' % (1,2,3,"abc"), '...%...%s...1...2...3...abc...')
-        self.assertEqual('...%s...' % "abc", '...abc...')
-        self.assertEqual('%*s' % (5,'abc',), '  abc')
-        self.assertEqual('%*s' % (-5,'abc',), 'abc  ')
-        self.assertEqual('%*.*s' % (5,2,'abc',), '   ab')
-        self.assertEqual('%*.*s' % (5,3,'abc',), '  abc')
-        self.assertEqual('%i %*.*s' % (10, 5,3,'abc',), '10   abc')
-        self.assertEqual('%i%s %*.*s' % (10, 3, 5, 3, 'abc',), '103   abc')
-        self.assertEqual('%c' % 'a', 'a')
+        self.assertEqual('...%(foo)s...' % {u'foo':"abc"}, '...abc...')
+        self.assertEqual('...%(foo)s...' % {u'foo':u"abc"}, u'...abc...')
+        self.assertEqual('...%(foo)s...' % {u'foo':u"abc",'def':123},  u'...abc...')
+        self.assertEqual('...%(foo)s...' % {u'foo':u"abc",u'def':123}, u'...abc...')
+        self.assertEqual('...%s...%s...%s...%s...' % (1,2,3,u"abc"), u'...1...2...3...abc...')
+        self.assertEqual('...%%...%%s...%s...%s...%s...%s...' % (1,2,3,u"abc"), u'...%...%s...1...2...3...abc...')
+        self.assertEqual('...%s...' % u"abc", u'...abc...')
+        self.assertEqual('%*s' % (5,u'abc',), u'  abc')
+        self.assertEqual('%*s' % (-5,u'abc',), u'abc  ')
+        self.assertEqual('%*.*s' % (5,2,u'abc',), u'   ab')
+        self.assertEqual('%*.*s' % (5,3,u'abc',), u'  abc')
+        self.assertEqual('%i %*.*s' % (10, 5,3,u'abc',), u'10   abc')
+        self.assertEqual('%i%s %*.*s' % (10, 3, 5, 3, u'abc',), u'103   abc')
+        self.assertEqual('%c' % u'a', u'a')
         class Wrapper:
             def __str__(self):
-<<<<<<< HEAD
-                return '\u1234'
-        self.assertEqual('%s' % Wrapper(), '\u1234')
-
-        # issue 3382
-        NAN = float('nan')
-        INF = float('inf')
-        self.assertEqual('%f' % NAN, 'nan')
-        self.assertEqual('%F' % NAN, 'NAN')
-        self.assertEqual('%f' % INF, 'inf')
-        self.assertEqual('%F' % INF, 'INF')
-
-    @support.run_with_locale('LC_ALL', 'de_DE', 'fr_FR')
-    def test_format_float(self):
-        # should not format with a comma, but always with C locale
-        self.assertEqual('1.0', '%.1f' % 1.0)
-=======
                 return u'\u1234'
         self.assertEqual('%s' % Wrapper(), u'\u1234')
 
@@ -1194,28 +659,37 @@
     def test_format_float(self):
         # should not format with a comma, but always with C locale
         self.assertEqual(u'1.0', u'%.1f' % 1.0)
->>>>>>> 4f5f3481
 
     def test_constructor(self):
         # unicode(obj) tests (this maps to PyObject_Unicode() at C level)
 
         self.assertEqual(
-            str('unicode remains unicode'),
-            'unicode remains unicode'
+            unicode(u'unicode remains unicode'),
+            u'unicode remains unicode'
         )
 
-        class UnicodeSubclass(str):
+        class UnicodeSubclass(unicode):
             pass
 
         self.assertEqual(
-            str(UnicodeSubclass('unicode subclass becomes unicode')),
-            'unicode subclass becomes unicode'
+            unicode(UnicodeSubclass('unicode subclass becomes unicode')),
+            u'unicode subclass becomes unicode'
         )
 
         self.assertEqual(
-            str('strings are converted to unicode'),
-            'strings are converted to unicode'
+            unicode('strings are converted to unicode'),
+            u'strings are converted to unicode'
         )
+
+        class UnicodeCompat:
+            def __init__(self, x):
+                self.x = x
+            def __unicode__(self):
+                return self.x
+
+        self.assertEqual(
+            unicode(UnicodeCompat('__unicode__ compatible objects are recognized')),
+            u'__unicode__ compatible objects are recognized')
 
         class StringCompat:
             def __init__(self, x):
@@ -1224,18 +698,26 @@
                 return self.x
 
         self.assertEqual(
-            str(StringCompat('__str__ compatible objects are recognized')),
-            '__str__ compatible objects are recognized'
+            unicode(StringCompat('__str__ compatible objects are recognized')),
+            u'__str__ compatible objects are recognized'
         )
 
         # unicode(obj) is compatible to str():
 
         o = StringCompat('unicode(obj) is compatible to str()')
+        self.assertEqual(unicode(o), u'unicode(obj) is compatible to str()')
         self.assertEqual(str(o), 'unicode(obj) is compatible to str()')
-        self.assertEqual(str(o), 'unicode(obj) is compatible to str()')
-
-        for obj in (123, 123.45, 123):
-            self.assertEqual(str(obj), str(str(obj)))
+
+        # %-formatting and .__unicode__()
+        self.assertEqual(u'%s' %
+                         UnicodeCompat(u"u'%s' % obj uses obj.__unicode__()"),
+                         u"u'%s' % obj uses obj.__unicode__()")
+        self.assertEqual(u'%s' %
+                         UnicodeCompat(u"u'%s' % obj falls back to obj.__str__()"),
+                         u"u'%s' % obj falls back to obj.__str__()")
+
+        for obj in (123, 123.45, 123L):
+            self.assertEqual(unicode(obj), unicode(str(obj)))
 
         # unicode(obj, encoding, error) tests (this maps to
         # PyUnicode_FromEncodedObject() at C level)
@@ -1243,54 +725,33 @@
         if not sys.platform.startswith('java'):
             self.assertRaises(
                 TypeError,
-                str,
-                'decoding unicode is not supported',
+                unicode,
+                u'decoding unicode is not supported',
                 'utf-8',
                 'strict'
             )
 
         self.assertEqual(
-            str(b'strings are decoded to unicode', 'utf-8', 'strict'),
-            'strings are decoded to unicode'
+            unicode('strings are decoded to unicode', 'utf-8', 'strict'),
+            u'strings are decoded to unicode'
         )
 
         if not sys.platform.startswith('java'):
             with test_support.check_py3k_warnings():
                 buf = buffer('character buffers are decoded to unicode')
             self.assertEqual(
-<<<<<<< HEAD
-                str(
-                    memoryview(b'character buffers are decoded to unicode'),
-=======
                 unicode(
                     buf,
->>>>>>> 4f5f3481
                     'utf-8',
                     'strict'
                 ),
-                'character buffers are decoded to unicode'
+                u'character buffers are decoded to unicode'
             )
 
-        self.assertRaises(TypeError, str, 42, 42, 42)
+        self.assertRaises(TypeError, unicode, 42, 42, 42)
 
     def test_codecs_utf7(self):
         utfTests = [
-<<<<<<< HEAD
-            ('A\u2262\u0391.', b'A+ImIDkQ.'),             # RFC2152 example
-            ('Hi Mom -\u263a-!', b'Hi Mom -+Jjo--!'),     # RFC2152 example
-            ('\u65E5\u672C\u8A9E', b'+ZeVnLIqe-'),        # RFC2152 example
-            ('Item 3 is \u00a31.', b'Item 3 is +AKM-1.'), # RFC2152 example
-            ('+', b'+-'),
-            ('+-', b'+--'),
-            ('+?', b'+-?'),
-            ('\?', b'+AFw?'),
-            ('+?', b'+-?'),
-            (r'\\?', b'+AFwAXA?'),
-            (r'\\\?', b'+AFwAXABc?'),
-            (r'++--', b'+-+---'),
-            ('\U000abcde', b'+2m/c3g-'),                  # surrogate pairs
-            ('/', b'/'),
-=======
             (u'A\u2262\u0391.', 'A+ImIDkQ.'),             # RFC2152 example
             (u'Hi Mom -\u263a-!', 'Hi Mom -+Jjo--!'),     # RFC2152 example
             (u'\u65E5\u672C\u8A9E', '+ZeVnLIqe-'),        # RFC2152 example
@@ -1305,21 +766,11 @@
             (ur'++--', '+-+---'),
             (u'\U000abcde', '+2m/c3g-'),                  # surrogate pairs
             (u'/', '/'),
->>>>>>> 4f5f3481
         ]
 
         for (x, y) in utfTests:
             self.assertEqual(x.encode('utf-7'), y)
 
-<<<<<<< HEAD
-        # Unpaired surrogates not supported
-        self.assertRaises(UnicodeError, str, b'+3ADYAA-', 'utf-7')
-
-        self.assertEqual(str(b'+3ADYAA-', 'utf-7', 'replace'), '\ufffd\ufffd')
-
-        # Issue #2242: crash on some Windows/MSVC versions
-        self.assertEqual(b'+\xc1'.decode('utf-7'), '\xc1')
-=======
         # Unpaired surrogates are passed through
         self.assertEqual(u'\uD801'.encode('utf-7'), '+2AE-')
         self.assertEqual(u'\uD801x'.encode('utf-7'), '+2AE-x')
@@ -1332,7 +783,6 @@
 
         self.assertEqual(u'\uD801\U000abcde'.encode('utf-7'), '+2AHab9ze-')
         self.assertEqual('+2AHab9ze-'.decode('utf-7'), u'\uD801\U000abcde')
->>>>>>> 4f5f3481
 
         # Direct encoded characters
         set_d = "ABCDEFGHIJKLMNOPQRSTUVWXYZabcdefghijklmnopqrstuvwxyz0123456789'(),-./:?"
@@ -1340,59 +790,46 @@
         set_o = '!"#$%&*;<=>@[]^_`{|}'
         for c in set_d:
             self.assertEqual(c.encode('utf7'), c.encode('ascii'))
-<<<<<<< HEAD
-            self.assertEqual(c.encode('ascii').decode('utf7'), c)
-        for c in set_o:
-            self.assertEqual(c.encode('ascii').decode('utf7'), c)
-=======
             self.assertEqual(c.encode('ascii').decode('utf7'), unicode(c))
             self.assertTrue(c == c.encode('ascii').decode('utf7'))
         for c in set_o:
             self.assertEqual(c.encode('ascii').decode('utf7'), unicode(c))
             self.assertTrue(c == c.encode('ascii').decode('utf7'))
->>>>>>> 4f5f3481
 
     def test_codecs_utf8(self):
-        self.assertEqual(''.encode('utf-8'), b'')
-        self.assertEqual('\u20ac'.encode('utf-8'), b'\xe2\x82\xac')
-        if sys.maxunicode == 65535:
-            self.assertEqual('\ud800\udc02'.encode('utf-8'), b'\xf0\x90\x80\x82')
-            self.assertEqual('\ud84d\udc56'.encode('utf-8'), b'\xf0\xa3\x91\x96')
-        self.assertEqual('\ud800'.encode('utf-8', 'surrogatepass'), b'\xed\xa0\x80')
-        self.assertEqual('\udc00'.encode('utf-8', 'surrogatepass'), b'\xed\xb0\x80')
-        if sys.maxunicode == 65535:
-            self.assertEqual(
-                ('\ud800\udc02'*1000).encode('utf-8'),
-                b'\xf0\x90\x80\x82'*1000)
+        self.assertEqual(u''.encode('utf-8'), '')
+        self.assertEqual(u'\u20ac'.encode('utf-8'), '\xe2\x82\xac')
+        self.assertEqual(u'\ud800\udc02'.encode('utf-8'), '\xf0\x90\x80\x82')
+        self.assertEqual(u'\ud84d\udc56'.encode('utf-8'), '\xf0\xa3\x91\x96')
+        self.assertEqual(u'\ud800'.encode('utf-8'), '\xed\xa0\x80')
+        self.assertEqual(u'\udc00'.encode('utf-8'), '\xed\xb0\x80')
         self.assertEqual(
-            '\u6b63\u78ba\u306b\u8a00\u3046\u3068\u7ffb\u8a33\u306f'
-            '\u3055\u308c\u3066\u3044\u307e\u305b\u3093\u3002\u4e00'
-            '\u90e8\u306f\u30c9\u30a4\u30c4\u8a9e\u3067\u3059\u304c'
-            '\u3001\u3042\u3068\u306f\u3067\u305f\u3089\u3081\u3067'
-            '\u3059\u3002\u5b9f\u969b\u306b\u306f\u300cWenn ist das'
-            ' Nunstuck git und'.encode('utf-8'),
-            b'\xe6\xad\xa3\xe7\xa2\xba\xe3\x81\xab\xe8\xa8\x80\xe3\x81'
-            b'\x86\xe3\x81\xa8\xe7\xbf\xbb\xe8\xa8\xb3\xe3\x81\xaf\xe3'
-            b'\x81\x95\xe3\x82\x8c\xe3\x81\xa6\xe3\x81\x84\xe3\x81\xbe'
-            b'\xe3\x81\x9b\xe3\x82\x93\xe3\x80\x82\xe4\xb8\x80\xe9\x83'
-            b'\xa8\xe3\x81\xaf\xe3\x83\x89\xe3\x82\xa4\xe3\x83\x84\xe8'
-            b'\xaa\x9e\xe3\x81\xa7\xe3\x81\x99\xe3\x81\x8c\xe3\x80\x81'
-            b'\xe3\x81\x82\xe3\x81\xa8\xe3\x81\xaf\xe3\x81\xa7\xe3\x81'
-            b'\x9f\xe3\x82\x89\xe3\x82\x81\xe3\x81\xa7\xe3\x81\x99\xe3'
-            b'\x80\x82\xe5\xae\x9f\xe9\x9a\x9b\xe3\x81\xab\xe3\x81\xaf'
-            b'\xe3\x80\x8cWenn ist das Nunstuck git und'
+            (u'\ud800\udc02'*1000).encode('utf-8'),
+            '\xf0\x90\x80\x82'*1000
         )
+        self.assertEqual(
+            u'\u6b63\u78ba\u306b\u8a00\u3046\u3068\u7ffb\u8a33\u306f'
+            u'\u3055\u308c\u3066\u3044\u307e\u305b\u3093\u3002\u4e00'
+            u'\u90e8\u306f\u30c9\u30a4\u30c4\u8a9e\u3067\u3059\u304c'
+            u'\u3001\u3042\u3068\u306f\u3067\u305f\u3089\u3081\u3067'
+            u'\u3059\u3002\u5b9f\u969b\u306b\u306f\u300cWenn ist das'
+            u' Nunstuck git und'.encode('utf-8'),
+            '\xe6\xad\xa3\xe7\xa2\xba\xe3\x81\xab\xe8\xa8\x80\xe3\x81'
+            '\x86\xe3\x81\xa8\xe7\xbf\xbb\xe8\xa8\xb3\xe3\x81\xaf\xe3'
+            '\x81\x95\xe3\x82\x8c\xe3\x81\xa6\xe3\x81\x84\xe3\x81\xbe'
+            '\xe3\x81\x9b\xe3\x82\x93\xe3\x80\x82\xe4\xb8\x80\xe9\x83'
+            '\xa8\xe3\x81\xaf\xe3\x83\x89\xe3\x82\xa4\xe3\x83\x84\xe8'
+            '\xaa\x9e\xe3\x81\xa7\xe3\x81\x99\xe3\x81\x8c\xe3\x80\x81'
+            '\xe3\x81\x82\xe3\x81\xa8\xe3\x81\xaf\xe3\x81\xa7\xe3\x81'
+            '\x9f\xe3\x82\x89\xe3\x82\x81\xe3\x81\xa7\xe3\x81\x99\xe3'
+            '\x80\x82\xe5\xae\x9f\xe9\x9a\x9b\xe3\x81\xab\xe3\x81\xaf'
+            '\xe3\x80\x8cWenn ist das Nunstuck git und'
+        )
 
         # UTF-8 specific decoding tests
-<<<<<<< HEAD
-        self.assertEqual(str(b'\xf0\xa3\x91\x96', 'utf-8'), '\U00023456' )
-        self.assertEqual(str(b'\xf0\x90\x80\x82', 'utf-8'), '\U00010002' )
-        self.assertEqual(str(b'\xe2\x82\xac', 'utf-8'), '\u20ac' )
-=======
         self.assertEqual(unicode('\xf0\xa3\x91\x96', 'utf-8'), u'\U00023456')
         self.assertEqual(unicode('\xf0\x90\x80\x82', 'utf-8'), u'\U00010002')
         self.assertEqual(unicode('\xe2\x82\xac', 'utf-8'), u'\u20ac')
->>>>>>> 4f5f3481
 
         # Other possible utf-8 test cases:
         # * strict decoding testing for all of the
@@ -1401,17 +838,6 @@
     def test_utf8_decode_valid_sequences(self):
         sequences = [
             # single byte
-<<<<<<< HEAD
-            (b'\x00', '\x00'), (b'a', 'a'), (b'\x7f', '\x7f'),
-            # 2 bytes
-            (b'\xc2\x80', '\x80'), (b'\xdf\xbf', '\u07ff'),
-            # 3 bytes
-            (b'\xe0\xa0\x80', '\u0800'), (b'\xed\x9f\xbf', '\ud7ff'),
-            (b'\xee\x80\x80', '\uE000'), (b'\xef\xbf\xbf', '\uffff'),
-            # 4 bytes
-            (b'\xF0\x90\x80\x80', '\U00010000'),
-            (b'\xf4\x8f\xbf\xbf', '\U0010FFFF')
-=======
             ('\x00', u'\x00'), ('a', u'a'), ('\x7f', u'\x7f'),
             # 2 bytes
             ('\xc2\x80', u'\x80'), ('\xdf\xbf', u'\u07ff'),
@@ -1421,24 +847,10 @@
             # 4 bytes
             ('\xF0\x90\x80\x80', u'\U00010000'),
             ('\xf4\x8f\xbf\xbf', u'\U0010FFFF')
->>>>>>> 4f5f3481
         ]
         for seq, res in sequences:
             self.assertEqual(seq.decode('utf-8'), res)
 
-<<<<<<< HEAD
-
-    def test_utf8_decode_invalid_sequences(self):
-        # continuation bytes in a sequence of 2, 3, or 4 bytes
-        continuation_bytes = [bytes([x]) for x in range(0x80, 0xC0)]
-        # start bytes of a 2-byte sequence equivalent to codepoints < 0x7F
-        invalid_2B_seq_start_bytes = [bytes([x]) for x in range(0xC0, 0xC2)]
-        # start bytes of a 4-byte sequence equivalent to codepoints > 0x10FFFF
-        invalid_4B_seq_start_bytes = [bytes([x]) for x in range(0xF5, 0xF8)]
-        invalid_start_bytes = (
-            continuation_bytes + invalid_2B_seq_start_bytes +
-            invalid_4B_seq_start_bytes + [bytes([x]) for x in range(0xF7, 0x100)]
-=======
         for ch in map(unichr, range(0, sys.maxunicode)):
             self.assertEqual(ch, ch.encode('utf-8').decode('utf-8'))
 
@@ -1452,7 +864,6 @@
         invalid_start_bytes = (
             continuation_bytes + invalid_2B_seq_start_bytes +
             invalid_4B_seq_start_bytes + map(chr, range(0xF7, 0x100))
->>>>>>> 4f5f3481
         )
 
         for byte in invalid_start_bytes:
@@ -1466,31 +877,6 @@
             for cb1 in continuation_bytes[:3]:
                 for cb3 in continuation_bytes[:3]:
                     self.assertRaises(UnicodeDecodeError,
-<<<<<<< HEAD
-                                      (sb+cb1+b'\x80'+cb3).decode, 'utf-8')
-
-        for cb in [bytes([x]) for x in range(0x80, 0xA0)]:
-            self.assertRaises(UnicodeDecodeError,
-                              (b'\xE0'+cb+b'\x80').decode, 'utf-8')
-            self.assertRaises(UnicodeDecodeError,
-                              (b'\xE0'+cb+b'\xBF').decode, 'utf-8')
-        # surrogates
-        for cb in [bytes([x]) for x in range(0xA0, 0xC0)]:
-            self.assertRaises(UnicodeDecodeError,
-                              (b'\xED'+cb+b'\x80').decode, 'utf-8')
-            self.assertRaises(UnicodeDecodeError,
-                              (b'\xED'+cb+b'\xBF').decode, 'utf-8')
-        for cb in [bytes([x]) for x in range(0x80, 0x90)]:
-            self.assertRaises(UnicodeDecodeError,
-                              (b'\xF0'+cb+b'\x80\x80').decode, 'utf-8')
-            self.assertRaises(UnicodeDecodeError,
-                              (b'\xF0'+cb+b'\xBF\xBF').decode, 'utf-8')
-        for cb in [bytes([x]) for x in range(0x90, 0xC0)]:
-            self.assertRaises(UnicodeDecodeError,
-                              (b'\xF4'+cb+b'\x80\x80').decode, 'utf-8')
-            self.assertRaises(UnicodeDecodeError,
-                              (b'\xF4'+cb+b'\xBF\xBF').decode, 'utf-8')
-=======
                                       (sb+cb1+'\x80'+cb3).decode, 'utf-8')
 
         for cb in map(chr, range(0x80, 0xA0)):
@@ -1523,7 +909,6 @@
                               ('\xF4'+cb+'\x80\x80').decode, 'utf-8')
             self.assertRaises(UnicodeDecodeError,
                               ('\xF4'+cb+'\xBF\xBF').decode, 'utf-8')
->>>>>>> 4f5f3481
 
     def test_issue8271(self):
         # Issue #8271: during the decoding of an invalid UTF-8 byte sequence,
@@ -1531,83 +916,6 @@
         # invalid, instead of the number of bytes specified by the start byte.
         # See http://www.unicode.org/versions/Unicode5.2.0/ch03.pdf (page 95,
         # table 3-8, Row 2) for more information about the algorithm used.
-<<<<<<< HEAD
-        FFFD = '\ufffd'
-        sequences = [
-            # invalid start bytes
-            (b'\x80', FFFD), # continuation byte
-            (b'\x80\x80', FFFD*2), # 2 continuation bytes
-            (b'\xc0', FFFD),
-            (b'\xc0\xc0', FFFD*2),
-            (b'\xc1', FFFD),
-            (b'\xc1\xc0', FFFD*2),
-            (b'\xc0\xc1', FFFD*2),
-            # with start byte of a 2-byte sequence
-            (b'\xc2', FFFD), # only the start byte
-            (b'\xc2\xc2', FFFD*2), # 2 start bytes
-            (b'\xc2\xc2\xc2', FFFD*3), # 2 start bytes
-            (b'\xc2\x41', FFFD+'A'), # invalid continuation byte
-            # with start byte of a 3-byte sequence
-            (b'\xe1', FFFD), # only the start byte
-            (b'\xe1\xe1', FFFD*2), # 2 start bytes
-            (b'\xe1\xe1\xe1', FFFD*3), # 3 start bytes
-            (b'\xe1\xe1\xe1\xe1', FFFD*4), # 4 start bytes
-            (b'\xe1\x80', FFFD), # only 1 continuation byte
-            (b'\xe1\x41', FFFD+'A'), # invalid continuation byte
-            (b'\xe1\x41\x80', FFFD+'A'+FFFD), # invalid cb followed by valid cb
-            (b'\xe1\x41\x41', FFFD+'AA'), # 2 invalid continuation bytes
-            (b'\xe1\x80\x41', FFFD+'A'), # only 1 valid continuation byte
-            (b'\xe1\x80\xe1\x41', FFFD*2+'A'), # 1 valid and the other invalid
-            (b'\xe1\x41\xe1\x80', FFFD+'A'+FFFD), # 1 invalid and the other valid
-            # with start byte of a 4-byte sequence
-            (b'\xf1', FFFD), # only the start byte
-            (b'\xf1\xf1', FFFD*2), # 2 start bytes
-            (b'\xf1\xf1\xf1', FFFD*3), # 3 start bytes
-            (b'\xf1\xf1\xf1\xf1', FFFD*4), # 4 start bytes
-            (b'\xf1\xf1\xf1\xf1\xf1', FFFD*5), # 5 start bytes
-            (b'\xf1\x80', FFFD), # only 1 continuation bytes
-            (b'\xf1\x80\x80', FFFD), # only 2 continuation bytes
-            (b'\xf1\x80\x41', FFFD+'A'), # 1 valid cb and 1 invalid
-            (b'\xf1\x80\x41\x41', FFFD+'AA'), # 1 valid cb and 1 invalid
-            (b'\xf1\x80\x80\x41', FFFD+'A'), # 2 valid cb and 1 invalid
-            (b'\xf1\x41\x80', FFFD+'A'+FFFD), # 1 invalid cv and 1 valid
-            (b'\xf1\x41\x80\x80', FFFD+'A'+FFFD*2), # 1 invalid cb and 2 invalid
-            (b'\xf1\x41\x80\x41', FFFD+'A'+FFFD+'A'), # 2 invalid cb and 1 invalid
-            (b'\xf1\x41\x41\x80', FFFD+'AA'+FFFD), # 1 valid cb and 1 invalid
-            (b'\xf1\x41\xf1\x80', FFFD+'A'+FFFD),
-            (b'\xf1\x41\x80\xf1', FFFD+'A'+FFFD*2),
-            (b'\xf1\xf1\x80\x41', FFFD*2+'A'),
-            (b'\xf1\x41\xf1\xf1', FFFD+'A'+FFFD*2),
-            # with invalid start byte of a 4-byte sequence (rfc2279)
-            (b'\xf5', FFFD), # only the start byte
-            (b'\xf5\xf5', FFFD*2), # 2 start bytes
-            (b'\xf5\x80', FFFD*2), # only 1 continuation byte
-            (b'\xf5\x80\x80', FFFD*3), # only 2 continuation byte
-            (b'\xf5\x80\x80\x80', FFFD*4), # 3 continuation bytes
-            (b'\xf5\x80\x41', FFFD*2+'A'), #  1 valid cb and 1 invalid
-            (b'\xf5\x80\x41\xf5', FFFD*2+'A'+FFFD),
-            (b'\xf5\x41\x80\x80\x41', FFFD+'A'+FFFD*2+'A'),
-            # with invalid start byte of a 5-byte sequence (rfc2279)
-            (b'\xf8', FFFD), # only the start byte
-            (b'\xf8\xf8', FFFD*2), # 2 start bytes
-            (b'\xf8\x80', FFFD*2), # only one continuation byte
-            (b'\xf8\x80\x41', FFFD*2 + 'A'), # 1 valid cb and 1 invalid
-            (b'\xf8\x80\x80\x80\x80', FFFD*5), # invalid 5 bytes seq with 5 bytes
-            # with invalid start byte of a 6-byte sequence (rfc2279)
-            (b'\xfc', FFFD), # only the start byte
-            (b'\xfc\xfc', FFFD*2), # 2 start bytes
-            (b'\xfc\x80\x80', FFFD*3), # only 2 continuation bytes
-            (b'\xfc\x80\x80\x80\x80\x80', FFFD*6), # 6 continuation bytes
-            # invalid start byte
-            (b'\xfe', FFFD),
-            (b'\xfe\x80\x80', FFFD*3),
-            # other sequences
-            (b'\xf1\x80\x41\x42\x43', '\ufffd\x41\x42\x43'),
-            (b'\xf1\x80\xff\x42\x43', '\ufffd\ufffd\x42\x43'),
-            (b'\xf1\x80\xc2\x81\x43', '\ufffd\x81\x43'),
-            (b'\x61\xF1\x80\x80\xE1\x80\xC2\x62\x80\x63\x80\xBF\x64',
-             '\x61\uFFFD\uFFFD\uFFFD\x62\uFFFD\x63\uFFFD\uFFFD\x64'),
-=======
         FFFD = u'\ufffd'
         sequences = [
             # invalid start bytes
@@ -1683,43 +991,20 @@
             ('\xf1\x80\xc2\x81\x43', u'\ufffd\x81\x43'),
             ('\x61\xF1\x80\x80\xE1\x80\xC2\x62\x80\x63\x80\xBF\x64',
              u'\x61\uFFFD\uFFFD\uFFFD\x62\uFFFD\x63\uFFFD\uFFFD\x64'),
->>>>>>> 4f5f3481
         ]
         for n, (seq, res) in enumerate(sequences):
             self.assertRaises(UnicodeDecodeError, seq.decode, 'utf-8', 'strict')
             self.assertEqual(seq.decode('utf-8', 'replace'), res)
-<<<<<<< HEAD
-            self.assertEqual((seq+b'b').decode('utf-8', 'replace'), res+'b')
-            self.assertEqual(seq.decode('utf-8', 'ignore'),
-                             res.replace('\uFFFD', ''))
-=======
             self.assertEqual((seq+'b').decode('utf-8', 'replace'), res+'b')
             self.assertEqual(seq.decode('utf-8', 'ignore'),
                              res.replace(u'\uFFFD', ''))
->>>>>>> 4f5f3481
 
     def test_codecs_idna(self):
         # Test whether trailing dot is preserved
-        self.assertEqual("www.python.org.".encode("idna"), b"www.python.org.")
+        self.assertEqual(u"www.python.org.".encode("idna"), "www.python.org.")
 
     def test_codecs_errors(self):
         # Error handling (encoding)
-<<<<<<< HEAD
-        self.assertRaises(UnicodeError, 'Andr\202 x'.encode, 'ascii')
-        self.assertRaises(UnicodeError, 'Andr\202 x'.encode, 'ascii','strict')
-        self.assertEqual('Andr\202 x'.encode('ascii','ignore'), b"Andr x")
-        self.assertEqual('Andr\202 x'.encode('ascii','replace'), b"Andr? x")
-        self.assertEqual('Andr\202 x'.encode('ascii', 'replace'),
-                         'Andr\202 x'.encode('ascii', errors='replace'))
-        self.assertEqual('Andr\202 x'.encode('ascii', 'ignore'),
-                         'Andr\202 x'.encode(encoding='ascii', errors='ignore'))
-
-        # Error handling (decoding)
-        self.assertRaises(UnicodeError, str, b'Andr\202 x', 'ascii')
-        self.assertRaises(UnicodeError, str, b'Andr\202 x', 'ascii', 'strict')
-        self.assertEqual(str(b'Andr\202 x', 'ascii', 'ignore'), "Andr x")
-        self.assertEqual(str(b'Andr\202 x', 'ascii', 'replace'), 'Andr\uFFFD x')
-=======
         self.assertRaises(UnicodeError, u'Andr\202 x'.encode, 'ascii')
         self.assertRaises(UnicodeError, u'Andr\202 x'.encode, 'ascii','strict')
         self.assertEqual(u'Andr\202 x'.encode('ascii','ignore'), "Andr x")
@@ -1738,87 +1023,80 @@
                          u'abcde'.decode('ascii', errors='ignore'))
         self.assertEqual(u'abcde'.decode('ascii', 'replace'),
                          u'abcde'.decode(encoding='ascii', errors='replace'))
->>>>>>> 4f5f3481
 
         # Error handling (unknown character names)
-        self.assertEqual(b"\\N{foo}xx".decode("unicode-escape", "ignore"), "xx")
+        self.assertEqual("\\N{foo}xx".decode("unicode-escape", "ignore"), u"xx")
 
         # Error handling (truncated escape sequence)
-        self.assertRaises(UnicodeError, b"\\".decode, "unicode-escape")
-
-        self.assertRaises(TypeError, b"hello".decode, "test.unicode1")
-        self.assertRaises(TypeError, str, b"hello", "test.unicode2")
-        self.assertRaises(TypeError, "hello".encode, "test.unicode1")
-        self.assertRaises(TypeError, "hello".encode, "test.unicode2")
+        self.assertRaises(UnicodeError, "\\".decode, "unicode-escape")
+
+        self.assertRaises(TypeError, "hello".decode, "test.unicode1")
+        self.assertRaises(TypeError, unicode, "hello", "test.unicode2")
+        self.assertRaises(TypeError, u"hello".encode, "test.unicode1")
+        self.assertRaises(TypeError, u"hello".encode, "test.unicode2")
         # executes PyUnicode_Encode()
         import imp
         self.assertRaises(
             ImportError,
             imp.find_module,
             "non-existing module",
-            ["non-existing dir"]
+            [u"non-existing dir"]
         )
 
         # Error handling (wrong arguments)
-        self.assertRaises(TypeError, "hello".encode, 42, 42, 42)
-
-        # Error handling (lone surrogate in PyUnicode_TransformDecimalToASCII())
-        self.assertRaises(UnicodeError, int, "\ud800")
-        self.assertRaises(UnicodeError, int, "\udf00")
-        self.assertRaises(UnicodeError, float, "\ud800")
-        self.assertRaises(UnicodeError, float, "\udf00")
-        self.assertRaises(UnicodeError, complex, "\ud800")
-        self.assertRaises(UnicodeError, complex, "\udf00")
+        self.assertRaises(TypeError, u"hello".encode, 42, 42, 42)
+
+        # Error handling (PyUnicode_EncodeDecimal())
+        self.assertRaises(UnicodeError, int, u"\u0200")
 
     def test_codecs(self):
         # Encoding
-        self.assertEqual('hello'.encode('ascii'), b'hello')
-        self.assertEqual('hello'.encode('utf-7'), b'hello')
-        self.assertEqual('hello'.encode('utf-8'), b'hello')
-        self.assertEqual('hello'.encode('utf8'), b'hello')
-        self.assertEqual('hello'.encode('utf-16-le'), b'h\000e\000l\000l\000o\000')
-        self.assertEqual('hello'.encode('utf-16-be'), b'\000h\000e\000l\000l\000o')
-        self.assertEqual('hello'.encode('latin-1'), b'hello')
+        self.assertEqual(u'hello'.encode('ascii'), 'hello')
+        self.assertEqual(u'hello'.encode('utf-7'), 'hello')
+        self.assertEqual(u'hello'.encode('utf-8'), 'hello')
+        self.assertEqual(u'hello'.encode('utf8'), 'hello')
+        self.assertEqual(u'hello'.encode('utf-16-le'), 'h\000e\000l\000l\000o\000')
+        self.assertEqual(u'hello'.encode('utf-16-be'), '\000h\000e\000l\000l\000o')
+        self.assertEqual(u'hello'.encode('latin-1'), 'hello')
 
         # Roundtrip safety for BMP (just the first 1024 chars)
-        for c in range(1024):
-            u = chr(c)
+        for c in xrange(1024):
+            u = unichr(c)
             for encoding in ('utf-7', 'utf-8', 'utf-16', 'utf-16-le',
                              'utf-16-be', 'raw_unicode_escape',
                              'unicode_escape', 'unicode_internal'):
-                self.assertEqual(str(u.encode(encoding),encoding), u)
+                self.assertEqual(unicode(u.encode(encoding),encoding), u)
 
         # Roundtrip safety for BMP (just the first 256 chars)
-        for c in range(256):
-            u = chr(c)
+        for c in xrange(256):
+            u = unichr(c)
             for encoding in ('latin-1',):
-                self.assertEqual(str(u.encode(encoding),encoding), u)
+                self.assertEqual(unicode(u.encode(encoding),encoding), u)
 
         # Roundtrip safety for BMP (just the first 128 chars)
-        for c in range(128):
-            u = chr(c)
+        for c in xrange(128):
+            u = unichr(c)
             for encoding in ('ascii',):
-                self.assertEqual(str(u.encode(encoding),encoding), u)
+                self.assertEqual(unicode(u.encode(encoding),encoding), u)
 
         # Roundtrip safety for non-BMP (just a few chars)
-        u = '\U00010001\U00020002\U00030003\U00040004\U00050005'
+        u = u'\U00010001\U00020002\U00030003\U00040004\U00050005'
         for encoding in ('utf-8', 'utf-16', 'utf-16-le', 'utf-16-be',
                          #'raw_unicode_escape',
                          'unicode_escape', 'unicode_internal'):
-            self.assertEqual(str(u.encode(encoding),encoding), u)
+            self.assertEqual(unicode(u.encode(encoding),encoding), u)
 
         # UTF-8 must be roundtrip safe for all UCS-2 code points
         # This excludes surrogates: in the full range, there would be
         # a surrogate pair (\udbff\udc00), which gets converted back
         # to a non-BMP character (\U0010fc00)
-        u = ''.join(map(chr, list(range(0,0xd800)) +
-                             list(range(0xe000,0x10000))))
+        u = u''.join(map(unichr, range(0,0xd800)+range(0xe000,0x10000)))
         for encoding in ('utf-8',):
-            self.assertEqual(str(u.encode(encoding),encoding), u)
+            self.assertEqual(unicode(u.encode(encoding),encoding), u)
 
     def test_codecs_charmap(self):
         # 0-127
-        s = bytes(range(128))
+        s = ''.join(map(chr, xrange(128)))
         for encoding in (
             'cp037', 'cp1026',
             'cp437', 'cp500', 'cp720', 'cp737', 'cp775', 'cp850',
@@ -1843,10 +1121,10 @@
             #'cp875'
 
             ):
-            self.assertEqual(str(s, encoding).encode(encoding), s)
+            self.assertEqual(unicode(s, encoding).encode(encoding), s)
 
         # 128-255
-        s = bytes(range(128, 256))
+        s = ''.join(map(chr, xrange(128, 256)))
         for encoding in (
             'cp037', 'cp1026',
             'cp437', 'cp500', 'cp720', 'cp737', 'cp775', 'cp850',
@@ -1868,14 +1146,14 @@
             #'cp1006', 'cp875', 'iso8859_8',
 
             ):
-            self.assertEqual(str(s, encoding).encode(encoding), s)
+            self.assertEqual(unicode(s, encoding).encode(encoding), s)
 
     def test_concatenation(self):
-        self.assertEqual(("abc" "def"), "abcdef")
-        self.assertEqual(("abc" "def"), "abcdef")
-        self.assertEqual(("abc" "def"), "abcdef")
-        self.assertEqual(("abc" "def" "ghi"), "abcdefghi")
-        self.assertEqual(("abc" "def" "ghi"), "abcdefghi")
+        self.assertEqual((u"abc" u"def"), u"abcdef")
+        self.assertEqual(("abc" u"def"), u"abcdef")
+        self.assertEqual((u"abc" "def"), u"abcdef")
+        self.assertEqual((u"abc" u"def" "ghi"), u"abcdefghi")
+        self.assertEqual(("abc" "def" u"ghi"), u"abcdefghi")
 
     def test_printing(self):
         class BitBucket:
@@ -1883,27 +1161,17 @@
                 pass
 
         out = BitBucket()
-        print('abc', file=out)
-        print('abc', 'def', file=out)
-        print('abc', 'def', file=out)
-        print('abc', 'def', file=out)
-        print('abc\n', file=out)
-        print('abc\n', end=' ', file=out)
-        print('abc\n', end=' ', file=out)
-        print('def\n', file=out)
-        print('def\n', file=out)
+        print >>out, u'abc'
+        print >>out, u'abc', u'def'
+        print >>out, u'abc', 'def'
+        print >>out, 'abc', u'def'
+        print >>out, u'abc\n'
+        print >>out, u'abc\n',
+        print >>out, u'abc\n',
+        print >>out, u'def\n'
+        print >>out, u'def\n'
 
     def test_ucs4(self):
-<<<<<<< HEAD
-        x = '\U00100000'
-        y = x.encode("raw-unicode-escape").decode("raw-unicode-escape")
-        self.assertEqual(x, y)
-
-        y = br'\U00100000'
-        x = y.decode("raw-unicode-escape").encode("raw-unicode-escape")
-        self.assertEqual(x, y)
-        y = br'\U00010000'
-=======
         x = u'\U00100000'
         y = x.encode("raw-unicode-escape").decode("raw-unicode-escape")
         self.assertEqual(x, y)
@@ -1912,16 +1180,11 @@
         x = y.decode("raw-unicode-escape").encode("raw-unicode-escape")
         self.assertEqual(x, y)
         y = r'\U00010000'
->>>>>>> 4f5f3481
         x = y.decode("raw-unicode-escape").encode("raw-unicode-escape")
         self.assertEqual(x, y)
 
         try:
-<<<<<<< HEAD
-            br'\U11111111'.decode("raw-unicode-escape")
-=======
             '\U11111111'.decode("raw-unicode-escape")
->>>>>>> 4f5f3481
         except UnicodeDecodeError as e:
             self.assertEqual(e.start, 0)
             self.assertEqual(e.end, 10)
@@ -1935,262 +1198,61 @@
                 return "foo"
 
         class Foo1:
-            def __str__(self):
+            def __unicode__(self):
+                return u"foo"
+
+        class Foo2(object):
+            def __unicode__(self):
+                return u"foo"
+
+        class Foo3(object):
+            def __unicode__(self):
                 return "foo"
 
-        class Foo2(object):
-            def __str__(self):
+        class Foo4(str):
+            def __unicode__(self):
                 return "foo"
 
-        class Foo3(object):
-            def __str__(self):
-                return "foo"
-
-        class Foo4(str):
-            def __str__(self):
-                return "foo"
-
-        class Foo5(str):
-            def __str__(self):
+        class Foo5(unicode):
+            def __unicode__(self):
                 return "foo"
 
         class Foo6(str):
             def __str__(self):
                 return "foos"
 
-            def __str__(self):
-                return "foou"
-
-        class Foo7(str):
+            def __unicode__(self):
+                return u"foou"
+
+        class Foo7(unicode):
             def __str__(self):
                 return "foos"
+            def __unicode__(self):
+                return u"foou"
+
+        class Foo8(unicode):
+            def __new__(cls, content=""):
+                return unicode.__new__(cls, 2*content)
+            def __unicode__(self):
+                return self
+
+        class Foo9(unicode):
             def __str__(self):
-                return "foou"
-
-        class Foo8(str):
-            def __new__(cls, content=""):
-                return str.__new__(cls, 2*content)
-            def __str__(self):
-                return self
-
-        class Foo9(str):
-            def __str__(self):
+                return "string"
+            def __unicode__(self):
                 return "not unicode"
 
-        self.assertEqual(str(Foo0()), "foo")
-        self.assertEqual(str(Foo1()), "foo")
-        self.assertEqual(str(Foo2()), "foo")
-        self.assertEqual(str(Foo3()), "foo")
-        self.assertEqual(str(Foo4("bar")), "foo")
-        self.assertEqual(str(Foo5("bar")), "foo")
-        self.assertEqual(str(Foo6("bar")), "foou")
-        self.assertEqual(str(Foo7("bar")), "foou")
-        self.assertEqual(str(Foo8("foo")), "foofoo")
-        self.assertEqual(str(Foo9("foo")), "not unicode")
-
-    def test_unicode_repr(self):
-        class s1:
-            def __repr__(self):
-                return '\\n'
-
-        class s2:
-            def __repr__(self):
-                return '\\n'
-
-        self.assertEqual(repr(s1()), '\\n')
-        self.assertEqual(repr(s2()), '\\n')
-
-    def test_printable_repr(self):
-        self.assertEqual(repr('\U00010000'), "'%c'" % (0x10000,)) # printable
-        self.assertEqual(repr('\U00014000'), "'\\U00014000'")     # nonprintable
-
-    def test_expandtabs_overflows_gracefully(self):
-        # This test only affects 32-bit platforms because expandtabs can only take
-        # an int as the max value, not a 64-bit C long.  If expandtabs is changed
-        # to take a 64-bit long, this test should apply to all platforms.
-        if sys.maxsize > (1 << 32) or struct.calcsize('P') != 4:
-            return
-        self.assertRaises(OverflowError, 't\tt\t'.expandtabs, sys.maxsize)
-
-    def test_raiseMemError(self):
-        # Ensure that the freelist contains a consistent object, even
-        # when a string allocation fails with a MemoryError.
-        # This used to crash the interpreter,
-        # or leak references when the number was smaller.
-        charwidth = 4 if sys.maxunicode >= 0x10000 else 2
-        # Note: sys.maxsize is half of the actual max allocation because of
-        # the signedness of Py_ssize_t.
-        alloc = lambda: "a" * (sys.maxsize // charwidth * 2)
-        self.assertRaises(MemoryError, alloc)
-        self.assertRaises(MemoryError, alloc)
-
-    def test_format_subclass(self):
-        class S(str):
-            def __str__(self):
-                return '__str__ overridden'
-        s = S('xxx')
-        self.assertEqual("%s" % s, '__str__ overridden')
-        self.assertEqual("{}".format(s), '__str__ overridden')
-
-    # Test PyUnicode_FromFormat()
-    def test_from_format(self):
-        support.import_module('ctypes')
-        from ctypes import pythonapi, py_object, c_int
-        if sys.maxunicode == 65535:
-            name = "PyUnicodeUCS2_FromFormat"
-        else:
-            name = "PyUnicodeUCS4_FromFormat"
-        _PyUnicode_FromFormat = getattr(pythonapi, name)
-        _PyUnicode_FromFormat.restype = py_object
-
-        def PyUnicode_FromFormat(format, *args):
-            cargs = tuple(
-                py_object(arg) if isinstance(arg, str) else arg
-                for arg in args)
-            return _PyUnicode_FromFormat(format, *cargs)
-
-        # ascii format, non-ascii argument
-        text = PyUnicode_FromFormat(b'ascii\x7f=%U', 'unicode\xe9')
-        self.assertEqual(text, 'ascii\x7f=unicode\xe9')
-
-        # non-ascii format, ascii argument: ensure that PyUnicode_FromFormatV()
-        # raises an error
-        self.assertRaisesRegex(ValueError,
-            '^PyUnicode_FromFormatV\(\) expects an ASCII-encoded format '
-            'string, got a non-ASCII byte: 0xe9$',
-            PyUnicode_FromFormat, b'unicode\xe9=%s', 'ascii')
-
-        self.assertEqual(PyUnicode_FromFormat(b'%c', c_int(0xabcd)), '\uabcd')
-        self.assertEqual(PyUnicode_FromFormat(b'%c', c_int(0x10ffff)), '\U0010ffff')
-
-        # other tests
-        text = PyUnicode_FromFormat(b'%%A:%A', 'abc\xe9\uabcd\U0010ffff')
-        self.assertEqual(text, r"%A:'abc\xe9\uabcd\U0010ffff'")
-
-        text = PyUnicode_FromFormat(b'repr=%V', 'abc', b'xyz')
-        self.assertEqual(text, 'repr=abc')
-
-        # Test string decode from parameter of %s using utf-8.
-        # b'\xe4\xba\xba\xe6\xb0\x91' is utf-8 encoded byte sequence of
-        # '\u4eba\u6c11'
-        text = PyUnicode_FromFormat(b'repr=%V', None, b'\xe4\xba\xba\xe6\xb0\x91')
-        self.assertEqual(text, 'repr=\u4eba\u6c11')
-
-        #Test replace error handler.
-        text = PyUnicode_FromFormat(b'repr=%V', None, b'abc\xff')
-        self.assertEqual(text, 'repr=abc\ufffd')
-
-    # Test PyUnicode_AsWideChar()
-    def test_aswidechar(self):
-        from _testcapi import unicode_aswidechar
-        support.import_module('ctypes')
-        from ctypes import c_wchar, sizeof
-
-        wchar, size = unicode_aswidechar('abcdef', 2)
-        self.assertEqual(size, 2)
-        self.assertEqual(wchar, 'ab')
-
-        wchar, size = unicode_aswidechar('abc', 3)
-        self.assertEqual(size, 3)
-        self.assertEqual(wchar, 'abc')
-
-        wchar, size = unicode_aswidechar('abc', 4)
-        self.assertEqual(size, 3)
-        self.assertEqual(wchar, 'abc\0')
-
-        wchar, size = unicode_aswidechar('abc', 10)
-        self.assertEqual(size, 3)
-        self.assertEqual(wchar, 'abc\0')
-
-        wchar, size = unicode_aswidechar('abc\0def', 20)
-        self.assertEqual(size, 7)
-        self.assertEqual(wchar, 'abc\0def\0')
-
-        nonbmp = chr(0x10ffff)
-        if sizeof(c_wchar) == 2:
-            buflen = 3
-            nchar = 2
-        else: # sizeof(c_wchar) == 4
-            buflen = 2
-            nchar = 1
-        wchar, size = unicode_aswidechar(nonbmp, buflen)
-        self.assertEqual(size, nchar)
-        self.assertEqual(wchar, nonbmp + '\0')
-
-    # Test PyUnicode_AsWideCharString()
-    def test_aswidecharstring(self):
-        from _testcapi import unicode_aswidecharstring
-        support.import_module('ctypes')
-        from ctypes import c_wchar, sizeof
-
-        wchar, size = unicode_aswidecharstring('abc')
-        self.assertEqual(size, 3)
-        self.assertEqual(wchar, 'abc\0')
-
-        wchar, size = unicode_aswidecharstring('abc\0def')
-        self.assertEqual(size, 7)
-        self.assertEqual(wchar, 'abc\0def\0')
-
-        nonbmp = chr(0x10ffff)
-        if sizeof(c_wchar) == 2:
-            nchar = 2
-        else: # sizeof(c_wchar) == 4
-            nchar = 1
-        wchar, size = unicode_aswidecharstring(nonbmp)
-        self.assertEqual(size, nchar)
-        self.assertEqual(wchar, nonbmp + '\0')
-
-
-class StringModuleTest(unittest.TestCase):
-    def test_formatter_parser(self):
-        def parse(format):
-            return list(_string.formatter_parser(format))
-
-        formatter = parse("prefix {2!s}xxx{0:^+10.3f}{obj.attr!s} {z[0]!s:10}")
-        self.assertEqual(formatter, [
-            ('prefix ', '2', '', 's'),
-            ('xxx', '0', '^+10.3f', None),
-            ('', 'obj.attr', '', 's'),
-            (' ', 'z[0]', '10', 's'),
-        ])
-
-        formatter = parse("prefix {} suffix")
-        self.assertEqual(formatter, [
-            ('prefix ', '', '', None),
-            (' suffix', None, None, None),
-        ])
-
-        formatter = parse("str")
-        self.assertEqual(formatter, [
-            ('str', None, None, None),
-        ])
-
-        formatter = parse("")
-        self.assertEqual(formatter, [])
-
-        formatter = parse("{0}")
-        self.assertEqual(formatter, [
-            ('', '0', '', None),
-        ])
-
-        self.assertRaises(TypeError, _string.formatter_parser, 1)
-
-    def test_formatter_field_name_split(self):
-        def split(name):
-            items = list(_string.formatter_field_name_split(name))
-            items[1] = list(items[1])
-            return items
-        self.assertEqual(split("obj"), ["obj", []])
-        self.assertEqual(split("obj.arg"), ["obj", [(True, 'arg')]])
-        self.assertEqual(split("obj[key]"), ["obj", [(False, 'key')]])
-        self.assertEqual(split("obj.arg[key1][key2]"), [
-            "obj",
-            [(True, 'arg'),
-             (False, 'key1'),
-             (False, 'key2'),
-            ]])
-        self.assertRaises(TypeError, _string.formatter_field_name_split, 1)
-
+        self.assertEqual(unicode(Foo0()), u"foo")
+        self.assertEqual(unicode(Foo1()), u"foo")
+        self.assertEqual(unicode(Foo2()), u"foo")
+        self.assertEqual(unicode(Foo3()), u"foo")
+        self.assertEqual(unicode(Foo4("bar")), u"foo")
+        self.assertEqual(unicode(Foo5("bar")), u"foo")
+        self.assertEqual(unicode(Foo6("bar")), u"foou")
+        self.assertEqual(unicode(Foo7("bar")), u"foou")
+        self.assertEqual(unicode(Foo8("foo")), u"foofoo")
+        self.assertEqual(str(Foo9("foo")), "string")
+        self.assertEqual(unicode(Foo9("foo")), u"not unicode")
 
     def test_unicode_repr(self):
         class s1:
@@ -2571,11 +1633,7 @@
 
 
 def test_main():
-<<<<<<< HEAD
-    support.run_unittest(__name__)
-=======
     test_support.run_unittest(__name__)
->>>>>>> 4f5f3481
 
 if __name__ == "__main__":
     test_main()