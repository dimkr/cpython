--- conflicted
+++ resolved
@@ -5,12 +5,6 @@
 import unicodedata
 
 import unittest
-<<<<<<< HEAD
-from test.support import (run_unittest, rmtree,
-    TESTFN_ENCODING, TESTFN_UNICODE, TESTFN_UNENCODABLE)
-
-if not os.path.supports_unicode_filenames:
-=======
 from test.test_support import run_unittest, TESTFN_UNICODE
 from test.test_support import TESTFN_ENCODING, TESTFN_UNENCODABLE
 try:
@@ -25,20 +19,17 @@
     # (which test_support assumes), so try the file system
     # encoding instead.
     import sys
->>>>>>> 4f5f3481
     try:
-        TESTFN_UNICODE.encode(TESTFN_ENCODING)
+        TESTFN_UNICODE = unicode("@test-\xe0\xf2", sys.getfilesystemencoding())
+        TESTFN_ENCODED = TESTFN_UNICODE.encode(TESTFN_ENCODING)
+        if '?' in TESTFN_ENCODED:
+            # MBCS will not report the error properly
+            raise UnicodeError, "mbcs encoding problem"
     except (UnicodeError, TypeError):
-<<<<<<< HEAD
-        # Either the file system encoding is None, or the file name
-        # cannot be encoded in the file system encoding.
-        raise unittest.SkipTest("No Unicode filesystem semantics on this platform.")
-=======
         raise unittest.SkipTest("Cannot find a suiteable filename.")
 
 if TESTFN_ENCODED.decode(TESTFN_ENCODING) != TESTFN_UNICODE:
     raise unittest.SkipTest("Cannot find a suitable filename.")
->>>>>>> 4f5f3481
 
 def remove_if_exists(filename):
     if os.path.exists(filename):
@@ -57,11 +48,7 @@
         self.assertTrue(os.path.exists(os.path.abspath(filename)))
         self.assertTrue(os.path.isfile(os.path.abspath(filename)))
         self.assertTrue(os.access(os.path.abspath(filename), os.R_OK))
-<<<<<<< HEAD
-        os.chmod(filename, 0o777)
-=======
         os.chmod(filename, 0777)
->>>>>>> 4f5f3481
         os.utime(filename, None)
         os.utime(filename, (time.time(), time.time()))
         # Copy/rename etc tests using the same filename
@@ -71,15 +58,20 @@
             os.path.abspath(filename)==os.path.abspath(glob.glob(filename)[0]))
         # basename should appear in listdir.
         path, base = os.path.split(os.path.abspath(filename))
+        if isinstance(base, str):
+            base = base.decode(TESTFN_ENCODING)
         file_list = os.listdir(path)
+        # listdir() with a unicode arg may or may not return Unicode
+        # objects, depending on the platform.
+        if file_list and isinstance(file_list[0], str):
+            file_list = [f.decode(TESTFN_ENCODING) for f in file_list]
+
         # Normalize the unicode strings, as round-tripping the name via the OS
         # may return a different (but equivalent) value.
         base = unicodedata.normalize("NFD", base)
         file_list = [unicodedata.normalize("NFD", f) for f in file_list]
 
         self.assertIn(base, file_list)
-<<<<<<< HEAD
-=======
 
     # Do as many "equivalancy' tests as we can - ie, check that although we
     # have different types for the filename, they refer to the same file.
@@ -96,7 +88,6 @@
                              os.lstat(filename2))
         # Copy/rename etc tests using equivalent filename
         self._do_copyish(filename1, filename2)
->>>>>>> 4f5f3481
 
     # Tests that copy, move, etc one file to another.
     def _do_copyish(self, filename1, filename2):
@@ -122,21 +113,20 @@
         shutil.copy2(filename1, filename2 + ".new")
         os.unlink(filename1 + ".new")
 
-<<<<<<< HEAD
-    def _do_directory(self, make_name, chdir_name):
-        cwd = os.getcwdb()
-=======
     def _do_directory(self, make_name, chdir_name, encoded):
         cwd = os.getcwd()
->>>>>>> 4f5f3481
         if os.path.isdir(make_name):
-            rmtree(make_name)
+            os.rmdir(make_name)
         os.mkdir(make_name)
         try:
             os.chdir(chdir_name)
             try:
-                cwd_result = os.getcwd()
-                name_result = make_name
+                if not encoded:
+                    cwd_result = os.getcwdu()
+                    name_result = make_name
+                else:
+                    cwd_result = os.getcwd().decode(TESTFN_ENCODING)
+                    name_result = make_name.decode(TESTFN_ENCODING)
 
                 cwd_result = unicodedata.normalize("NFD", cwd_result)
                 name_result = unicodedata.normalize("NFD", name_result)
@@ -151,7 +141,7 @@
     # top-level 'test' functions would be if they could take params
     def _test_single(self, filename):
         remove_if_exists(filename)
-        f = open(filename, "w")
+        f = file(filename, "w")
         f.close()
         try:
             self._do_single(filename)
@@ -166,8 +156,6 @@
         finally:
             os.unlink(filename)
 
-<<<<<<< HEAD
-=======
     def _test_equivalent(self, filename1, filename2):
         remove_if_exists(filename1)
         self.assertTrue(not os.path.exists(filename2))
@@ -178,36 +166,32 @@
         finally:
             os.unlink(filename1)
 
->>>>>>> 4f5f3481
     # The 'test' functions are unittest entry points, and simply call our
     # _test functions with each of the filename combinations we wish to test
     def test_single_files(self):
+        self._test_single(TESTFN_ENCODED)
         self._test_single(TESTFN_UNICODE)
         if TESTFN_UNENCODABLE is not None:
             self._test_single(TESTFN_UNENCODABLE)
-<<<<<<< HEAD
-=======
 
     def test_equivalent_files(self):
         self._test_equivalent(TESTFN_ENCODED, TESTFN_UNICODE)
         self._test_equivalent(TESTFN_UNICODE, TESTFN_ENCODED)
->>>>>>> 4f5f3481
 
     def test_directories(self):
         # For all 'equivalent' combinations:
         #  Make dir with encoded, chdir with unicode, checkdir with encoded
         #  (or unicode/encoded/unicode, etc
         ext = ".dir"
-        self._do_directory(TESTFN_UNICODE+ext, TESTFN_UNICODE+ext)
+        self._do_directory(TESTFN_ENCODED+ext, TESTFN_ENCODED+ext, True)
+        self._do_directory(TESTFN_ENCODED+ext, TESTFN_UNICODE+ext, True)
+        self._do_directory(TESTFN_UNICODE+ext, TESTFN_ENCODED+ext, False)
+        self._do_directory(TESTFN_UNICODE+ext, TESTFN_UNICODE+ext, False)
         # Our directory name that can't use a non-unicode name.
         if TESTFN_UNENCODABLE is not None:
             self._do_directory(TESTFN_UNENCODABLE+ext,
-<<<<<<< HEAD
-                               TESTFN_UNENCODABLE+ext)
-=======
                                TESTFN_UNENCODABLE+ext,
                                False)
->>>>>>> 4f5f3481
 
 def test_main():
     run_unittest(__name__)
