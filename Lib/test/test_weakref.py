import gc
import sys
import unittest
import collections
import weakref
import operator
<<<<<<< HEAD
import contextlib
import copy
=======
>>>>>>> 4f5f3481

from test import support

# Used in ReferencesTestCase.test_ref_created_during_del() .
ref_from_del = None

class C:
    def method(self):
        pass


class Callable:
    bar = None

    def __call__(self, x):
        self.bar = x


def create_function():
    def f(): pass
    return f

def create_bound_method():
    return C().method


class TestBase(unittest.TestCase):

    def setUp(self):
        self.cbcalled = 0

    def callback(self, ref):
        self.cbcalled += 1


class ReferencesTestCase(TestBase):

    def test_basic_ref(self):
        self.check_basic_ref(C)
        self.check_basic_ref(create_function)
        self.check_basic_ref(create_bound_method)

        # Just make sure the tp_repr handler doesn't raise an exception.
        # Live reference:
        o = C()
        wr = weakref.ref(o)
        repr(wr)
        # Dead reference:
        del o
        repr(wr)

    def test_basic_callback(self):
        self.check_basic_callback(C)
        self.check_basic_callback(create_function)
        self.check_basic_callback(create_bound_method)

    def test_multiple_callbacks(self):
        o = C()
        ref1 = weakref.ref(o, self.callback)
        ref2 = weakref.ref(o, self.callback)
        del o
        self.assertTrue(ref1() is None,
                     "expected reference to be invalidated")
        self.assertTrue(ref2() is None,
                     "expected reference to be invalidated")
        self.assertTrue(self.cbcalled == 2,
                     "callback not called the right number of times")

    def test_multiple_selfref_callbacks(self):
        # Make sure all references are invalidated before callbacks are called
        #
        # What's important here is that we're using the first
        # reference in the callback invoked on the second reference
        # (the most recently created ref is cleaned up first).  This
        # tests that all references to the object are invalidated
        # before any of the callbacks are invoked, so that we only
        # have one invocation of _weakref.c:cleanup_helper() active
        # for a particular object at a time.
        #
        def callback(object, self=self):
            self.ref()
        c = C()
        self.ref = weakref.ref(c, callback)
        ref1 = weakref.ref(c, callback)
        del c

    def test_proxy_ref(self):
        o = C()
        o.bar = 1
        ref1 = weakref.proxy(o, self.callback)
        ref2 = weakref.proxy(o, self.callback)
        del o

        def check(proxy):
            proxy.bar

<<<<<<< HEAD
        self.assertRaises(ReferenceError, check, ref1)
        self.assertRaises(ReferenceError, check, ref2)
        self.assertRaises(ReferenceError, bool, weakref.proxy(C()))
        self.assertEqual(self.cbcalled, 2)
=======
        self.assertRaises(weakref.ReferenceError, check, ref1)
        self.assertRaises(weakref.ReferenceError, check, ref2)
        self.assertRaises(weakref.ReferenceError, bool, weakref.proxy(C()))
        self.assertTrue(self.cbcalled == 2)
>>>>>>> 4f5f3481

    def check_basic_ref(self, factory):
        o = factory()
        ref = weakref.ref(o)
        self.assertTrue(ref() is not None,
                     "weak reference to live object should be live")
        o2 = ref()
        self.assertTrue(o is o2,
                     "<ref>() should return original object if live")

    def check_basic_callback(self, factory):
        self.cbcalled = 0
        o = factory()
        ref = weakref.ref(o, self.callback)
        del o
        self.assertTrue(self.cbcalled == 1,
                     "callback did not properly set 'cbcalled'")
        self.assertTrue(ref() is None,
                     "ref2 should be dead after deleting object reference")

    def test_ref_reuse(self):
        o = C()
        ref1 = weakref.ref(o)
        # create a proxy to make sure that there's an intervening creation
        # between these two; it should make no difference
        proxy = weakref.proxy(o)
        ref2 = weakref.ref(o)
        self.assertTrue(ref1 is ref2,
                     "reference object w/out callback should be re-used")

        o = C()
        proxy = weakref.proxy(o)
        ref1 = weakref.ref(o)
        ref2 = weakref.ref(o)
        self.assertTrue(ref1 is ref2,
                     "reference object w/out callback should be re-used")
        self.assertTrue(weakref.getweakrefcount(o) == 2,
                     "wrong weak ref count for object")
        del proxy
        self.assertTrue(weakref.getweakrefcount(o) == 1,
                     "wrong weak ref count for object after deleting proxy")

    def test_proxy_reuse(self):
        o = C()
        proxy1 = weakref.proxy(o)
        ref = weakref.ref(o)
        proxy2 = weakref.proxy(o)
        self.assertTrue(proxy1 is proxy2,
                     "proxy object w/out callback should have been re-used")

    def test_basic_proxy(self):
        o = C()
        self.check_proxy(o, weakref.proxy(o))

        L = collections.UserList()
        p = weakref.proxy(L)
        self.assertFalse(p, "proxy for empty UserList should be false")
        p.append(12)
        self.assertEqual(len(L), 1)
        self.assertTrue(p, "proxy for non-empty UserList should be true")
<<<<<<< HEAD
        p[:] = [2, 3]
=======
        with test_support.check_py3k_warnings():
            p[:] = [2, 3]
>>>>>>> 4f5f3481
        self.assertEqual(len(L), 2)
        self.assertEqual(len(p), 2)
        self.assertIn(3, p, "proxy didn't support __contains__() properly")
        p[1] = 5
        self.assertEqual(L[1], 5)
        self.assertEqual(p[1], 5)
        L2 = collections.UserList(L)
        p2 = weakref.proxy(L2)
        self.assertEqual(p, p2)
        ## self.assertEqual(repr(L2), repr(p2))
        L3 = collections.UserList(range(10))
        p3 = weakref.proxy(L3)
        with test_support.check_py3k_warnings():
            self.assertEqual(L3[:], p3[:])
            self.assertEqual(L3[5:], p3[5:])
            self.assertEqual(L3[:5], p3[:5])
            self.assertEqual(L3[2:5], p3[2:5])

    def test_proxy_unicode(self):
        # See bug 5037
        class C(object):
            def __str__(self):
                return "string"
            def __unicode__(self):
                return u"unicode"
        instance = C()
        self.assertIn("__unicode__", dir(weakref.proxy(instance)))
        self.assertEqual(unicode(weakref.proxy(instance)), u"unicode")

    def test_proxy_index(self):
        class C:
            def __index__(self):
                return 10
        o = C()
        p = weakref.proxy(o)
        self.assertEqual(operator.index(p), 10)

    def test_proxy_div(self):
        class C:
            def __floordiv__(self, other):
                return 42
            def __ifloordiv__(self, other):
                return 21
        o = C()
        p = weakref.proxy(o)
        self.assertEqual(p // 5, 42)
        p //= 5
        self.assertEqual(p, 21)

    def test_proxy_unicode(self):
        # See bug 5037
        class C(object):
            def __str__(self):
                return "string"
            def __bytes__(self):
                return b"bytes"
        instance = C()
        self.assertIn("__bytes__", dir(weakref.proxy(instance)))
        self.assertEqual(bytes(weakref.proxy(instance)), b"bytes")

    def test_proxy_index(self):
        class C:
            def __index__(self):
                return 10
        o = C()
        p = weakref.proxy(o)
        self.assertEqual(operator.index(p), 10)

    def test_proxy_div(self):
        class C:
            def __floordiv__(self, other):
                return 42
            def __ifloordiv__(self, other):
                return 21
        o = C()
        p = weakref.proxy(o)
        self.assertEqual(p // 5, 42)
        p //= 5
        self.assertEqual(p, 21)

    # The PyWeakref_* C API is documented as allowing either NULL or
    # None as the value for the callback, where either means "no
    # callback".  The "no callback" ref and proxy objects are supposed
    # to be shared so long as they exist by all callers so long as
    # they are active.  In Python 2.3.3 and earlier, this guarantee
    # was not honored, and was broken in different ways for
    # PyWeakref_NewRef() and PyWeakref_NewProxy().  (Two tests.)

    def test_shared_ref_without_callback(self):
        self.check_shared_without_callback(weakref.ref)

    def test_shared_proxy_without_callback(self):
        self.check_shared_without_callback(weakref.proxy)

    def check_shared_without_callback(self, makeref):
        o = Object(1)
        p1 = makeref(o, None)
        p2 = makeref(o, None)
        self.assertTrue(p1 is p2, "both callbacks were None in the C API")
        del p1, p2
        p1 = makeref(o)
        p2 = makeref(o, None)
        self.assertTrue(p1 is p2, "callbacks were NULL, None in the C API")
        del p1, p2
        p1 = makeref(o)
        p2 = makeref(o)
        self.assertTrue(p1 is p2, "both callbacks were NULL in the C API")
        del p1, p2
        p1 = makeref(o, None)
        p2 = makeref(o)
        self.assertTrue(p1 is p2, "callbacks were None, NULL in the C API")

    def test_callable_proxy(self):
        o = Callable()
        ref1 = weakref.proxy(o)

        self.check_proxy(o, ref1)

        self.assertTrue(type(ref1) is weakref.CallableProxyType,
                     "proxy is not of callable type")
        ref1('twinkies!')
        self.assertTrue(o.bar == 'twinkies!',
                     "call through proxy not passed through to original")
        ref1(x='Splat.')
        self.assertTrue(o.bar == 'Splat.',
                     "call through proxy not passed through to original")

        # expect due to too few args
        self.assertRaises(TypeError, ref1)

        # expect due to too many args
        self.assertRaises(TypeError, ref1, 1, 2, 3)

    def check_proxy(self, o, proxy):
        o.foo = 1
        self.assertTrue(proxy.foo == 1,
                     "proxy does not reflect attribute addition")
        o.foo = 2
        self.assertTrue(proxy.foo == 2,
                     "proxy does not reflect attribute modification")
        del o.foo
        self.assertTrue(not hasattr(proxy, 'foo'),
                     "proxy does not reflect attribute removal")

        proxy.foo = 1
        self.assertTrue(o.foo == 1,
                     "object does not reflect attribute addition via proxy")
        proxy.foo = 2
        self.assertTrue(
            o.foo == 2,
            "object does not reflect attribute modification via proxy")
        del proxy.foo
        self.assertTrue(not hasattr(o, 'foo'),
                     "object does not reflect attribute removal via proxy")

    def test_proxy_deletion(self):
        # Test clearing of SF bug #762891
        class Foo:
            result = None
            def __delitem__(self, accessor):
                self.result = accessor
        g = Foo()
        f = weakref.proxy(g)
        del f[0]
        self.assertEqual(f.result, 0)

    def test_proxy_bool(self):
        # Test clearing of SF bug #1170766
        class List(list): pass
        lyst = List()
        self.assertEqual(bool(weakref.proxy(lyst)), bool(lyst))

    def test_getweakrefcount(self):
        o = C()
        ref1 = weakref.ref(o)
        ref2 = weakref.ref(o, self.callback)
        self.assertTrue(weakref.getweakrefcount(o) == 2,
                     "got wrong number of weak reference objects")

        proxy1 = weakref.proxy(o)
        proxy2 = weakref.proxy(o, self.callback)
        self.assertTrue(weakref.getweakrefcount(o) == 4,
                     "got wrong number of weak reference objects")

        del ref1, ref2, proxy1, proxy2
        self.assertTrue(weakref.getweakrefcount(o) == 0,
                     "weak reference objects not unlinked from"
                     " referent when discarded.")

        # assumes ints do not support weakrefs
        self.assertTrue(weakref.getweakrefcount(1) == 0,
                     "got wrong number of weak reference objects for int")

    def test_getweakrefs(self):
        o = C()
        ref1 = weakref.ref(o, self.callback)
        ref2 = weakref.ref(o, self.callback)
        del ref1
        self.assertTrue(weakref.getweakrefs(o) == [ref2],
                     "list of refs does not match")

        o = C()
        ref1 = weakref.ref(o, self.callback)
        ref2 = weakref.ref(o, self.callback)
        del ref2
        self.assertTrue(weakref.getweakrefs(o) == [ref1],
                     "list of refs does not match")

        del ref1
        self.assertTrue(weakref.getweakrefs(o) == [],
                     "list of refs not cleared")

        # assumes ints do not support weakrefs
        self.assertTrue(weakref.getweakrefs(1) == [],
                     "list of refs does not match for int")

    def test_newstyle_number_ops(self):
        class F(float):
            pass
        f = F(2.0)
        p = weakref.proxy(f)
        self.assertTrue(p + 1.0 == 3.0)
        self.assertTrue(1.0 + p == 3.0)  # this used to SEGV

    def test_callbacks_protected(self):
        # Callbacks protected from already-set exceptions?
        # Regression test for SF bug #478534.
        class BogusError(Exception):
            pass
        data = {}
        def remove(k):
            del data[k]
        def encapsulate():
            f = lambda : ()
            data[weakref.ref(f, remove)] = None
            raise BogusError
        try:
            encapsulate()
        except BogusError:
            pass
        else:
            self.fail("exception not properly restored")
        try:
            encapsulate()
        except BogusError:
            pass
        else:
            self.fail("exception not properly restored")

    def test_sf_bug_840829(self):
        # "weakref callbacks and gc corrupt memory"
        # subtype_dealloc erroneously exposed a new-style instance
        # already in the process of getting deallocated to gc,
        # causing double-deallocation if the instance had a weakref
        # callback that triggered gc.
        # If the bug exists, there probably won't be an obvious symptom
        # in a release build.  In a debug build, a segfault will occur
        # when the second attempt to remove the instance from the "list
        # of all objects" occurs.

        import gc

        class C(object):
            pass

        c = C()
        wr = weakref.ref(c, lambda ignore: gc.collect())
        del c

        # There endeth the first part.  It gets worse.
        del wr

        c1 = C()
        c1.i = C()
        wr = weakref.ref(c1.i, lambda ignore: gc.collect())

        c2 = C()
        c2.c1 = c1
        del c1  # still alive because c2 points to it

        # Now when subtype_dealloc gets called on c2, it's not enough just
        # that c2 is immune from gc while the weakref callbacks associated
        # with c2 execute (there are none in this 2nd half of the test, btw).
        # subtype_dealloc goes on to call the base classes' deallocs too,
        # so any gc triggered by weakref callbacks associated with anything
        # torn down by a base class dealloc can also trigger double
        # deallocation of c2.
        del c2

    def test_callback_in_cycle_1(self):
        import gc

        class J(object):
            pass

        class II(object):
            def acallback(self, ignore):
                self.J

        I = II()
        I.J = J
        I.wr = weakref.ref(J, I.acallback)

        # Now J and II are each in a self-cycle (as all new-style class
        # objects are, since their __mro__ points back to them).  I holds
        # both a weak reference (I.wr) and a strong reference (I.J) to class
        # J.  I is also in a cycle (I.wr points to a weakref that references
        # I.acallback).  When we del these three, they all become trash, but
        # the cycles prevent any of them from getting cleaned up immediately.
        # Instead they have to wait for cyclic gc to deduce that they're
        # trash.
        #
        # gc used to call tp_clear on all of them, and the order in which
        # it does that is pretty accidental.  The exact order in which we
        # built up these things manages to provoke gc into running tp_clear
        # in just the right order (I last).  Calling tp_clear on II leaves
        # behind an insane class object (its __mro__ becomes NULL).  Calling
        # tp_clear on J breaks its self-cycle, but J doesn't get deleted
        # just then because of the strong reference from I.J.  Calling
        # tp_clear on I starts to clear I's __dict__, and just happens to
        # clear I.J first -- I.wr is still intact.  That removes the last
        # reference to J, which triggers the weakref callback.  The callback
        # tries to do "self.J", and instances of new-style classes look up
        # attributes ("J") in the class dict first.  The class (II) wants to
        # search II.__mro__, but that's NULL.   The result was a segfault in
        # a release build, and an assert failure in a debug build.
        del I, J, II
        gc.collect()

    def test_callback_in_cycle_2(self):
        import gc

        # This is just like test_callback_in_cycle_1, except that II is an
        # old-style class.  The symptom is different then:  an instance of an
        # old-style class looks in its own __dict__ first.  'J' happens to
        # get cleared from I.__dict__ before 'wr', and 'J' was never in II's
        # __dict__, so the attribute isn't found.  The difference is that
        # the old-style II doesn't have a NULL __mro__ (it doesn't have any
        # __mro__), so no segfault occurs.  Instead it got:
        #    test_callback_in_cycle_2 (__main__.ReferencesTestCase) ...
        #    Exception exceptions.AttributeError:
        #   "II instance has no attribute 'J'" in <bound method II.acallback
        #       of <?.II instance at 0x00B9B4B8>> ignored

        class J(object):
            pass

        class II:
            def acallback(self, ignore):
                self.J

        I = II()
        I.J = J
        I.wr = weakref.ref(J, I.acallback)

        del I, J, II
        gc.collect()

    def test_callback_in_cycle_3(self):
        import gc

        # This one broke the first patch that fixed the last two.  In this
        # case, the objects reachable from the callback aren't also reachable
        # from the object (c1) *triggering* the callback:  you can get to
        # c1 from c2, but not vice-versa.  The result was that c2's __dict__
        # got tp_clear'ed by the time the c2.cb callback got invoked.

        class C:
            def cb(self, ignore):
                self.me
                self.c1
                self.wr

        c1, c2 = C(), C()

        c2.me = c2
        c2.c1 = c1
        c2.wr = weakref.ref(c1, c2.cb)

        del c1, c2
        gc.collect()

    def test_callback_in_cycle_4(self):
        import gc

        # Like test_callback_in_cycle_3, except c2 and c1 have different
        # classes.  c2's class (C) isn't reachable from c1 then, so protecting
        # objects reachable from the dying object (c1) isn't enough to stop
        # c2's class (C) from getting tp_clear'ed before c2.cb is invoked.
        # The result was a segfault (C.__mro__ was NULL when the callback
        # tried to look up self.me).

        class C(object):
            def cb(self, ignore):
                self.me
                self.c1
                self.wr

        class D:
            pass

        c1, c2 = D(), C()

        c2.me = c2
        c2.c1 = c1
        c2.wr = weakref.ref(c1, c2.cb)

        del c1, c2, C, D
        gc.collect()

    def test_callback_in_cycle_resurrection(self):
        import gc

        # Do something nasty in a weakref callback:  resurrect objects
        # from dead cycles.  For this to be attempted, the weakref and
        # its callback must also be part of the cyclic trash (else the
        # objects reachable via the callback couldn't be in cyclic trash
        # to begin with -- the callback would act like an external root).
        # But gc clears trash weakrefs with callbacks early now, which
        # disables the callbacks, so the callbacks shouldn't get called
        # at all (and so nothing actually gets resurrected).

        alist = []
        class C(object):
            def __init__(self, value):
                self.attribute = value

            def acallback(self, ignore):
                alist.append(self.c)

        c1, c2 = C(1), C(2)
        c1.c = c2
        c2.c = c1
        c1.wr = weakref.ref(c2, c1.acallback)
        c2.wr = weakref.ref(c1, c2.acallback)

        def C_went_away(ignore):
            alist.append("C went away")
        wr = weakref.ref(C, C_went_away)

        del c1, c2, C   # make them all trash
        self.assertEqual(alist, [])  # del isn't enough to reclaim anything

        gc.collect()
        # c1.wr and c2.wr were part of the cyclic trash, so should have
        # been cleared without their callbacks executing.  OTOH, the weakref
        # to C is bound to a function local (wr), and wasn't trash, so that
        # callback should have been invoked when C went away.
        self.assertEqual(alist, ["C went away"])
        # The remaining weakref should be dead now (its callback ran).
        self.assertEqual(wr(), None)

        del alist[:]
        gc.collect()
        self.assertEqual(alist, [])

    def test_callbacks_on_callback(self):
        import gc

        # Set up weakref callbacks *on* weakref callbacks.
        alist = []
        def safe_callback(ignore):
            alist.append("safe_callback called")

        class C(object):
            def cb(self, ignore):
                alist.append("cb called")

        c, d = C(), C()
        c.other = d
        d.other = c
        callback = c.cb
        c.wr = weakref.ref(d, callback)     # this won't trigger
        d.wr = weakref.ref(callback, d.cb)  # ditto
        external_wr = weakref.ref(callback, safe_callback)  # but this will
        self.assertTrue(external_wr() is callback)

        # The weakrefs attached to c and d should get cleared, so that
        # C.cb is never called.  But external_wr isn't part of the cyclic
        # trash, and no cyclic trash is reachable from it, so safe_callback
        # should get invoked when the bound method object callback (c.cb)
        # -- which is itself a callback, and also part of the cyclic trash --
        # gets reclaimed at the end of gc.

        del callback, c, d, C
        self.assertEqual(alist, [])  # del isn't enough to clean up cycles
        gc.collect()
        self.assertEqual(alist, ["safe_callback called"])
        self.assertEqual(external_wr(), None)

        del alist[:]
        gc.collect()
        self.assertEqual(alist, [])

    def test_gc_during_ref_creation(self):
        self.check_gc_during_creation(weakref.ref)

    def test_gc_during_proxy_creation(self):
        self.check_gc_during_creation(weakref.proxy)

    def check_gc_during_creation(self, makeref):
        thresholds = gc.get_threshold()
        gc.set_threshold(1, 1, 1)
        gc.collect()
        class A:
            pass

        def callback(*args):
            pass

        referenced = A()

        a = A()
        a.a = a
        a.wr = makeref(referenced)

        try:
            # now make sure the object and the ref get labeled as
            # cyclic trash:
            a = A()
            weakref.ref(referenced, callback)

        finally:
            gc.set_threshold(*thresholds)

    def test_ref_created_during_del(self):
        # Bug #1377858
        # A weakref created in an object's __del__() would crash the
        # interpreter when the weakref was cleaned up since it would refer to
        # non-existent memory.  This test should not segfault the interpreter.
        class Target(object):
            def __del__(self):
                global ref_from_del
                ref_from_del = weakref.ref(self)

        w = Target()

    def test_init(self):
        # Issue 3634
        # <weakref to class>.__init__() doesn't check errors correctly
        r = weakref.ref(Exception)
        self.assertRaises(TypeError, r.__init__, 0, 0, 0, 0, 0)
        # No exception should be raised here
        gc.collect()
<<<<<<< HEAD

    def test_classes(self):
        # Check that classes are weakrefable.
        class A(object):
            pass
        l = []
        weakref.ref(int)
        a = weakref.ref(A, l.append)
        A = None
        gc.collect()
        self.assertEqual(a(), None)
        self.assertEqual(l, [a])


=======

    def test_classes(self):
        # Check that both old-style classes and new-style classes
        # are weakrefable.
        class A(object):
            pass
        class B:
            pass
        l = []
        weakref.ref(int)
        a = weakref.ref(A, l.append)
        A = None
        gc.collect()
        self.assertEqual(a(), None)
        self.assertEqual(l, [a])
        b = weakref.ref(B, l.append)
        B = None
        gc.collect()
        self.assertEqual(b(), None)
        self.assertEqual(l, [a, b])


>>>>>>> 4f5f3481
class SubclassableWeakrefTestCase(TestBase):

    def test_subclass_refs(self):
        class MyRef(weakref.ref):
            def __init__(self, ob, callback=None, value=42):
                self.value = value
                super().__init__(ob, callback)
            def __call__(self):
                self.called = True
                return super().__call__()
        o = Object("foo")
        mr = MyRef(o, value=24)
        self.assertTrue(mr() is o)
        self.assertTrue(mr.called)
        self.assertEqual(mr.value, 24)
        del o
        self.assertTrue(mr() is None)
        self.assertTrue(mr.called)

    def test_subclass_refs_dont_replace_standard_refs(self):
        class MyRef(weakref.ref):
            pass
        o = Object(42)
        r1 = MyRef(o)
        r2 = weakref.ref(o)
        self.assertTrue(r1 is not r2)
        self.assertEqual(weakref.getweakrefs(o), [r2, r1])
        self.assertEqual(weakref.getweakrefcount(o), 2)
        r3 = MyRef(o)
        self.assertEqual(weakref.getweakrefcount(o), 3)
        refs = weakref.getweakrefs(o)
        self.assertEqual(len(refs), 3)
        self.assertTrue(r2 is refs[0])
        self.assertIn(r1, refs[1:])
        self.assertIn(r3, refs[1:])

    def test_subclass_refs_dont_conflate_callbacks(self):
        class MyRef(weakref.ref):
            pass
        o = Object(42)
        r1 = MyRef(o, id)
        r2 = MyRef(o, str)
        self.assertTrue(r1 is not r2)
        refs = weakref.getweakrefs(o)
        self.assertIn(r1, refs)
        self.assertIn(r2, refs)

    def test_subclass_refs_with_slots(self):
        class MyRef(weakref.ref):
            __slots__ = "slot1", "slot2"
            def __new__(type, ob, callback, slot1, slot2):
                return weakref.ref.__new__(type, ob, callback)
            def __init__(self, ob, callback, slot1, slot2):
                self.slot1 = slot1
                self.slot2 = slot2
            def meth(self):
                return self.slot1 + self.slot2
        o = Object(42)
        r = MyRef(o, None, "abc", "def")
        self.assertEqual(r.slot1, "abc")
        self.assertEqual(r.slot2, "def")
        self.assertEqual(r.meth(), "abcdef")
        self.assertFalse(hasattr(r, "__dict__"))

    def test_subclass_refs_with_cycle(self):
        # Bug #3110
        # An instance of a weakref subclass can have attributes.
        # If such a weakref holds the only strong reference to the object,
        # deleting the weakref will delete the object. In this case,
        # the callback must not be called, because the ref object is
        # being deleted.
        class MyRef(weakref.ref):
            pass

        # Use a local callback, for "regrtest -R::"
        # to detect refcounting problems
        def callback(w):
            self.cbcalled += 1

        o = C()
        r1 = MyRef(o, callback)
        r1.o = o
        del o

        del r1 # Used to crash here

        self.assertEqual(self.cbcalled, 0)

        # Same test, with two weakrefs to the same object
        # (since code paths are different)
        o = C()
        r1 = MyRef(o, callback)
        r2 = MyRef(o, callback)
        r1.r = r2
        r2.o = o
        del o
        del r2

        del r1 # Used to crash here

        self.assertEqual(self.cbcalled, 0)


class Object:
    def __init__(self, arg):
        self.arg = arg
    def __repr__(self):
        return "<Object %r>" % self.arg
    def __eq__(self, other):
        if isinstance(other, Object):
            return self.arg == other.arg
        return NotImplemented
    def __lt__(self, other):
        if isinstance(other, Object):
            return self.arg < other.arg
        return NotImplemented
    def __hash__(self):
        return hash(self.arg)

class RefCycle:
    def __init__(self):
        self.cycle = self


class MappingTestCase(TestBase):

    COUNT = 10

    def check_len_cycles(self, dict_type, cons):
        N = 20
        items = [RefCycle() for i in range(N)]
        dct = dict_type(cons(o) for o in items)
        # Keep an iterator alive
        it = dct.iteritems()
        try:
            next(it)
        except StopIteration:
            pass
        del items
        gc.collect()
        n1 = len(dct)
        del it
        gc.collect()
        n2 = len(dct)
        # one item may be kept alive inside the iterator
        self.assertIn(n1, (0, 1))
        self.assertEqual(n2, 0)

    def test_weak_keyed_len_cycles(self):
        self.check_len_cycles(weakref.WeakKeyDictionary, lambda k: (k, 1))

    def test_weak_valued_len_cycles(self):
        self.check_len_cycles(weakref.WeakValueDictionary, lambda k: (1, k))

    def check_len_race(self, dict_type, cons):
        # Extended sanity checks for len() in the face of cyclic collection
        self.addCleanup(gc.set_threshold, *gc.get_threshold())
        for th in range(1, 100):
            N = 20
            gc.collect(0)
            gc.set_threshold(th, th, th)
            items = [RefCycle() for i in range(N)]
            dct = dict_type(cons(o) for o in items)
            del items
            # All items will be collected at next garbage collection pass
            it = dct.iteritems()
            try:
                next(it)
            except StopIteration:
                pass
            n1 = len(dct)
            del it
            n2 = len(dct)
            self.assertGreaterEqual(n1, 0)
            self.assertLessEqual(n1, N)
            self.assertGreaterEqual(n2, 0)
            self.assertLessEqual(n2, n1)

    def test_weak_keyed_len_race(self):
        self.check_len_race(weakref.WeakKeyDictionary, lambda k: (k, 1))

    def test_weak_valued_len_race(self):
        self.check_len_race(weakref.WeakValueDictionary, lambda k: (1, k))

    def test_weak_values(self):
        #
        #  This exercises d.copy(), d.items(), d[], del d[], len(d).
        #
        dict, objects = self.make_weak_valued_dict()
        for o in objects:
<<<<<<< HEAD
            self.assertEqual(weakref.getweakrefcount(o), 1)
=======
            self.assertTrue(weakref.getweakrefcount(o) == 1,
                         "wrong number of weak references to %r!" % o)
>>>>>>> 4f5f3481
            self.assertTrue(o is dict[o.arg],
                         "wrong object returned by weak dict!")
        items1 = list(dict.items())
        items2 = list(dict.copy().items())
        items1.sort()
        items2.sort()
<<<<<<< HEAD
        self.assertEqual(items1, items2,
                     "cloning of weak-valued dictionary did not work!")
        del items1, items2
        self.assertEqual(len(dict), self.COUNT)
        del objects[0]
        self.assertEqual(len(dict), self.COUNT - 1,
                     "deleting object did not cause dictionary update")
        del objects, o
        self.assertEqual(len(dict), 0,
=======
        self.assertTrue(items1 == items2,
                     "cloning of weak-valued dictionary did not work!")
        del items1, items2
        self.assertTrue(len(dict) == self.COUNT)
        del objects[0]
        self.assertTrue(len(dict) == (self.COUNT - 1),
                     "deleting object did not cause dictionary update")
        del objects, o
        self.assertTrue(len(dict) == 0,
>>>>>>> 4f5f3481
                     "deleting the values did not clear the dictionary")
        # regression on SF bug #447152:
        dict = weakref.WeakValueDictionary()
        self.assertRaises(KeyError, dict.__getitem__, 1)
        dict[2] = C()
        self.assertRaises(KeyError, dict.__getitem__, 2)

    def test_weak_keys(self):
        #
        #  This exercises d.copy(), d.items(), d[] = v, d[], del d[],
<<<<<<< HEAD
        #  len(d), k in d.
=======
        #  len(d), in d.
>>>>>>> 4f5f3481
        #
        dict, objects = self.make_weak_keyed_dict()
        for o in objects:
            self.assertTrue(weakref.getweakrefcount(o) == 1,
                         "wrong number of weak references to %r!" % o)
            self.assertTrue(o.arg is dict[o],
                         "wrong object returned by weak dict!")
        items1 = dict.items()
        items2 = dict.copy().items()
<<<<<<< HEAD
        self.assertEqual(set(items1), set(items2),
                     "cloning of weak-keyed dictionary did not work!")
        del items1, items2
        self.assertEqual(len(dict), self.COUNT)
=======
        self.assertTrue(set(items1) == set(items2),
                     "cloning of weak-keyed dictionary did not work!")
        del items1, items2
        self.assertTrue(len(dict) == self.COUNT)
>>>>>>> 4f5f3481
        del objects[0]
        self.assertTrue(len(dict) == (self.COUNT - 1),
                     "deleting object did not cause dictionary update")
        del objects, o
        self.assertTrue(len(dict) == 0,
                     "deleting the keys did not clear the dictionary")
        o = Object(42)
        dict[o] = "What is the meaning of the universe?"
        self.assertIn(o, dict)
        self.assertNotIn(34, dict)

    def test_weak_keyed_iters(self):
        dict, objects = self.make_weak_keyed_dict()
        self.check_iters(dict)

        # Test keyrefs()
        refs = dict.keyrefs()
        self.assertEqual(len(refs), len(objects))
        objects2 = list(objects)
        for wr in refs:
            ob = wr()
            self.assertIn(ob, dict)
<<<<<<< HEAD
            self.assertIn(ob, dict)
=======
>>>>>>> 4f5f3481
            self.assertEqual(ob.arg, dict[ob])
            objects2.remove(ob)
        self.assertEqual(len(objects2), 0)

        # Test iterkeyrefs()
        objects2 = list(objects)
<<<<<<< HEAD
        self.assertEqual(len(list(dict.keyrefs())), len(objects))
        for wr in dict.keyrefs():
            ob = wr()
            self.assertIn(ob, dict)
            self.assertIn(ob, dict)
=======
        self.assertEqual(len(list(dict.iterkeyrefs())), len(objects))
        for wr in dict.iterkeyrefs():
            ob = wr()
            self.assertIn(ob, dict)
>>>>>>> 4f5f3481
            self.assertEqual(ob.arg, dict[ob])
            objects2.remove(ob)
        self.assertEqual(len(objects2), 0)

    def test_weak_valued_iters(self):
        dict, objects = self.make_weak_valued_dict()
        self.check_iters(dict)

        # Test valuerefs()
        refs = dict.valuerefs()
        self.assertEqual(len(refs), len(objects))
        objects2 = list(objects)
        for wr in refs:
            ob = wr()
            self.assertEqual(ob, dict[ob.arg])
            self.assertEqual(ob.arg, dict[ob.arg].arg)
            objects2.remove(ob)
        self.assertEqual(len(objects2), 0)

        # Test itervaluerefs()
        objects2 = list(objects)
        self.assertEqual(len(list(dict.itervaluerefs())), len(objects))
        for wr in dict.itervaluerefs():
            ob = wr()
            self.assertEqual(ob, dict[ob.arg])
            self.assertEqual(ob.arg, dict[ob.arg].arg)
            objects2.remove(ob)
        self.assertEqual(len(objects2), 0)

    def check_iters(self, dict):
        # item iterator:
        items = list(dict.items())
        for item in dict.items():
            items.remove(item)
<<<<<<< HEAD
        self.assertFalse(items, "items() did not touch all items")
=======
        self.assertTrue(len(items) == 0, "iteritems() did not touch all items")
>>>>>>> 4f5f3481

        # key iterator, via __iter__():
        keys = list(dict.keys())
        for k in dict:
            keys.remove(k)
<<<<<<< HEAD
        self.assertFalse(keys, "__iter__() did not touch all keys")
=======
        self.assertTrue(len(keys) == 0, "__iter__() did not touch all keys")
>>>>>>> 4f5f3481

        # key iterator, via iterkeys():
        keys = list(dict.keys())
        for k in dict.keys():
            keys.remove(k)
<<<<<<< HEAD
        self.assertFalse(keys, "iterkeys() did not touch all keys")
=======
        self.assertTrue(len(keys) == 0, "iterkeys() did not touch all keys")
>>>>>>> 4f5f3481

        # value iterator:
        values = list(dict.values())
        for v in dict.values():
            values.remove(v)
<<<<<<< HEAD
        self.assertFalse(values,
=======
        self.assertTrue(len(values) == 0,
>>>>>>> 4f5f3481
                     "itervalues() did not touch all values")

    def check_weak_destroy_while_iterating(self, dict, objects, iter_name):
        n = len(dict)
        it = iter(getattr(dict, iter_name)())
        next(it)             # Trigger internal iteration
        # Destroy an object
        del objects[-1]
        gc.collect()    # just in case
        # We have removed either the first consumed object, or another one
        self.assertIn(len(list(it)), [len(objects), len(objects) - 1])
        del it
        # The removal has been committed
        self.assertEqual(len(dict), n - 1)

    def check_weak_destroy_and_mutate_while_iterating(self, dict, testcontext):
        # Check that we can explicitly mutate the weak dict without
        # interfering with delayed removal.
        # `testcontext` should create an iterator, destroy one of the
        # weakref'ed objects and then return a new key/value pair corresponding
        # to the destroyed object.
        with testcontext() as (k, v):
            self.assertNotIn(k, dict)
        with testcontext() as (k, v):
            self.assertRaises(KeyError, dict.__delitem__, k)
        self.assertNotIn(k, dict)
        with testcontext() as (k, v):
            self.assertRaises(KeyError, dict.pop, k)
        self.assertNotIn(k, dict)
        with testcontext() as (k, v):
            dict[k] = v
        self.assertEqual(dict[k], v)
        ddict = copy.copy(dict)
        with testcontext() as (k, v):
            dict.update(ddict)
        self.assertEqual(dict, ddict)
        with testcontext() as (k, v):
            dict.clear()
        self.assertEqual(len(dict), 0)

    def test_weak_keys_destroy_while_iterating(self):
        # Issue #7105: iterators shouldn't crash when a key is implicitly removed
        dict, objects = self.make_weak_keyed_dict()
        self.check_weak_destroy_while_iterating(dict, objects, 'keys')
        self.check_weak_destroy_while_iterating(dict, objects, 'items')
        self.check_weak_destroy_while_iterating(dict, objects, 'values')
        self.check_weak_destroy_while_iterating(dict, objects, 'keyrefs')
        dict, objects = self.make_weak_keyed_dict()
        @contextlib.contextmanager
        def testcontext():
            try:
                it = iter(dict.items())
                next(it)
                # Schedule a key/value for removal and recreate it
                v = objects.pop().arg
                gc.collect()      # just in case
                yield Object(v), v
            finally:
                it = None           # should commit all removals
        self.check_weak_destroy_and_mutate_while_iterating(dict, testcontext)

    def test_weak_values_destroy_while_iterating(self):
        # Issue #7105: iterators shouldn't crash when a key is implicitly removed
        dict, objects = self.make_weak_valued_dict()
        self.check_weak_destroy_while_iterating(dict, objects, 'keys')
        self.check_weak_destroy_while_iterating(dict, objects, 'items')
        self.check_weak_destroy_while_iterating(dict, objects, 'values')
        self.check_weak_destroy_while_iterating(dict, objects, 'itervaluerefs')
        self.check_weak_destroy_while_iterating(dict, objects, 'valuerefs')
        dict, objects = self.make_weak_valued_dict()
        @contextlib.contextmanager
        def testcontext():
            try:
                it = iter(dict.items())
                next(it)
                # Schedule a key/value for removal and recreate it
                k = objects.pop().arg
                gc.collect()      # just in case
                yield k, Object(k)
            finally:
                it = None           # should commit all removals
        self.check_weak_destroy_and_mutate_while_iterating(dict, testcontext)

    def test_make_weak_keyed_dict_from_dict(self):
        o = Object(3)
        dict = weakref.WeakKeyDictionary({o:364})
<<<<<<< HEAD
        self.assertEqual(dict[o], 364)
=======
        self.assertTrue(dict[o] == 364)
>>>>>>> 4f5f3481

    def test_make_weak_keyed_dict_from_weak_keyed_dict(self):
        o = Object(3)
        dict = weakref.WeakKeyDictionary({o:364})
        dict2 = weakref.WeakKeyDictionary(dict)
<<<<<<< HEAD
        self.assertEqual(dict[o], 364)
=======
        self.assertTrue(dict[o] == 364)
>>>>>>> 4f5f3481

    def make_weak_keyed_dict(self):
        dict = weakref.WeakKeyDictionary()
        objects = list(map(Object, range(self.COUNT)))
        for o in objects:
            dict[o] = o.arg
        return dict, objects

    def test_make_weak_valued_dict_from_dict(self):
        o = Object(3)
        dict = weakref.WeakValueDictionary({364:o})
        self.assertEqual(dict[364], o)

    def test_make_weak_valued_dict_from_weak_valued_dict(self):
        o = Object(3)
        dict = weakref.WeakValueDictionary({364:o})
        dict2 = weakref.WeakValueDictionary(dict)
        self.assertEqual(dict[364], o)

    def make_weak_valued_dict(self):
        dict = weakref.WeakValueDictionary()
        objects = list(map(Object, range(self.COUNT)))
        for o in objects:
            dict[o.arg] = o
        return dict, objects

    def check_popitem(self, klass, key1, value1, key2, value2):
        weakdict = klass()
        weakdict[key1] = value1
        weakdict[key2] = value2
<<<<<<< HEAD
        self.assertEqual(len(weakdict), 2)
        k, v = weakdict.popitem()
        self.assertEqual(len(weakdict), 1)
=======
        self.assertTrue(len(weakdict) == 2)
        k, v = weakdict.popitem()
        self.assertTrue(len(weakdict) == 1)
>>>>>>> 4f5f3481
        if k is key1:
            self.assertTrue(v is value1)
        else:
            self.assertTrue(v is value2)
        k, v = weakdict.popitem()
<<<<<<< HEAD
        self.assertEqual(len(weakdict), 0)
=======
        self.assertTrue(len(weakdict) == 0)
>>>>>>> 4f5f3481
        if k is key1:
            self.assertTrue(v is value1)
        else:
            self.assertTrue(v is value2)

    def test_weak_valued_dict_popitem(self):
        self.check_popitem(weakref.WeakValueDictionary,
                           "key1", C(), "key2", C())

    def test_weak_keyed_dict_popitem(self):
        self.check_popitem(weakref.WeakKeyDictionary,
                           C(), "value 1", C(), "value 2")

    def check_setdefault(self, klass, key, value1, value2):
        self.assertTrue(value1 is not value2,
                     "invalid test"
                     " -- value parameters must be distinct objects")
        weakdict = klass()
        o = weakdict.setdefault(key, value1)
<<<<<<< HEAD
        self.assertTrue(o is value1)
        self.assertIn(key, weakdict)
        self.assertTrue(weakdict.get(key) is value1)
        self.assertTrue(weakdict[key] is value1)

        o = weakdict.setdefault(key, value2)
        self.assertTrue(o is value1)
        self.assertIn(key, weakdict)
        self.assertTrue(weakdict.get(key) is value1)
        self.assertTrue(weakdict[key] is value1)
=======
        self.assertIs(o, value1)
        self.assertIn(key, weakdict)
        self.assertIs(weakdict.get(key), value1)
        self.assertIs(weakdict[key], value1)

        o = weakdict.setdefault(key, value2)
        self.assertIs(o, value1)
        self.assertIn(key, weakdict)
        self.assertIs(weakdict.get(key), value1)
        self.assertIs(weakdict[key], value1)
>>>>>>> 4f5f3481

    def test_weak_valued_dict_setdefault(self):
        self.check_setdefault(weakref.WeakValueDictionary,
                              "key", C(), C())

    def test_weak_keyed_dict_setdefault(self):
        self.check_setdefault(weakref.WeakKeyDictionary,
                              C(), "value 1", "value 2")

    def check_update(self, klass, dict):
        #
<<<<<<< HEAD
        #  This exercises d.update(), len(d), d.keys(), k in d,
=======
        #  This exercises d.update(), len(d), d.keys(), in d,
>>>>>>> 4f5f3481
        #  d.get(), d[].
        #
        weakdict = klass()
        weakdict.update(dict)
        self.assertEqual(len(weakdict), len(dict))
        for k in weakdict.keys():
<<<<<<< HEAD
            self.assertIn(k, dict, "mysterious new key appeared in weak dict")
            v = dict.get(k)
            self.assertTrue(v is weakdict[k])
            self.assertTrue(v is weakdict.get(k))
        for k in dict.keys():
            self.assertIn(k, weakdict, "original key disappeared in weak dict")
            v = dict[k]
            self.assertTrue(v is weakdict[k])
            self.assertTrue(v is weakdict.get(k))
=======
            self.assertIn(k, dict,
                         "mysterious new key appeared in weak dict")
            v = dict.get(k)
            self.assertIs(v, weakdict[k])
            self.assertIs(v, weakdict.get(k))
        for k in dict.keys():
            self.assertIn(k, weakdict,
                         "original key disappeared in weak dict")
            v = dict[k]
            self.assertIs(v, weakdict[k])
            self.assertIs(v, weakdict.get(k))
>>>>>>> 4f5f3481

    def test_weak_valued_dict_update(self):
        self.check_update(weakref.WeakValueDictionary,
                          {1: C(), 'a': C(), C(): C()})

    def test_weak_keyed_dict_update(self):
        self.check_update(weakref.WeakKeyDictionary,
                          {C(): 1, C(): 2, C(): 3})

    def test_weak_keyed_delitem(self):
        d = weakref.WeakKeyDictionary()
        o1 = Object('1')
        o2 = Object('2')
        d[o1] = 'something'
        d[o2] = 'something'
<<<<<<< HEAD
        self.assertEqual(len(d), 2)
        del d[o1]
        self.assertEqual(len(d), 1)
        self.assertEqual(list(d.keys()), [o2])
=======
        self.assertTrue(len(d) == 2)
        del d[o1]
        self.assertTrue(len(d) == 1)
        self.assertTrue(d.keys() == [o2])
>>>>>>> 4f5f3481

    def test_weak_valued_delitem(self):
        d = weakref.WeakValueDictionary()
        o1 = Object('1')
        o2 = Object('2')
        d['something'] = o1
        d['something else'] = o2
<<<<<<< HEAD
        self.assertEqual(len(d), 2)
        del d['something']
        self.assertEqual(len(d), 1)
        self.assertTrue(list(d.items()) == [('something else', o2)])
=======
        self.assertTrue(len(d) == 2)
        del d['something']
        self.assertTrue(len(d) == 1)
        self.assertTrue(d.items() == [('something else', o2)])
>>>>>>> 4f5f3481

    def test_weak_keyed_bad_delitem(self):
        d = weakref.WeakKeyDictionary()
        o = Object('1')
        # An attempt to delete an object that isn't there should raise
        # KeyError.  It didn't before 2.3.
        self.assertRaises(KeyError, d.__delitem__, o)
        self.assertRaises(KeyError, d.__getitem__, o)

        # If a key isn't of a weakly referencable type, __getitem__ and
        # __setitem__ raise TypeError.  __delitem__ should too.
        self.assertRaises(TypeError, d.__delitem__,  13)
        self.assertRaises(TypeError, d.__getitem__,  13)
        self.assertRaises(TypeError, d.__setitem__,  13, 13)

    def test_weak_keyed_cascading_deletes(self):
        # SF bug 742860.  For some reason, before 2.3 __delitem__ iterated
        # over the keys via self.data.iterkeys().  If things vanished from
        # the dict during this (or got added), that caused a RuntimeError.

        d = weakref.WeakKeyDictionary()
        mutate = False

        class C(object):
            def __init__(self, i):
                self.value = i
            def __hash__(self):
                return hash(self.value)
            def __eq__(self, other):
                if mutate:
                    # Side effect that mutates the dict, by removing the
                    # last strong reference to a key.
                    del objs[-1]
                return self.value == other.value

        objs = [C(i) for i in range(4)]
        for o in objs:
            d[o] = o.value
        del o   # now the only strong references to keys are in objs
        # Find the order in which iterkeys sees the keys.
        objs = list(d.keys())
        # Reverse it, so that the iteration implementation of __delitem__
        # has to keep looping to find the first object we delete.
        objs.reverse()

        # Turn on mutation in C.__eq__.  The first time thru the loop,
        # under the iterkeys() business the first comparison will delete
        # the last item iterkeys() would see, and that causes a
        #     RuntimeError: dictionary changed size during iteration
        # when the iterkeys() loop goes around to try comparing the next
        # key.  After this was fixed, it just deletes the last object *our*
        # "for o in obj" loop would have gotten to.
        mutate = True
        count = 0
        for o in objs:
            count += 1
            del d[o]
        self.assertEqual(len(d), 0)
        self.assertEqual(count, 2)

from test import mapping_tests

class WeakValueDictionaryTestCase(mapping_tests.BasicTestMappingProtocol):
    """Check that WeakValueDictionary conforms to the mapping protocol"""
    __ref = {"key1":Object(1), "key2":Object(2), "key3":Object(3)}
    type2test = weakref.WeakValueDictionary
    def _reference(self):
        return self.__ref.copy()

class WeakKeyDictionaryTestCase(mapping_tests.BasicTestMappingProtocol):
    """Check that WeakKeyDictionary conforms to the mapping protocol"""
    __ref = {Object("key1"):1, Object("key2"):2, Object("key3"):3}
    type2test = weakref.WeakKeyDictionary
    def _reference(self):
        return self.__ref.copy()

libreftest = """ Doctest for examples in the library reference: weakref.rst

>>> import weakref
>>> class Dict(dict):
...     pass
...
>>> obj = Dict(red=1, green=2, blue=3)   # this object is weak referencable
>>> r = weakref.ref(obj)
<<<<<<< HEAD
>>> print(r() is obj)
=======
>>> print r() is obj
>>>>>>> 4f5f3481
True

>>> import weakref
>>> class Object:
...     pass
...
>>> o = Object()
>>> r = weakref.ref(o)
>>> o2 = r()
>>> o is o2
True
>>> del o, o2
>>> print(r())
None

>>> import weakref
>>> class ExtendedRef(weakref.ref):
...     def __init__(self, ob, callback=None, **annotations):
...         super().__init__(ob, callback)
...         self.__counter = 0
...         for k, v in annotations.items():
...             setattr(self, k, v)
...     def __call__(self):
...         '''Return a pair containing the referent and the number of
...         times the reference has been called.
...         '''
...         ob = super().__call__()
...         if ob is not None:
...             self.__counter += 1
...             ob = (ob, self.__counter)
...         return ob
...
>>> class A:   # not in docs from here, just testing the ExtendedRef
...     pass
...
>>> a = A()
>>> r = ExtendedRef(a, foo=1, bar="baz")
>>> r.foo
1
>>> r.bar
'baz'
>>> r()[1]
1
>>> r()[1]
2
>>> r()[0] is a
True


>>> import weakref
>>> _id2obj_dict = weakref.WeakValueDictionary()
>>> def remember(obj):
...     oid = id(obj)
...     _id2obj_dict[oid] = obj
...     return oid
...
>>> def id2obj(oid):
...     return _id2obj_dict[oid]
...
>>> a = A()             # from here, just testing
>>> a_id = remember(a)
>>> id2obj(a_id) is a
True
>>> del a
>>> try:
...     id2obj(a_id)
... except KeyError:
...     print('OK')
... else:
...     print('WeakValueDictionary error')
OK

"""

__test__ = {'libreftest' : libreftest}

def test_main():
    support.run_unittest(
        ReferencesTestCase,
        MappingTestCase,
        WeakValueDictionaryTestCase,
        WeakKeyDictionaryTestCase,
        SubclassableWeakrefTestCase,
        )
    support.run_doctest(sys.modules[__name__])


if __name__ == "__main__":
    test_main()<|MERGE_RESOLUTION|>--- conflicted
+++ resolved
@@ -1,16 +1,11 @@
 import gc
 import sys
 import unittest
-import collections
+import UserList
 import weakref
 import operator
-<<<<<<< HEAD
-import contextlib
-import copy
-=======
->>>>>>> 4f5f3481
-
-from test import support
+
+from test import test_support
 
 # Used in ReferencesTestCase.test_ref_created_during_del() .
 ref_from_del = None
@@ -33,6 +28,9 @@
 
 def create_bound_method():
     return C().method
+
+def create_unbound_method():
+    return C.method
 
 
 class TestBase(unittest.TestCase):
@@ -50,6 +48,7 @@
         self.check_basic_ref(C)
         self.check_basic_ref(create_function)
         self.check_basic_ref(create_bound_method)
+        self.check_basic_ref(create_unbound_method)
 
         # Just make sure the tp_repr handler doesn't raise an exception.
         # Live reference:
@@ -64,6 +63,7 @@
         self.check_basic_callback(C)
         self.check_basic_callback(create_function)
         self.check_basic_callback(create_bound_method)
+        self.check_basic_callback(create_unbound_method)
 
     def test_multiple_callbacks(self):
         o = C()
@@ -105,17 +105,10 @@
         def check(proxy):
             proxy.bar
 
-<<<<<<< HEAD
-        self.assertRaises(ReferenceError, check, ref1)
-        self.assertRaises(ReferenceError, check, ref2)
-        self.assertRaises(ReferenceError, bool, weakref.proxy(C()))
-        self.assertEqual(self.cbcalled, 2)
-=======
         self.assertRaises(weakref.ReferenceError, check, ref1)
         self.assertRaises(weakref.ReferenceError, check, ref2)
         self.assertRaises(weakref.ReferenceError, bool, weakref.proxy(C()))
         self.assertTrue(self.cbcalled == 2)
->>>>>>> 4f5f3481
 
     def check_basic_ref(self, factory):
         o = factory()
@@ -170,29 +163,25 @@
         o = C()
         self.check_proxy(o, weakref.proxy(o))
 
-        L = collections.UserList()
+        L = UserList.UserList()
         p = weakref.proxy(L)
         self.assertFalse(p, "proxy for empty UserList should be false")
         p.append(12)
         self.assertEqual(len(L), 1)
         self.assertTrue(p, "proxy for non-empty UserList should be true")
-<<<<<<< HEAD
-        p[:] = [2, 3]
-=======
         with test_support.check_py3k_warnings():
             p[:] = [2, 3]
->>>>>>> 4f5f3481
         self.assertEqual(len(L), 2)
         self.assertEqual(len(p), 2)
         self.assertIn(3, p, "proxy didn't support __contains__() properly")
         p[1] = 5
         self.assertEqual(L[1], 5)
         self.assertEqual(p[1], 5)
-        L2 = collections.UserList(L)
+        L2 = UserList.UserList(L)
         p2 = weakref.proxy(L2)
         self.assertEqual(p, p2)
         ## self.assertEqual(repr(L2), repr(p2))
-        L3 = collections.UserList(range(10))
+        L3 = UserList.UserList(range(10))
         p3 = weakref.proxy(L3)
         with test_support.check_py3k_warnings():
             self.assertEqual(L3[:], p3[:])
@@ -210,37 +199,6 @@
         instance = C()
         self.assertIn("__unicode__", dir(weakref.proxy(instance)))
         self.assertEqual(unicode(weakref.proxy(instance)), u"unicode")
-
-    def test_proxy_index(self):
-        class C:
-            def __index__(self):
-                return 10
-        o = C()
-        p = weakref.proxy(o)
-        self.assertEqual(operator.index(p), 10)
-
-    def test_proxy_div(self):
-        class C:
-            def __floordiv__(self, other):
-                return 42
-            def __ifloordiv__(self, other):
-                return 21
-        o = C()
-        p = weakref.proxy(o)
-        self.assertEqual(p // 5, 42)
-        p //= 5
-        self.assertEqual(p, 21)
-
-    def test_proxy_unicode(self):
-        # See bug 5037
-        class C(object):
-            def __str__(self):
-                return "string"
-            def __bytes__(self):
-                return b"bytes"
-        instance = C()
-        self.assertIn("__bytes__", dir(weakref.proxy(instance)))
-        self.assertEqual(bytes(weakref.proxy(instance)), b"bytes")
 
     def test_proxy_index(self):
         class C:
@@ -726,22 +684,6 @@
         self.assertRaises(TypeError, r.__init__, 0, 0, 0, 0, 0)
         # No exception should be raised here
         gc.collect()
-<<<<<<< HEAD
-
-    def test_classes(self):
-        # Check that classes are weakrefable.
-        class A(object):
-            pass
-        l = []
-        weakref.ref(int)
-        a = weakref.ref(A, l.append)
-        A = None
-        gc.collect()
-        self.assertEqual(a(), None)
-        self.assertEqual(l, [a])
-
-
-=======
 
     def test_classes(self):
         # Check that both old-style classes and new-style classes
@@ -764,17 +706,16 @@
         self.assertEqual(l, [a, b])
 
 
->>>>>>> 4f5f3481
 class SubclassableWeakrefTestCase(TestBase):
 
     def test_subclass_refs(self):
         class MyRef(weakref.ref):
             def __init__(self, ob, callback=None, value=42):
                 self.value = value
-                super().__init__(ob, callback)
+                super(MyRef, self).__init__(ob, callback)
             def __call__(self):
                 self.called = True
-                return super().__call__()
+                return super(MyRef, self).__call__()
         o = Object("foo")
         mr = MyRef(o, value=24)
         self.assertTrue(mr() is o)
@@ -873,16 +814,6 @@
         self.arg = arg
     def __repr__(self):
         return "<Object %r>" % self.arg
-    def __eq__(self, other):
-        if isinstance(other, Object):
-            return self.arg == other.arg
-        return NotImplemented
-    def __lt__(self, other):
-        if isinstance(other, Object):
-            return self.arg < other.arg
-        return NotImplemented
-    def __hash__(self):
-        return hash(self.arg)
 
 class RefCycle:
     def __init__(self):
@@ -955,29 +886,14 @@
         #
         dict, objects = self.make_weak_valued_dict()
         for o in objects:
-<<<<<<< HEAD
-            self.assertEqual(weakref.getweakrefcount(o), 1)
-=======
             self.assertTrue(weakref.getweakrefcount(o) == 1,
                          "wrong number of weak references to %r!" % o)
->>>>>>> 4f5f3481
             self.assertTrue(o is dict[o.arg],
                          "wrong object returned by weak dict!")
-        items1 = list(dict.items())
-        items2 = list(dict.copy().items())
+        items1 = dict.items()
+        items2 = dict.copy().items()
         items1.sort()
         items2.sort()
-<<<<<<< HEAD
-        self.assertEqual(items1, items2,
-                     "cloning of weak-valued dictionary did not work!")
-        del items1, items2
-        self.assertEqual(len(dict), self.COUNT)
-        del objects[0]
-        self.assertEqual(len(dict), self.COUNT - 1,
-                     "deleting object did not cause dictionary update")
-        del objects, o
-        self.assertEqual(len(dict), 0,
-=======
         self.assertTrue(items1 == items2,
                      "cloning of weak-valued dictionary did not work!")
         del items1, items2
@@ -987,7 +903,6 @@
                      "deleting object did not cause dictionary update")
         del objects, o
         self.assertTrue(len(dict) == 0,
->>>>>>> 4f5f3481
                      "deleting the values did not clear the dictionary")
         # regression on SF bug #447152:
         dict = weakref.WeakValueDictionary()
@@ -998,11 +913,7 @@
     def test_weak_keys(self):
         #
         #  This exercises d.copy(), d.items(), d[] = v, d[], del d[],
-<<<<<<< HEAD
-        #  len(d), k in d.
-=======
         #  len(d), in d.
->>>>>>> 4f5f3481
         #
         dict, objects = self.make_weak_keyed_dict()
         for o in objects:
@@ -1012,17 +923,10 @@
                          "wrong object returned by weak dict!")
         items1 = dict.items()
         items2 = dict.copy().items()
-<<<<<<< HEAD
-        self.assertEqual(set(items1), set(items2),
-                     "cloning of weak-keyed dictionary did not work!")
-        del items1, items2
-        self.assertEqual(len(dict), self.COUNT)
-=======
         self.assertTrue(set(items1) == set(items2),
                      "cloning of weak-keyed dictionary did not work!")
         del items1, items2
         self.assertTrue(len(dict) == self.COUNT)
->>>>>>> 4f5f3481
         del objects[0]
         self.assertTrue(len(dict) == (self.COUNT - 1),
                      "deleting object did not cause dictionary update")
@@ -1045,28 +949,16 @@
         for wr in refs:
             ob = wr()
             self.assertIn(ob, dict)
-<<<<<<< HEAD
-            self.assertIn(ob, dict)
-=======
->>>>>>> 4f5f3481
             self.assertEqual(ob.arg, dict[ob])
             objects2.remove(ob)
         self.assertEqual(len(objects2), 0)
 
         # Test iterkeyrefs()
         objects2 = list(objects)
-<<<<<<< HEAD
-        self.assertEqual(len(list(dict.keyrefs())), len(objects))
-        for wr in dict.keyrefs():
-            ob = wr()
-            self.assertIn(ob, dict)
-            self.assertIn(ob, dict)
-=======
         self.assertEqual(len(list(dict.iterkeyrefs())), len(objects))
         for wr in dict.iterkeyrefs():
             ob = wr()
             self.assertIn(ob, dict)
->>>>>>> 4f5f3481
             self.assertEqual(ob.arg, dict[ob])
             objects2.remove(ob)
         self.assertEqual(len(objects2), 0)
@@ -1098,167 +990,51 @@
 
     def check_iters(self, dict):
         # item iterator:
-        items = list(dict.items())
-        for item in dict.items():
+        items = dict.items()
+        for item in dict.iteritems():
             items.remove(item)
-<<<<<<< HEAD
-        self.assertFalse(items, "items() did not touch all items")
-=======
         self.assertTrue(len(items) == 0, "iteritems() did not touch all items")
->>>>>>> 4f5f3481
 
         # key iterator, via __iter__():
-        keys = list(dict.keys())
+        keys = dict.keys()
         for k in dict:
             keys.remove(k)
-<<<<<<< HEAD
-        self.assertFalse(keys, "__iter__() did not touch all keys")
-=======
         self.assertTrue(len(keys) == 0, "__iter__() did not touch all keys")
->>>>>>> 4f5f3481
 
         # key iterator, via iterkeys():
-        keys = list(dict.keys())
-        for k in dict.keys():
+        keys = dict.keys()
+        for k in dict.iterkeys():
             keys.remove(k)
-<<<<<<< HEAD
-        self.assertFalse(keys, "iterkeys() did not touch all keys")
-=======
         self.assertTrue(len(keys) == 0, "iterkeys() did not touch all keys")
->>>>>>> 4f5f3481
 
         # value iterator:
-        values = list(dict.values())
-        for v in dict.values():
+        values = dict.values()
+        for v in dict.itervalues():
             values.remove(v)
-<<<<<<< HEAD
-        self.assertFalse(values,
-=======
         self.assertTrue(len(values) == 0,
->>>>>>> 4f5f3481
                      "itervalues() did not touch all values")
-
-    def check_weak_destroy_while_iterating(self, dict, objects, iter_name):
-        n = len(dict)
-        it = iter(getattr(dict, iter_name)())
-        next(it)             # Trigger internal iteration
-        # Destroy an object
-        del objects[-1]
-        gc.collect()    # just in case
-        # We have removed either the first consumed object, or another one
-        self.assertIn(len(list(it)), [len(objects), len(objects) - 1])
-        del it
-        # The removal has been committed
-        self.assertEqual(len(dict), n - 1)
-
-    def check_weak_destroy_and_mutate_while_iterating(self, dict, testcontext):
-        # Check that we can explicitly mutate the weak dict without
-        # interfering with delayed removal.
-        # `testcontext` should create an iterator, destroy one of the
-        # weakref'ed objects and then return a new key/value pair corresponding
-        # to the destroyed object.
-        with testcontext() as (k, v):
-            self.assertNotIn(k, dict)
-        with testcontext() as (k, v):
-            self.assertRaises(KeyError, dict.__delitem__, k)
-        self.assertNotIn(k, dict)
-        with testcontext() as (k, v):
-            self.assertRaises(KeyError, dict.pop, k)
-        self.assertNotIn(k, dict)
-        with testcontext() as (k, v):
-            dict[k] = v
-        self.assertEqual(dict[k], v)
-        ddict = copy.copy(dict)
-        with testcontext() as (k, v):
-            dict.update(ddict)
-        self.assertEqual(dict, ddict)
-        with testcontext() as (k, v):
-            dict.clear()
-        self.assertEqual(len(dict), 0)
-
-    def test_weak_keys_destroy_while_iterating(self):
-        # Issue #7105: iterators shouldn't crash when a key is implicitly removed
-        dict, objects = self.make_weak_keyed_dict()
-        self.check_weak_destroy_while_iterating(dict, objects, 'keys')
-        self.check_weak_destroy_while_iterating(dict, objects, 'items')
-        self.check_weak_destroy_while_iterating(dict, objects, 'values')
-        self.check_weak_destroy_while_iterating(dict, objects, 'keyrefs')
-        dict, objects = self.make_weak_keyed_dict()
-        @contextlib.contextmanager
-        def testcontext():
-            try:
-                it = iter(dict.items())
-                next(it)
-                # Schedule a key/value for removal and recreate it
-                v = objects.pop().arg
-                gc.collect()      # just in case
-                yield Object(v), v
-            finally:
-                it = None           # should commit all removals
-        self.check_weak_destroy_and_mutate_while_iterating(dict, testcontext)
-
-    def test_weak_values_destroy_while_iterating(self):
-        # Issue #7105: iterators shouldn't crash when a key is implicitly removed
-        dict, objects = self.make_weak_valued_dict()
-        self.check_weak_destroy_while_iterating(dict, objects, 'keys')
-        self.check_weak_destroy_while_iterating(dict, objects, 'items')
-        self.check_weak_destroy_while_iterating(dict, objects, 'values')
-        self.check_weak_destroy_while_iterating(dict, objects, 'itervaluerefs')
-        self.check_weak_destroy_while_iterating(dict, objects, 'valuerefs')
-        dict, objects = self.make_weak_valued_dict()
-        @contextlib.contextmanager
-        def testcontext():
-            try:
-                it = iter(dict.items())
-                next(it)
-                # Schedule a key/value for removal and recreate it
-                k = objects.pop().arg
-                gc.collect()      # just in case
-                yield k, Object(k)
-            finally:
-                it = None           # should commit all removals
-        self.check_weak_destroy_and_mutate_while_iterating(dict, testcontext)
 
     def test_make_weak_keyed_dict_from_dict(self):
         o = Object(3)
         dict = weakref.WeakKeyDictionary({o:364})
-<<<<<<< HEAD
-        self.assertEqual(dict[o], 364)
-=======
         self.assertTrue(dict[o] == 364)
->>>>>>> 4f5f3481
 
     def test_make_weak_keyed_dict_from_weak_keyed_dict(self):
         o = Object(3)
         dict = weakref.WeakKeyDictionary({o:364})
         dict2 = weakref.WeakKeyDictionary(dict)
-<<<<<<< HEAD
-        self.assertEqual(dict[o], 364)
-=======
         self.assertTrue(dict[o] == 364)
->>>>>>> 4f5f3481
 
     def make_weak_keyed_dict(self):
         dict = weakref.WeakKeyDictionary()
-        objects = list(map(Object, range(self.COUNT)))
+        objects = map(Object, range(self.COUNT))
         for o in objects:
             dict[o] = o.arg
         return dict, objects
 
-    def test_make_weak_valued_dict_from_dict(self):
-        o = Object(3)
-        dict = weakref.WeakValueDictionary({364:o})
-        self.assertEqual(dict[364], o)
-
-    def test_make_weak_valued_dict_from_weak_valued_dict(self):
-        o = Object(3)
-        dict = weakref.WeakValueDictionary({364:o})
-        dict2 = weakref.WeakValueDictionary(dict)
-        self.assertEqual(dict[364], o)
-
     def make_weak_valued_dict(self):
         dict = weakref.WeakValueDictionary()
-        objects = list(map(Object, range(self.COUNT)))
+        objects = map(Object, range(self.COUNT))
         for o in objects:
             dict[o.arg] = o
         return dict, objects
@@ -1267,25 +1043,15 @@
         weakdict = klass()
         weakdict[key1] = value1
         weakdict[key2] = value2
-<<<<<<< HEAD
-        self.assertEqual(len(weakdict), 2)
-        k, v = weakdict.popitem()
-        self.assertEqual(len(weakdict), 1)
-=======
         self.assertTrue(len(weakdict) == 2)
         k, v = weakdict.popitem()
         self.assertTrue(len(weakdict) == 1)
->>>>>>> 4f5f3481
         if k is key1:
             self.assertTrue(v is value1)
         else:
             self.assertTrue(v is value2)
         k, v = weakdict.popitem()
-<<<<<<< HEAD
-        self.assertEqual(len(weakdict), 0)
-=======
         self.assertTrue(len(weakdict) == 0)
->>>>>>> 4f5f3481
         if k is key1:
             self.assertTrue(v is value1)
         else:
@@ -1305,18 +1071,6 @@
                      " -- value parameters must be distinct objects")
         weakdict = klass()
         o = weakdict.setdefault(key, value1)
-<<<<<<< HEAD
-        self.assertTrue(o is value1)
-        self.assertIn(key, weakdict)
-        self.assertTrue(weakdict.get(key) is value1)
-        self.assertTrue(weakdict[key] is value1)
-
-        o = weakdict.setdefault(key, value2)
-        self.assertTrue(o is value1)
-        self.assertIn(key, weakdict)
-        self.assertTrue(weakdict.get(key) is value1)
-        self.assertTrue(weakdict[key] is value1)
-=======
         self.assertIs(o, value1)
         self.assertIn(key, weakdict)
         self.assertIs(weakdict.get(key), value1)
@@ -1327,7 +1081,6 @@
         self.assertIn(key, weakdict)
         self.assertIs(weakdict.get(key), value1)
         self.assertIs(weakdict[key], value1)
->>>>>>> 4f5f3481
 
     def test_weak_valued_dict_setdefault(self):
         self.check_setdefault(weakref.WeakValueDictionary,
@@ -1339,28 +1092,13 @@
 
     def check_update(self, klass, dict):
         #
-<<<<<<< HEAD
-        #  This exercises d.update(), len(d), d.keys(), k in d,
-=======
         #  This exercises d.update(), len(d), d.keys(), in d,
->>>>>>> 4f5f3481
         #  d.get(), d[].
         #
         weakdict = klass()
         weakdict.update(dict)
         self.assertEqual(len(weakdict), len(dict))
         for k in weakdict.keys():
-<<<<<<< HEAD
-            self.assertIn(k, dict, "mysterious new key appeared in weak dict")
-            v = dict.get(k)
-            self.assertTrue(v is weakdict[k])
-            self.assertTrue(v is weakdict.get(k))
-        for k in dict.keys():
-            self.assertIn(k, weakdict, "original key disappeared in weak dict")
-            v = dict[k]
-            self.assertTrue(v is weakdict[k])
-            self.assertTrue(v is weakdict.get(k))
-=======
             self.assertIn(k, dict,
                          "mysterious new key appeared in weak dict")
             v = dict.get(k)
@@ -1372,7 +1110,6 @@
             v = dict[k]
             self.assertIs(v, weakdict[k])
             self.assertIs(v, weakdict.get(k))
->>>>>>> 4f5f3481
 
     def test_weak_valued_dict_update(self):
         self.check_update(weakref.WeakValueDictionary,
@@ -1388,17 +1125,10 @@
         o2 = Object('2')
         d[o1] = 'something'
         d[o2] = 'something'
-<<<<<<< HEAD
-        self.assertEqual(len(d), 2)
-        del d[o1]
-        self.assertEqual(len(d), 1)
-        self.assertEqual(list(d.keys()), [o2])
-=======
         self.assertTrue(len(d) == 2)
         del d[o1]
         self.assertTrue(len(d) == 1)
         self.assertTrue(d.keys() == [o2])
->>>>>>> 4f5f3481
 
     def test_weak_valued_delitem(self):
         d = weakref.WeakValueDictionary()
@@ -1406,17 +1136,10 @@
         o2 = Object('2')
         d['something'] = o1
         d['something else'] = o2
-<<<<<<< HEAD
-        self.assertEqual(len(d), 2)
-        del d['something']
-        self.assertEqual(len(d), 1)
-        self.assertTrue(list(d.items()) == [('something else', o2)])
-=======
         self.assertTrue(len(d) == 2)
         del d['something']
         self.assertTrue(len(d) == 1)
         self.assertTrue(d.items() == [('something else', o2)])
->>>>>>> 4f5f3481
 
     def test_weak_keyed_bad_delitem(self):
         d = weakref.WeakKeyDictionary()
@@ -1457,7 +1180,7 @@
             d[o] = o.value
         del o   # now the only strong references to keys are in objs
         # Find the order in which iterkeys sees the keys.
-        objs = list(d.keys())
+        objs = d.keys()
         # Reverse it, so that the iteration implementation of __delitem__
         # has to keep looping to find the first object we delete.
         objs.reverse()
@@ -1501,11 +1224,7 @@
 ...
 >>> obj = Dict(red=1, green=2, blue=3)   # this object is weak referencable
 >>> r = weakref.ref(obj)
-<<<<<<< HEAD
->>> print(r() is obj)
-=======
 >>> print r() is obj
->>>>>>> 4f5f3481
 True
 
 >>> import weakref
@@ -1518,21 +1237,21 @@
 >>> o is o2
 True
 >>> del o, o2
->>> print(r())
+>>> print r()
 None
 
 >>> import weakref
 >>> class ExtendedRef(weakref.ref):
 ...     def __init__(self, ob, callback=None, **annotations):
-...         super().__init__(ob, callback)
+...         super(ExtendedRef, self).__init__(ob, callback)
 ...         self.__counter = 0
-...         for k, v in annotations.items():
+...         for k, v in annotations.iteritems():
 ...             setattr(self, k, v)
 ...     def __call__(self):
 ...         '''Return a pair containing the referent and the number of
 ...         times the reference has been called.
 ...         '''
-...         ob = super().__call__()
+...         ob = super(ExtendedRef, self).__call__()
 ...         if ob is not None:
 ...             self.__counter += 1
 ...             ob = (ob, self.__counter)
@@ -1573,9 +1292,9 @@
 >>> try:
 ...     id2obj(a_id)
 ... except KeyError:
-...     print('OK')
+...     print 'OK'
 ... else:
-...     print('WeakValueDictionary error')
+...     print 'WeakValueDictionary error'
 OK
 
 """
@@ -1583,14 +1302,14 @@
 __test__ = {'libreftest' : libreftest}
 
 def test_main():
-    support.run_unittest(
+    test_support.run_unittest(
         ReferencesTestCase,
         MappingTestCase,
         WeakValueDictionaryTestCase,
         WeakKeyDictionaryTestCase,
         SubclassableWeakrefTestCase,
         )
-    support.run_doctest(sys.modules[__name__])
+    test_support.run_doctest(sys.modules[__name__])
 
 
 if __name__ == "__main__":
