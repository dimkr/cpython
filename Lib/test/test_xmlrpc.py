--- conflicted
+++ resolved
@@ -3,17 +3,6 @@
 import sys
 import time
 import unittest
-<<<<<<< HEAD
-import xmlrpc.client as xmlrpclib
-import xmlrpc.server
-import http.client
-import socket
-import os
-import re
-import io
-import contextlib
-from test import support
-=======
 import xmlrpclib
 import SimpleXMLRPCServer
 import mimetools
@@ -23,14 +12,11 @@
 import os
 import re
 from test import test_support
->>>>>>> 4f5f3481
 
 try:
     import threading
 except ImportError:
     threading = None
-<<<<<<< HEAD
-=======
 
 try:
     unicode
@@ -38,42 +24,35 @@
     have_unicode = False
 else:
     have_unicode = True
->>>>>>> 4f5f3481
 
 alist = [{'astring': 'foo@bar.baz.spam',
           'afloat': 7283.43,
           'anint': 2**20,
-          'ashortlong': 2,
+          'ashortlong': 2L,
           'anotherlist': ['.zyx.41'],
-          'abase64': xmlrpclib.Binary(b"my dog has fleas"),
-          'boolean': False,
-          'unicode': '\u4000\u6000\u8000',
-          'ukey\u4000': 'regular value',
+          'abase64': xmlrpclib.Binary("my dog has fleas"),
+          'boolean': xmlrpclib.False,
+          'unicode': u'\u4000\u6000\u8000',
+          u'ukey\u4000': 'regular value',
           'datetime1': xmlrpclib.DateTime('20050210T11:41:23'),
           'datetime2': xmlrpclib.DateTime(
-                        (2005, 2, 10, 11, 41, 23, 0, 1, -1)),
+                        (2005, 02, 10, 11, 41, 23, 0, 1, -1)),
           'datetime3': xmlrpclib.DateTime(
-                        datetime.datetime(2005, 2, 10, 11, 41, 23)),
+                        datetime.datetime(2005, 02, 10, 11, 41, 23)),
           }]
 
 class XMLRPCTestCase(unittest.TestCase):
 
     def test_dump_load(self):
-<<<<<<< HEAD
-        dump = xmlrpclib.dumps((alist,))
-        load = xmlrpclib.loads(dump)
-        self.assertEqual(alist, load[0][0])
-=======
         self.assertEqual(alist,
                          xmlrpclib.loads(xmlrpclib.dumps((alist,)))[0][0])
->>>>>>> 4f5f3481
 
     def test_dump_bare_datetime(self):
         # This checks that an unwrapped datetime.date object can be handled
         # by the marshalling code.  This can't be done via test_dump_load()
         # since with use_datetime set to 1 the unmarshaller would create
         # datetime objects for the 'datetime[123]' keys as well
-        dt = datetime.datetime(2005, 2, 10, 11, 41, 23)
+        dt = datetime.datetime(2005, 02, 10, 11, 41, 23)
         s = xmlrpclib.dumps((dt,))
         (newdt,), m = xmlrpclib.loads(s, use_datetime=1)
         self.assertEqual(newdt, dt)
@@ -84,11 +63,7 @@
 
     def test_datetime_before_1900(self):
         # same as before but with a date before 1900
-<<<<<<< HEAD
-        dt = datetime.datetime(1,  2, 10, 11, 41, 23)
-=======
         dt = datetime.datetime(1, 02, 10, 11, 41, 23)
->>>>>>> 4f5f3481
         s = xmlrpclib.dumps((dt,))
         (newdt,), m = xmlrpclib.loads(s, use_datetime=1)
         self.assertEqual(newdt, dt)
@@ -126,7 +101,7 @@
         self.assertEqual(t2, t.__dict__)
 
     def test_dump_big_long(self):
-        self.assertRaises(OverflowError, xmlrpclib.dumps, (2**99,))
+        self.assertRaises(OverflowError, xmlrpclib.dumps, (2L**99,))
 
     def test_dump_bad_dict(self):
         self.assertRaises(TypeError, xmlrpclib.dumps, ({(1,2,3): 1},))
@@ -144,26 +119,9 @@
         self.assertRaises(TypeError, xmlrpclib.dumps, (d,))
 
     def test_dump_big_int(self):
-        if sys.maxsize > 2**31-1:
+        if sys.maxint > 2L**31-1:
             self.assertRaises(OverflowError, xmlrpclib.dumps,
-                              (int(2**34),))
-
-        xmlrpclib.dumps((xmlrpclib.MAXINT, xmlrpclib.MININT))
-        self.assertRaises(OverflowError, xmlrpclib.dumps,
-                          (xmlrpclib.MAXINT+1,))
-        self.assertRaises(OverflowError, xmlrpclib.dumps,
-                          (xmlrpclib.MININT-1,))
-
-        def dummy_write(s):
-            pass
-
-        m = xmlrpclib.Marshaller()
-        m.dump_int(xmlrpclib.MAXINT, dummy_write)
-        m.dump_int(xmlrpclib.MININT, dummy_write)
-        self.assertRaises(OverflowError, m.dump_int,
-                          xmlrpclib.MAXINT+1, dummy_write)
-        self.assertRaises(OverflowError, m.dump_int,
-                          xmlrpclib.MININT-1, dummy_write)
+                              (int(2L**34),))
 
         xmlrpclib.dumps((xmlrpclib.MAXINT, xmlrpclib.MININT))
         self.assertRaises(OverflowError, xmlrpclib.dumps, (xmlrpclib.MAXINT+1,))
@@ -184,31 +142,6 @@
         arg1 = (alist + [None],)
         strg = xmlrpclib.dumps(arg1, allow_none=True)
         self.assertEqual(value,
-<<<<<<< HEAD
-                          xmlrpclib.loads(strg)[0][0])
-        self.assertRaises(TypeError, xmlrpclib.dumps, (arg1,))
-
-    def test_get_host_info(self):
-        # see bug #3613, this raised a TypeError
-        transp = xmlrpc.client.Transport()
-        self.assertEqual(transp.get_host_info("user@host.tld"),
-                          ('host.tld',
-                           [('Authorization', 'Basic dXNlcg==')], {}))
-
-    def test_ssl_presence(self):
-        try:
-            import ssl
-        except ImportError:
-            has_ssl = False
-        else:
-            has_ssl = True
-        try:
-            xmlrpc.client.ServerProxy('https://localhost:9999').bad_function()
-        except NotImplementedError:
-            self.assertFalse(has_ssl, "xmlrpc client's error with SSL support")
-        except socket.error:
-            self.assertTrue(has_ssl)
-=======
                          xmlrpclib.loads(strg)[0][0])
         self.assertRaises(TypeError, xmlrpclib.dumps, (arg1,))
 
@@ -254,7 +187,6 @@
             self.assertEqual(s, "abc \xc2\x95")
             self.assertEqual(items, [("def \xc2\x96", "ghi \xc2\x97")])
 
->>>>>>> 4f5f3481
 
 class HelperTestCase(unittest.TestCase):
     def test_escape(self):
@@ -278,15 +210,6 @@
         s = xmlrpclib.Marshaller().dumps(f)
         self.assertRaises(xmlrpclib.Fault, xmlrpclib.loads, s)
 
-<<<<<<< HEAD
-    def test_dotted_attribute(self):
-        # this will raise AttirebuteError because code don't want us to use
-        # private methods
-        self.assertRaises(AttributeError,
-                          xmlrpc.server.resolve_dotted_attribute, str, '__add')
-        self.assertTrue(xmlrpc.server.resolve_dotted_attribute(str, 'title'))
-=======
->>>>>>> 4f5f3481
 
 class DateTimeTestCase(unittest.TestCase):
     def test_default(self):
@@ -295,12 +218,7 @@
     def test_time(self):
         d = 1181399930.036952
         t = xmlrpclib.DateTime(d)
-<<<<<<< HEAD
-        self.assertEqual(str(t),
-                         time.strftime("%Y%m%dT%H:%M:%S", time.localtime(d)))
-=======
         self.assertEqual(str(t), time.strftime("%Y%m%dT%H:%M:%S", time.localtime(d)))
->>>>>>> 4f5f3481
 
     def test_time_tuple(self):
         d = (2007,6,9,10,38,50,5,160,0)
@@ -310,11 +228,7 @@
     def test_time_struct(self):
         d = time.localtime(1181399930.036952)
         t = xmlrpclib.DateTime(d)
-<<<<<<< HEAD
-        self.assertEqual(str(t), time.strftime("%Y%m%dT%H:%M:%S", d))
-=======
         self.assertEqual(str(t),  time.strftime("%Y%m%dT%H:%M:%S", d))
->>>>>>> 4f5f3481
 
     def test_datetime_datetime(self):
         d = datetime.datetime(2007,1,2,3,4,5)
@@ -338,35 +252,11 @@
         self.assertEqual(t1, tref)
 
 class BinaryTestCase(unittest.TestCase):
-<<<<<<< HEAD
-
-    # XXX What should str(Binary(b"\xff")) return?  I'm chosing "\xff"
-    # for now (i.e. interpreting the binary data as Latin-1-encoded
-    # text).  But this feels very unsatisfactory.  Perhaps we should
-    # only define repr(), and return r"Binary(b'\xff')" instead?
-
-=======
->>>>>>> 4f5f3481
     def test_default(self):
         t = xmlrpclib.Binary()
         self.assertEqual(str(t), '')
 
     def test_string(self):
-<<<<<<< HEAD
-        d = b'\x01\x02\x03abc123\xff\xfe'
-        t = xmlrpclib.Binary(d)
-        self.assertEqual(str(t), str(d, "latin-1"))
-
-    def test_decode(self):
-        d = b'\x01\x02\x03abc123\xff\xfe'
-        de = base64.encodebytes(d)
-        t1 = xmlrpclib.Binary()
-        t1.decode(de)
-        self.assertEqual(str(t1), str(d, "latin-1"))
-
-        t2 = xmlrpclib._binary(de)
-        self.assertEqual(str(t2), str(d, "latin-1"))
-=======
         d = '\x01\x02\x03abc123\xff\xfe'
         t = xmlrpclib.Binary(d)
         self.assertEqual(str(t), d)
@@ -380,7 +270,6 @@
 
         t2 = xmlrpclib._binary(de)
         self.assertEqual(str(t2), d)
->>>>>>> 4f5f3481
 
 
 ADDR = PORT = URL = None
@@ -401,11 +290,7 @@
         '''This is my function'''
         return True
 
-<<<<<<< HEAD
-    class MyXMLRPCServer(xmlrpc.server.SimpleXMLRPCServer):
-=======
     class MyXMLRPCServer(SimpleXMLRPCServer.SimpleXMLRPCServer):
->>>>>>> 4f5f3481
         def get_request(self):
             # Ensure the socket is always non-blocking.  On Linux, socket
             # attributes are not inherited like they are on *BSD and Windows.
@@ -414,27 +299,16 @@
             return s, port
 
     if not requestHandler:
-<<<<<<< HEAD
-        requestHandler = xmlrpc.server.SimpleXMLRPCRequestHandler
-    serv = MyXMLRPCServer(("localhost", 0), requestHandler,
-                          logRequests=False, bind_and_activate=False)
-    try:
-=======
         requestHandler = SimpleXMLRPCServer.SimpleXMLRPCRequestHandler
     serv = MyXMLRPCServer(("localhost", 0), requestHandler,
                           logRequests=False, bind_and_activate=False)
     try:
         serv.socket.settimeout(3)
->>>>>>> 4f5f3481
         serv.server_bind()
         global ADDR, PORT, URL
         ADDR, PORT = serv.socket.getsockname()
         #connect to IP address directly.  This avoids socket.create_connection()
-<<<<<<< HEAD
-        #trying to connect to to "localhost" using all address families, which
-=======
         #trying to connect to "localhost" using all address families, which
->>>>>>> 4f5f3481
         #causes slowdown e.g. on vista which supports AF_INET6.  The server listens
         #on AF_INET only.
         URL = "http://%s:%d"%(ADDR, PORT)
@@ -472,11 +346,7 @@
         '''This is my function'''
         return True
 
-<<<<<<< HEAD
-    class MyXMLRPCServer(xmlrpc.server.MultiPathXMLRPCServer):
-=======
     class MyXMLRPCServer(SimpleXMLRPCServer.MultiPathXMLRPCServer):
->>>>>>> 4f5f3481
         def get_request(self):
             # Ensure the socket is always non-blocking.  On Linux, socket
             # attributes are not inherited like they are on *BSD and Windows.
@@ -485,11 +355,7 @@
             return s, port
 
     if not requestHandler:
-<<<<<<< HEAD
-        requestHandler = xmlrpc.server.SimpleXMLRPCRequestHandler
-=======
         requestHandler = SimpleXMLRPCServer.SimpleXMLRPCRequestHandler
->>>>>>> 4f5f3481
     class MyRequestHandler(requestHandler):
         rpc_paths = []
 
@@ -501,22 +367,14 @@
         global ADDR, PORT, URL
         ADDR, PORT = serv.socket.getsockname()
         #connect to IP address directly.  This avoids socket.create_connection()
-<<<<<<< HEAD
-        #trying to connect to to "localhost" using all address families, which
-=======
         #trying to connect to "localhost" using all address families, which
->>>>>>> 4f5f3481
         #causes slowdown e.g. on vista which supports AF_INET6.  The server listens
         #on AF_INET only.
         URL = "http://%s:%d"%(ADDR, PORT)
         serv.server_activate()
         paths = ["/foo", "/foo/bar"]
         for path in paths:
-<<<<<<< HEAD
-            d = serv.add_dispatcher(path, xmlrpc.server.SimpleXMLRPCDispatcher())
-=======
             d = serv.add_dispatcher(path, SimpleXMLRPCServer.SimpleXMLRPCDispatcher())
->>>>>>> 4f5f3481
             d.register_introspection_functions()
             d.register_multicall_functions()
         serv.get_dispatcher(paths[0]).register_function(pow)
@@ -554,25 +412,7 @@
     if exc_mess and 'temporarily unavailable' in exc_mess.lower():
         return True
 
-<<<<<<< HEAD
-def make_request_and_skipIf(condition, reason):
-    # If we skip the test, we have to make a request because the
-    # the server created in setUp blocks expecting one to come in.
-    if not condition:
-        return lambda func: func
-    def decorator(func):
-        def make_request_and_skip(self):
-            try:
-                xmlrpclib.ServerProxy(URL).my_function()
-            except (xmlrpclib.ProtocolError, socket.error) as e:
-                if not is_unavailable_exception(e):
-                    raise
-            raise unittest.SkipTest(reason)
-        return make_request_and_skip
-    return decorator
-=======
     return False
->>>>>>> 4f5f3481
 
 @unittest.skipUnless(threading, 'Threading required for this test.')
 class BaseServerTestCase(unittest.TestCase):
@@ -582,11 +422,7 @@
 
     def setUp(self):
         # enable traceback reporting
-<<<<<<< HEAD
-        xmlrpc.server.SimpleXMLRPCServer._send_traceback_header = True
-=======
         SimpleXMLRPCServer.SimpleXMLRPCServer._send_traceback_header = True
->>>>>>> 4f5f3481
 
         self.evt = threading.Event()
         # start server thread to handle requests
@@ -594,26 +430,11 @@
         threading.Thread(target=self.threadFunc, args=serv_args).start()
 
         # wait for the server to be ready
-<<<<<<< HEAD
-        self.evt.wait()
-=======
         self.evt.wait(10)
->>>>>>> 4f5f3481
         self.evt.clear()
 
     def tearDown(self):
         # wait on the server thread to terminate
-<<<<<<< HEAD
-        self.evt.wait(4.0)
-        # XXX this code does not work, and in fact stop_serving doesn't exist.
-        if not self.evt.is_set():
-            self.evt.set()
-            stop_serving()
-            raise RuntimeError("timeout reached, test has failed")
-
-        # disable traceback reporting
-        xmlrpc.server.SimpleXMLRPCServer._send_traceback_header = False
-=======
         self.evt.wait(10)
 
         # disable traceback reporting
@@ -625,18 +446,13 @@
 # is apparently caused by using SimpleXMLRPCServer with a non-blocking socket
 # If the server class is updated at some point in the future to handle this
 # situation more gracefully, these tests should be modified appropriately.
->>>>>>> 4f5f3481
 
 class SimpleServerTestCase(BaseServerTestCase):
     def test_simple1(self):
         try:
             p = xmlrpclib.ServerProxy(URL)
             self.assertEqual(p.pow(6,8), 6**8)
-<<<<<<< HEAD
-        except (xmlrpclib.ProtocolError, socket.error) as e:
-=======
         except (xmlrpclib.ProtocolError, socket.error), e:
->>>>>>> 4f5f3481
             # ignore failures due to non-blocking socket 'unavailable' errors
             if not is_unavailable_exception(e):
                 # protocol error; provide additional information in test output
@@ -645,31 +461,17 @@
     def test_nonascii(self):
         start_string = 'P\N{LATIN SMALL LETTER Y WITH CIRCUMFLEX}t'
         end_string = 'h\N{LATIN SMALL LETTER O WITH HORN}n'
-<<<<<<< HEAD
-=======
-
->>>>>>> 4f5f3481
+
         try:
             p = xmlrpclib.ServerProxy(URL)
             self.assertEqual(p.add(start_string, end_string),
                              start_string + end_string)
         except (xmlrpclib.ProtocolError, socket.error) as e:
-<<<<<<< HEAD
-            # ignore failures due to non-blocking socket 'unavailable' errors
-=======
             # ignore failures due to non-blocking socket unavailable errors.
->>>>>>> 4f5f3481
             if not is_unavailable_exception(e):
                 # protocol error; provide additional information in test output
                 self.fail("%s\n%s" % (e, getattr(e, "headers", "")))
 
-<<<<<<< HEAD
-    # [ch] The test 404 is causing lots of false alarms.
-    def XXXtest_404(self):
-        # send POST with http.client, it should return 404 header and
-        # 'Not Found' message.
-        conn = httplib.client.HTTPConnection(ADDR, PORT)
-=======
     def test_unicode_host(self):
         server = xmlrpclib.ServerProxy(u"http://%s:%d/RPC2"%(ADDR, PORT))
         self.assertEqual(server.add("a", u"\xe9"), u"a\xe9")
@@ -679,7 +481,6 @@
         # send POST with httplib, it should return 404 header and
         # 'Not Found' message.
         conn = httplib.HTTPConnection(ADDR, PORT)
->>>>>>> 4f5f3481
         conn.request('POST', '/this-is-not-valid')
         response = conn.getresponse()
         conn.close()
@@ -688,16 +489,6 @@
         self.assertEqual(response.reason, 'Not Found')
 
     def test_introspection1(self):
-<<<<<<< HEAD
-        expected_methods = set(['pow', 'div', 'my_function', 'add',
-                                'system.listMethods', 'system.methodHelp',
-                                'system.methodSignature', 'system.multicall'])
-        try:
-            p = xmlrpclib.ServerProxy(URL)
-            meth = p.system.listMethods()
-            self.assertEqual(set(meth), expected_methods)
-        except (xmlrpclib.ProtocolError, socket.error) as e:
-=======
         try:
             p = xmlrpclib.ServerProxy(URL)
             meth = p.system.listMethods()
@@ -706,37 +497,24 @@
                                     'system.methodSignature', 'system.multicall'])
             self.assertEqual(set(meth), expected_methods)
         except (xmlrpclib.ProtocolError, socket.error), e:
->>>>>>> 4f5f3481
             # ignore failures due to non-blocking socket 'unavailable' errors
             if not is_unavailable_exception(e):
                 # protocol error; provide additional information in test output
                 self.fail("%s\n%s" % (e, getattr(e, "headers", "")))
 
-<<<<<<< HEAD
-
-=======
->>>>>>> 4f5f3481
     def test_introspection2(self):
         try:
             # test _methodHelp()
             p = xmlrpclib.ServerProxy(URL)
             divhelp = p.system.methodHelp('div')
             self.assertEqual(divhelp, 'This is the div function')
-<<<<<<< HEAD
-        except (xmlrpclib.ProtocolError, socket.error) as e:
-=======
         except (xmlrpclib.ProtocolError, socket.error), e:
->>>>>>> 4f5f3481
             # ignore failures due to non-blocking socket 'unavailable' errors
             if not is_unavailable_exception(e):
                 # protocol error; provide additional information in test output
                 self.fail("%s\n%s" % (e, getattr(e, "headers", "")))
 
-<<<<<<< HEAD
-    @make_request_and_skipIf(sys.flags.optimize >= 2,
-=======
     @unittest.skipIf(sys.flags.optimize >= 2,
->>>>>>> 4f5f3481
                      "Docstrings are omitted with -O2 and above")
     def test_introspection3(self):
         try:
@@ -744,11 +522,7 @@
             p = xmlrpclib.ServerProxy(URL)
             myfunction = p.system.methodHelp('my_function')
             self.assertEqual(myfunction, 'This is my function')
-<<<<<<< HEAD
-        except (xmlrpclib.ProtocolError, socket.error) as e:
-=======
         except (xmlrpclib.ProtocolError, socket.error), e:
->>>>>>> 4f5f3481
             # ignore failures due to non-blocking socket 'unavailable' errors
             if not is_unavailable_exception(e):
                 # protocol error; provide additional information in test output
@@ -761,11 +535,7 @@
             p = xmlrpclib.ServerProxy(URL)
             divsig = p.system.methodSignature('div')
             self.assertEqual(divsig, 'signatures not supported')
-<<<<<<< HEAD
-        except (xmlrpclib.ProtocolError, socket.error) as e:
-=======
         except (xmlrpclib.ProtocolError, socket.error), e:
->>>>>>> 4f5f3481
             # ignore failures due to non-blocking socket 'unavailable' errors
             if not is_unavailable_exception(e):
                 # protocol error; provide additional information in test output
@@ -782,11 +552,7 @@
             self.assertEqual(add_result, 2+3)
             self.assertEqual(pow_result, 6**8)
             self.assertEqual(div_result, 127//42)
-<<<<<<< HEAD
-        except (xmlrpclib.ProtocolError, socket.error) as e:
-=======
         except (xmlrpclib.ProtocolError, socket.error), e:
->>>>>>> 4f5f3481
             # ignore failures due to non-blocking socket 'unavailable' errors
             if not is_unavailable_exception(e):
                 # protocol error; provide additional information in test output
@@ -800,24 +566,14 @@
             result = multicall()
 
             # result.results contains;
-<<<<<<< HEAD
-            # [{'faultCode': 1, 'faultString': '<class \'exceptions.Exception\'>:'
-=======
             # [{'faultCode': 1, 'faultString': '<type \'exceptions.Exception\'>:'
->>>>>>> 4f5f3481
             #   'method "this_is_not_exists" is not supported'>}]
 
             self.assertEqual(result.results[0]['faultCode'], 1)
             self.assertEqual(result.results[0]['faultString'],
-<<<<<<< HEAD
-                '<class \'Exception\'>:method "this_is_not_exists" '
-                'is not supported')
-        except (xmlrpclib.ProtocolError, socket.error) as e:
-=======
                 '<type \'exceptions.Exception\'>:method "this_is_not_exists" '
                 'is not supported')
         except (xmlrpclib.ProtocolError, socket.error), e:
->>>>>>> 4f5f3481
             # ignore failures due to non-blocking socket 'unavailable' errors
             if not is_unavailable_exception(e):
                 # protocol error; provide additional information in test output
@@ -826,28 +582,19 @@
     def test_dotted_attribute(self):
         # Raises an AttributeError because private methods are not allowed.
         self.assertRaises(AttributeError,
-<<<<<<< HEAD
-                          xmlrpc.server.resolve_dotted_attribute, str, '__add')
-
-        self.assertTrue(xmlrpc.server.resolve_dotted_attribute(str, 'title'))
-=======
                           SimpleXMLRPCServer.resolve_dotted_attribute, str, '__add')
 
         self.assertTrue(SimpleXMLRPCServer.resolve_dotted_attribute(str, 'title'))
->>>>>>> 4f5f3481
         # Get the test to run faster by sending a request with test_simple1.
         # This avoids waiting for the socket timeout.
         self.test_simple1()
 
-<<<<<<< HEAD
-=======
     def test_partial_post(self):
         # Check that a partial POST doesn't make the server loop: issue #14001.
         conn = httplib.HTTPConnection(ADDR, PORT)
         conn.request('POST', '/RPC2 HTTP/1.0\r\nContent-Length: 100\r\n\r\nbye')
         conn.close()
 
->>>>>>> 4f5f3481
 class MultiPathServerTestCase(BaseServerTestCase):
     threadFunc = staticmethod(http_multi_server)
     request_count = 2
@@ -865,13 +612,8 @@
 class BaseKeepaliveServerTestCase(BaseServerTestCase):
     #a request handler that supports keep-alive and logs requests into a
     #class variable
-<<<<<<< HEAD
-    class RequestHandler(xmlrpc.server.SimpleXMLRPCRequestHandler):
-        parentClass = xmlrpc.server.SimpleXMLRPCRequestHandler
-=======
     class RequestHandler(SimpleXMLRPCServer.SimpleXMLRPCRequestHandler):
         parentClass = SimpleXMLRPCServer.SimpleXMLRPCRequestHandler
->>>>>>> 4f5f3481
         protocol_version = 'HTTP/1.1'
         myRequests = []
         def handle(self):
@@ -898,10 +640,6 @@
         self.assertEqual(p.pow(6,8), 6**8)
         self.assertEqual(p.pow(6,8), 6**8)
         self.assertEqual(p.pow(6,8), 6**8)
-<<<<<<< HEAD
-        p("close")()
-=======
->>>>>>> 4f5f3481
 
         #they should have all been handled by a single request handler
         self.assertEqual(len(self.RequestHandler.myRequests), 1)
@@ -910,10 +648,6 @@
         #due to thread scheduling)
         self.assertGreaterEqual(len(self.RequestHandler.myRequests[-1]), 2)
 
-<<<<<<< HEAD
-
-=======
->>>>>>> 4f5f3481
 #test special attribute access on the serverproxy, through the __call__
 #function.
 class KeepaliveServerTestCase2(BaseKeepaliveServerTestCase):
@@ -930,10 +664,6 @@
         self.assertEqual(p.pow(6,8), 6**8)
         self.assertEqual(p.pow(6,8), 6**8)
         self.assertEqual(p.pow(6,8), 6**8)
-<<<<<<< HEAD
-        p("close")()
-=======
->>>>>>> 4f5f3481
 
         #they should have all been two request handlers, each having logged at least
         #two complete requests
@@ -941,20 +671,12 @@
         self.assertGreaterEqual(len(self.RequestHandler.myRequests[-1]), 2)
         self.assertGreaterEqual(len(self.RequestHandler.myRequests[-2]), 2)
 
-<<<<<<< HEAD
-
-=======
->>>>>>> 4f5f3481
     def test_transport(self):
         p = xmlrpclib.ServerProxy(URL)
         #do some requests with close.
         self.assertEqual(p.pow(6,8), 6**8)
         p("transport").close() #same as above, really.
         self.assertEqual(p.pow(6,8), 6**8)
-<<<<<<< HEAD
-        p("close")()
-=======
->>>>>>> 4f5f3481
         self.assertEqual(len(self.RequestHandler.myRequests), 2)
 
 #A test case that verifies that gzip encoding works in both directions
@@ -962,13 +684,8 @@
 class GzipServerTestCase(BaseServerTestCase):
     #a request handler that supports keep-alive and logs requests into a
     #class variable
-<<<<<<< HEAD
-    class RequestHandler(xmlrpc.server.SimpleXMLRPCRequestHandler):
-        parentClass = xmlrpc.server.SimpleXMLRPCRequestHandler
-=======
     class RequestHandler(SimpleXMLRPCServer.SimpleXMLRPCRequestHandler):
         parentClass = SimpleXMLRPCServer.SimpleXMLRPCRequestHandler
->>>>>>> 4f5f3481
         protocol_version = 'HTTP/1.1'
 
         def do_POST(self):
@@ -1003,28 +720,16 @@
         self.assertEqual(p.pow(6,8), 6**8)
         b = self.RequestHandler.content_length
         self.assertTrue(a>b)
-<<<<<<< HEAD
-        p("close")()
-=======
->>>>>>> 4f5f3481
 
     def test_bad_gzip_request(self):
         t = self.Transport()
         t.encode_threshold = None
         t.fake_gzip = True
         p = xmlrpclib.ServerProxy(URL, transport=t)
-<<<<<<< HEAD
-        cm = self.assertRaisesRegex(xmlrpclib.ProtocolError,
-                                    re.compile(r"\b400\b"))
-        with cm:
-            p.pow(6, 8)
-        p("close")()
-=======
         cm = self.assertRaisesRegexp(xmlrpclib.ProtocolError,
                                      re.compile(r"\b400\b"))
         with cm:
             p.pow(6, 8)
->>>>>>> 4f5f3481
 
     def test_gsip_response(self):
         t = self.Transport()
@@ -1035,10 +740,6 @@
         a = t.response_length
         self.requestHandler.encode_threshold = 0 #always encode
         self.assertEqual(p.pow(6,8), 6**8)
-<<<<<<< HEAD
-        p("close")()
-=======
->>>>>>> 4f5f3481
         b = t.response_length
         self.requestHandler.encode_threshold = old
         self.assertTrue(a>b)
@@ -1066,21 +767,12 @@
 
 # This is a contrived way to make a failure occur on the server side
 # in order to test the _send_traceback_header flag on the server
-<<<<<<< HEAD
-class FailingMessageClass(http.client.HTTPMessage):
-    def get(self, key, failobj=None):
-        key = key.lower()
-        if key == 'content-length':
-            return 'I am broken'
-        return super().get(key, failobj)
-=======
 class FailingMessageClass(mimetools.Message):
     def __getitem__(self, key):
         key = key.lower()
         if key == 'content-length':
             return 'I am broken'
         return mimetools.Message.__getitem__(self, key)
->>>>>>> 4f5f3481
 
 
 @unittest.skipUnless(threading, 'Threading required for this test.')
@@ -1099,20 +791,6 @@
         # wait on the server thread to terminate
         self.evt.wait()
         # reset flag
-<<<<<<< HEAD
-        xmlrpc.server.SimpleXMLRPCServer._send_traceback_header = False
-        # reset message class
-        default_class = http.client.HTTPMessage
-        xmlrpc.server.SimpleXMLRPCRequestHandler.MessageClass = default_class
-
-    def test_basic(self):
-        # check that flag is false by default
-        flagval = xmlrpc.server.SimpleXMLRPCServer._send_traceback_header
-        self.assertEqual(flagval, False)
-
-        # enable traceback reporting
-        xmlrpc.server.SimpleXMLRPCServer._send_traceback_header = True
-=======
         SimpleXMLRPCServer.SimpleXMLRPCServer._send_traceback_header = False
         # reset message class
         SimpleXMLRPCServer.SimpleXMLRPCRequestHandler.MessageClass = mimetools.Message
@@ -1124,17 +802,12 @@
 
         # enable traceback reporting
         SimpleXMLRPCServer.SimpleXMLRPCServer._send_traceback_header = True
->>>>>>> 4f5f3481
 
         # test a call that shouldn't fail just as a smoke test
         try:
             p = xmlrpclib.ServerProxy(URL)
             self.assertEqual(p.pow(6,8), 6**8)
-<<<<<<< HEAD
-        except (xmlrpclib.ProtocolError, socket.error) as e:
-=======
         except (xmlrpclib.ProtocolError, socket.error), e:
->>>>>>> 4f5f3481
             # ignore failures due to non-blocking socket 'unavailable' errors
             if not is_unavailable_exception(e):
                 # protocol error; provide additional information in test output
@@ -1142,20 +815,12 @@
 
     def test_fail_no_info(self):
         # use the broken message class
-<<<<<<< HEAD
-        xmlrpc.server.SimpleXMLRPCRequestHandler.MessageClass = FailingMessageClass
-=======
         SimpleXMLRPCServer.SimpleXMLRPCRequestHandler.MessageClass = FailingMessageClass
->>>>>>> 4f5f3481
 
         try:
             p = xmlrpclib.ServerProxy(URL)
             p.pow(6,8)
-<<<<<<< HEAD
-        except (xmlrpclib.ProtocolError, socket.error) as e:
-=======
         except (xmlrpclib.ProtocolError, socket.error), e:
->>>>>>> 4f5f3481
             # ignore failures due to non-blocking socket 'unavailable' errors
             if not is_unavailable_exception(e) and hasattr(e, "headers"):
                 # The two server-side error headers shouldn't be sent back in this case
@@ -1166,57 +831,20 @@
 
     def test_fail_with_info(self):
         # use the broken message class
-<<<<<<< HEAD
-        xmlrpc.server.SimpleXMLRPCRequestHandler.MessageClass = FailingMessageClass
-
-        # Check that errors in the server send back exception/traceback
-        # info when flag is set
-        xmlrpc.server.SimpleXMLRPCServer._send_traceback_header = True
-=======
         SimpleXMLRPCServer.SimpleXMLRPCRequestHandler.MessageClass = FailingMessageClass
 
         # Check that errors in the server send back exception/traceback
         # info when flag is set
         SimpleXMLRPCServer.SimpleXMLRPCServer._send_traceback_header = True
->>>>>>> 4f5f3481
 
         try:
             p = xmlrpclib.ServerProxy(URL)
             p.pow(6,8)
-<<<<<<< HEAD
-        except (xmlrpclib.ProtocolError, socket.error) as e:
-=======
         except (xmlrpclib.ProtocolError, socket.error), e:
->>>>>>> 4f5f3481
             # ignore failures due to non-blocking socket 'unavailable' errors
             if not is_unavailable_exception(e) and hasattr(e, "headers"):
                 # We should get error info in the response
                 expected_err = "invalid literal for int() with base 10: 'I am broken'"
-<<<<<<< HEAD
-                self.assertEqual(e.headers.get("X-exception"), expected_err)
-                self.assertTrue(e.headers.get("X-traceback") is not None)
-        else:
-            self.fail('ProtocolError not raised')
-
-
-@contextlib.contextmanager
-def captured_stdout(encoding='utf-8'):
-    """A variation on support.captured_stdout() which gives a text stream
-    having a `buffer` attribute.
-    """
-    import io
-    orig_stdout = sys.stdout
-    sys.stdout = io.TextIOWrapper(io.BytesIO(), encoding=encoding)
-    try:
-        yield sys.stdout
-    finally:
-        sys.stdout = orig_stdout
-
-
-class CGIHandlerTestCase(unittest.TestCase):
-    def setUp(self):
-        self.cgi = xmlrpc.server.CGIXMLRPCRequestHandler()
-=======
                 self.assertEqual(e.headers.get("x-exception"), expected_err)
                 self.assertTrue(e.headers.get("x-traceback") is not None)
         else:
@@ -1225,25 +853,16 @@
 class CGIHandlerTestCase(unittest.TestCase):
     def setUp(self):
         self.cgi = SimpleXMLRPCServer.CGIXMLRPCRequestHandler()
->>>>>>> 4f5f3481
 
     def tearDown(self):
         self.cgi = None
 
     def test_cgi_get(self):
-<<<<<<< HEAD
-        with support.EnvironmentVarGuard() as env:
-            env['REQUEST_METHOD'] = 'GET'
-            # if the method is GET and no request_text is given, it runs handle_get
-            # get sysout output
-            with captured_stdout(encoding=self.cgi.encoding) as data_out:
-=======
         with test_support.EnvironmentVarGuard() as env:
             env['REQUEST_METHOD'] = 'GET'
             # if the method is GET and no request_text is given, it runs handle_get
             # get sysout output
             with test_support.captured_stdout() as data_out:
->>>>>>> 4f5f3481
                 self.cgi.handle_request()
 
             # parse Status header
@@ -1271,15 +890,9 @@
         </methodCall>
         """
 
-<<<<<<< HEAD
-        with support.EnvironmentVarGuard() as env, \
-             captured_stdout(encoding=self.cgi.encoding) as data_out, \
-             support.captured_stdin() as data_in:
-=======
         with test_support.EnvironmentVarGuard() as env, \
              test_support.captured_stdout() as data_out, \
              test_support.captured_stdin() as data_in:
->>>>>>> 4f5f3481
             data_in.write(data)
             data_in.seek(0)
             env['CONTENT_LENGTH'] = str(len(data))
@@ -1289,12 +902,7 @@
         # will respond exception, if so, our goal is achieved ;)
         handle = data_out.read()
 
-<<<<<<< HEAD
-        # start with 44th char so as not to get http header, we just
-        # need only xml
-=======
         # start with 44th char so as not to get http header, we just need only xml
->>>>>>> 4f5f3481
         self.assertRaises(xmlrpclib.Fault, xmlrpclib.loads, handle[44:])
 
         # Also test the content-length returned  by handle_request
@@ -1308,13 +916,6 @@
             int(re.search('Content-Length: (\d+)', handle).group(1)),
             len(content))
 
-<<<<<<< HEAD
-
-@support.reap_threads
-def test_main():
-    xmlrpc_tests = [XMLRPCTestCase, HelperTestCase, DateTimeTestCase,
-         BinaryTestCase, FaultTestCase]
-=======
 
 class FakeSocket:
 
@@ -1407,7 +1008,6 @@
 def test_main():
     xmlrpc_tests = [XMLRPCTestCase, HelperTestCase, DateTimeTestCase,
          BinaryTestCase, FaultTestCase, TransportSubclassTestCase]
->>>>>>> 4f5f3481
     xmlrpc_tests.append(SimpleServerTestCase)
     xmlrpc_tests.append(KeepaliveServerTestCase1)
     xmlrpc_tests.append(KeepaliveServerTestCase2)
@@ -1421,11 +1021,7 @@
     xmlrpc_tests.append(FailingServerTestCase)
     xmlrpc_tests.append(CGIHandlerTestCase)
 
-<<<<<<< HEAD
-    support.run_unittest(*xmlrpc_tests)
-=======
     test_support.run_unittest(*xmlrpc_tests)
->>>>>>> 4f5f3481
 
 if __name__ == "__main__":
     test_main()