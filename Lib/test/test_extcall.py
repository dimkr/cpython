
"""Doctest for method/function calls.

We're going the use these types for extra testing

    >>> from collections import UserList
    >>> from collections import UserDict

We're defining four helper functions

    >>> def e(a,b):
    ...     print(a, b)

    >>> def f(*a, **k):
    ...     print(a, support.sortdict(k))

    >>> def g(x, *y, **z):
    ...     print(x, y, support.sortdict(z))

    >>> def h(j=1, a=2, h=3):
    ...     print(j, a, h)

Argument list examples

    >>> f()
    () {}
    >>> f(1)
    (1,) {}
    >>> f(1, 2)
    (1, 2) {}
    >>> f(1, 2, 3)
    (1, 2, 3) {}
    >>> f(1, 2, 3, *(4, 5))
    (1, 2, 3, 4, 5) {}
    >>> f(1, 2, 3, *[4, 5])
    (1, 2, 3, 4, 5) {}
    >>> f(1, 2, 3, *UserList([4, 5]))
    (1, 2, 3, 4, 5) {}

Here we add keyword arguments

    >>> f(1, 2, 3, **{'a':4, 'b':5})
    (1, 2, 3) {'a': 4, 'b': 5}
    >>> f(1, 2, 3, *[4, 5], **{'a':6, 'b':7})
    (1, 2, 3, 4, 5) {'a': 6, 'b': 7}
    >>> f(1, 2, 3, x=4, y=5, *(6, 7), **{'a':8, 'b': 9})
    (1, 2, 3, 6, 7) {'a': 8, 'b': 9, 'x': 4, 'y': 5}

    >>> f(1, 2, 3, **UserDict(a=4, b=5))
    (1, 2, 3) {'a': 4, 'b': 5}
    >>> f(1, 2, 3, *(4, 5), **UserDict(a=6, b=7))
    (1, 2, 3, 4, 5) {'a': 6, 'b': 7}
    >>> f(1, 2, 3, x=4, y=5, *(6, 7), **UserDict(a=8, b=9))
    (1, 2, 3, 6, 7) {'a': 8, 'b': 9, 'x': 4, 'y': 5}

Examples with invalid arguments (TypeErrors). We're also testing the function
names in the exception messages.

Verify clearing of SF bug #733667

    >>> e(c=4)
    Traceback (most recent call last):
      ...
    TypeError: e() got an unexpected keyword argument 'c'

    >>> g()
    Traceback (most recent call last):
      ...
    TypeError: g() takes at least 1 argument (0 given)

    >>> g(*())
    Traceback (most recent call last):
      ...
    TypeError: g() takes at least 1 argument (0 given)

    >>> g(*(), **{})
    Traceback (most recent call last):
      ...
    TypeError: g() takes at least 1 argument (0 given)

    >>> g(1)
    1 () {}
    >>> g(1, 2)
    1 (2,) {}
    >>> g(1, 2, 3)
    1 (2, 3) {}
    >>> g(1, 2, 3, *(4, 5))
    1 (2, 3, 4, 5) {}

    >>> class Nothing: pass
    ...
    >>> g(*Nothing())
    Traceback (most recent call last):
      ...
    TypeError: g() argument after * must be a sequence, not Nothing

    >>> class Nothing:
    ...     def __len__(self): return 5
    ...

    >>> g(*Nothing())
    Traceback (most recent call last):
      ...
    TypeError: g() argument after * must be a sequence, not Nothing

    >>> class Nothing():
    ...     def __len__(self): return 5
    ...     def __getitem__(self, i):
    ...         if i<3: return i
    ...         else: raise IndexError(i)
    ...

    >>> g(*Nothing())
    0 (1, 2) {}

    >>> class Nothing:
    ...     def __init__(self): self.c = 0
    ...     def __iter__(self): return self
    ...     def __next__(self):
    ...         if self.c == 4:
    ...             raise StopIteration
    ...         c = self.c
    ...         self.c += 1
    ...         return c
    ...

    >>> g(*Nothing())
    0 (1, 2, 3) {}

Make sure that the function doesn't stomp the dictionary

    >>> d = {'a': 1, 'b': 2, 'c': 3}
    >>> d2 = d.copy()
    >>> g(1, d=4, **d)
    1 () {'a': 1, 'b': 2, 'c': 3, 'd': 4}
    >>> d == d2
    True

What about willful misconduct?

    >>> def saboteur(**kw):
    ...     kw['x'] = 'm'
    ...     return kw

    >>> d = {}
    >>> kw = saboteur(a=1, **d)
    >>> d
    {}


    >>> g(1, 2, 3, **{'x': 4, 'y': 5})
    Traceback (most recent call last):
      ...
    TypeError: g() got multiple values for keyword argument 'x'

    >>> f(**{1:2})
    Traceback (most recent call last):
      ...
    TypeError: f() keywords must be strings

    >>> h(**{'e': 2})
    Traceback (most recent call last):
      ...
    TypeError: h() got an unexpected keyword argument 'e'

    >>> h(*h)
    Traceback (most recent call last):
      ...
    TypeError: h() argument after * must be a sequence, not function

    >>> dir(*h)
    Traceback (most recent call last):
      ...
    TypeError: dir() argument after * must be a sequence, not function

    >>> None(*h)
    Traceback (most recent call last):
      ...
    TypeError: NoneType object argument after * must be a sequence, \
not function

    >>> h(**h)
    Traceback (most recent call last):
      ...
    TypeError: h() argument after ** must be a mapping, not function

    >>> dir(**h)
    Traceback (most recent call last):
      ...
    TypeError: dir() argument after ** must be a mapping, not function

    >>> None(**h)
    Traceback (most recent call last):
      ...
    TypeError: NoneType object argument after ** must be a mapping, \
not function

    >>> dir(b=1, **{'b': 1})
    Traceback (most recent call last):
      ...
    TypeError: dir() got multiple values for keyword argument 'b'

Another helper function

    >>> def f2(*a, **b):
    ...     return a, b


    >>> d = {}
    >>> for i in range(512):
    ...     key = 'k%d' % i
    ...     d[key] = i
    >>> a, b = f2(1, *(2,3), **d)
    >>> len(a), len(b), b == d
    (3, 512, True)

    >>> class Foo:
    ...     def method(self, arg1, arg2):
    ...         return arg1+arg2

    >>> x = Foo()
    >>> Foo.method(*(x, 1, 2))
    3
    >>> Foo.method(x, *(1, 2))
    3
    >>> Foo.method(*(1, 2, 3))
    5
    >>> Foo.method(1, *[2, 3])
    5

A PyCFunction that takes only positional parameters shoud allow an
empty keyword dictionary to pass without a complaint, but raise a
TypeError if te dictionary is not empty

    >>> try:
    ...     silence = id(1, *{})
    ...     True
    ... except:
    ...     False
    True

    >>> id(1, **{'foo': 1})
    Traceback (most recent call last):
      ...
    TypeError: id() takes no keyword arguments

A corner case of keyword dictionary items being deleted during
the function call setup. See <http://bugs.python.org/issue2016>.

    >>> class Name(str):
    ...     def __eq__(self, other):
    ...         try:
    ...              del x[self]
    ...         except KeyError:
    ...              pass
    ...         return str.__eq__(self, other)
    ...     def __hash__(self):
    ...         return str.__hash__(self)

    >>> x = {Name("a"):1, Name("b"):2}
    >>> def f(a, b):
    ...     print(a,b)
    >>> f(**x)
    1 2
<<<<<<< HEAD
=======

A obscure message:

    >>> def f(a, b):
    ...    pass
    >>> f(b=1)
    Traceback (most recent call last):
      ...
    TypeError: f() takes exactly 2 arguments (1 given)

The number of arguments passed in includes keywords:

    >>> def f(a):
    ...    pass
    >>> f(6, a=4, *(1, 2, 3))
    Traceback (most recent call last):
      ...
    TypeError: f() takes exactly 1 positional argument (5 given)
    >>> def f(a, *, kw):
    ...    pass
    >>> f(6, 4, kw=4)
    Traceback (most recent call last):
      ...
    TypeError: f() takes exactly 1 positional argument (3 given)
>>>>>>> 175d89ef
"""

import sys
from test import support

def test_main():
    support.run_doctest(sys.modules[__name__], True)

if __name__ == '__main__':
    test_main()<|MERGE_RESOLUTION|>--- conflicted
+++ resolved
@@ -262,8 +262,6 @@
     ...     print(a,b)
     >>> f(**x)
     1 2
-<<<<<<< HEAD
-=======
 
 A obscure message:
 
@@ -288,7 +286,6 @@
     Traceback (most recent call last):
       ...
     TypeError: f() takes exactly 1 positional argument (3 given)
->>>>>>> 175d89ef
 """
 
 import sys
