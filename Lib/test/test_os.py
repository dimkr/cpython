--- conflicted
+++ resolved
@@ -2046,8 +2046,6 @@
         self.assertEqual(expected, actual)
 
 
-<<<<<<< HEAD
-=======
 class OSErrorTests(unittest.TestCase):
     def setUp(self):
         class Str(str):
@@ -2136,7 +2134,6 @@
                 else:
                     self.fail("No exception thrown by {}".format(func))
 
->>>>>>> 75011ecc
 @support.reap_threads
 def test_main():
     support.run_unittest(
@@ -2165,10 +2162,7 @@
         ExtendedAttributeTests,
         Win32DeprecatedBytesAPI,
         TermsizeTests,
-<<<<<<< HEAD
-=======
         OSErrorTests,
->>>>>>> 75011ecc
     )
 
 if __name__ == "__main__":
