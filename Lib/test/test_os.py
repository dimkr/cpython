--- conflicted
+++ resolved
@@ -2050,8 +2050,6 @@
         self.assertEqual(expected, actual)
 
 
-<<<<<<< HEAD
-=======
 class OSErrorTests(unittest.TestCase):
     def setUp(self):
         class Str(str):
@@ -2150,7 +2148,6 @@
                 else:
                     self.fail("No exception thrown by {}".format(func))
 
->>>>>>> aa29e3e1
 @support.reap_threads
 def test_main():
     support.run_unittest(
@@ -2179,10 +2176,7 @@
         ExtendedAttributeTests,
         Win32DeprecatedBytesAPI,
         TermsizeTests,
-<<<<<<< HEAD
-=======
         OSErrorTests,
->>>>>>> aa29e3e1
     )
 
 if __name__ == "__main__":
