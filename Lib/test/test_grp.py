--- conflicted
+++ resolved
@@ -12,15 +12,6 @@
         # attributes promised by the docs
         self.assertEqual(len(value), 4)
         self.assertEqual(value[0], value.gr_name)
-<<<<<<< HEAD
-        self.assertTrue(isinstance(value.gr_name, str))
-        self.assertEqual(value[1], value.gr_passwd)
-        self.assertTrue(isinstance(value.gr_passwd, str))
-        self.assertEqual(value[2], value.gr_gid)
-        self.assertTrue(isinstance(value.gr_gid, int))
-        self.assertEqual(value[3], value.gr_mem)
-        self.assertTrue(isinstance(value.gr_mem, list))
-=======
         self.assertIsInstance(value.gr_name, str)
         self.assertEqual(value[1], value.gr_passwd)
         self.assertIsInstance(value.gr_passwd, str)
@@ -28,7 +19,6 @@
         self.assertIsInstance(value.gr_gid, int)
         self.assertEqual(value[3], value.gr_mem)
         self.assertIsInstance(value.gr_mem, list)
->>>>>>> 175d89ef
 
     def test_values(self):
         entries = grp.getgrall()
