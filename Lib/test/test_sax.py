# regression test for SAX 2.0
# $Id$

from xml.sax import make_parser, ContentHandler, \
                    SAXException, SAXReaderNotAvailable, SAXParseException
try:
    make_parser()
except SAXReaderNotAvailable:
    # don't try to test this module if we cannot create a parser
    raise ImportError("no XML parsers available")
from xml.sax.saxutils import XMLGenerator, escape, unescape, quoteattr, \
                             XMLFilterBase
from xml.sax.expatreader import create_parser
from xml.sax.handler import feature_namespaces
from xml.sax.xmlreader import InputSource, AttributesImpl, AttributesNSImpl
from io import StringIO
from test.support import findfile, run_unittest
import unittest

TEST_XMLFILE = findfile("test.xml", subdir="xmltestdata")
TEST_XMLFILE_OUT = findfile("test.xml.out", subdir="xmltestdata")
try:
<<<<<<< HEAD
    TEST_XMLFILE.encode("utf8")
    TEST_XMLFILE_OUT.encode("utf8")
=======
    TEST_XMLFILE.encode("utf-8")
    TEST_XMLFILE_OUT.encode("utf-8")
>>>>>>> 75dec455
except UnicodeEncodeError:
    raise unittest.SkipTest("filename is not encodable to utf8")

ns_uri = "http://www.python.org/xml-ns/saxtest/"

class XmlTestBase(unittest.TestCase):
    def verify_empty_attrs(self, attrs):
        self.assertRaises(KeyError, attrs.getValue, "attr")
        self.assertRaises(KeyError, attrs.getValueByQName, "attr")
        self.assertRaises(KeyError, attrs.getNameByQName, "attr")
        self.assertRaises(KeyError, attrs.getQNameByName, "attr")
        self.assertRaises(KeyError, attrs.__getitem__, "attr")
        self.assertEqual(attrs.getLength(), 0)
        self.assertEqual(attrs.getNames(), [])
        self.assertEqual(attrs.getQNames(), [])
        self.assertEqual(len(attrs), 0)
        self.assertNotIn("attr", attrs)
        self.assertEqual(list(attrs.keys()), [])
        self.assertEqual(attrs.get("attrs"), None)
        self.assertEqual(attrs.get("attrs", 25), 25)
        self.assertEqual(list(attrs.items()), [])
        self.assertEqual(list(attrs.values()), [])

    def verify_empty_nsattrs(self, attrs):
        self.assertRaises(KeyError, attrs.getValue, (ns_uri, "attr"))
        self.assertRaises(KeyError, attrs.getValueByQName, "ns:attr")
        self.assertRaises(KeyError, attrs.getNameByQName, "ns:attr")
        self.assertRaises(KeyError, attrs.getQNameByName, (ns_uri, "attr"))
        self.assertRaises(KeyError, attrs.__getitem__, (ns_uri, "attr"))
        self.assertEqual(attrs.getLength(), 0)
        self.assertEqual(attrs.getNames(), [])
        self.assertEqual(attrs.getQNames(), [])
        self.assertEqual(len(attrs), 0)
        self.assertNotIn((ns_uri, "attr"), attrs)
        self.assertEqual(list(attrs.keys()), [])
        self.assertEqual(attrs.get((ns_uri, "attr")), None)
        self.assertEqual(attrs.get((ns_uri, "attr"), 25), 25)
        self.assertEqual(list(attrs.items()), [])
        self.assertEqual(list(attrs.values()), [])

    def verify_attrs_wattr(self, attrs):
        self.assertEqual(attrs.getLength(), 1)
        self.assertEqual(attrs.getNames(), ["attr"])
        self.assertEqual(attrs.getQNames(), ["attr"])
        self.assertEqual(len(attrs), 1)
        self.assertIn("attr", attrs)
        self.assertEqual(list(attrs.keys()), ["attr"])
        self.assertEqual(attrs.get("attr"), "val")
        self.assertEqual(attrs.get("attr", 25), "val")
        self.assertEqual(list(attrs.items()), [("attr", "val")])
        self.assertEqual(list(attrs.values()), ["val"])
        self.assertEqual(attrs.getValue("attr"), "val")
        self.assertEqual(attrs.getValueByQName("attr"), "val")
        self.assertEqual(attrs.getNameByQName("attr"), "attr")
        self.assertEqual(attrs["attr"], "val")
        self.assertEqual(attrs.getQNameByName("attr"), "attr")

class MakeParserTest(unittest.TestCase):
    def test_make_parser2(self):
        # Creating parsers several times in a row should succeed.
        # Testing this because there have been failures of this kind
        # before.
        from xml.sax import make_parser
        p = make_parser()
        from xml.sax import make_parser
        p = make_parser()
        from xml.sax import make_parser
        p = make_parser()
        from xml.sax import make_parser
        p = make_parser()
        from xml.sax import make_parser
        p = make_parser()
        from xml.sax import make_parser
        p = make_parser()


# ===========================================================================
#
#   saxutils tests
#
# ===========================================================================

class SaxutilsTest(unittest.TestCase):
    # ===== escape
    def test_escape_basic(self):
        self.assertEqual(escape("Donald Duck & Co"), "Donald Duck &amp; Co")

    def test_escape_all(self):
        self.assertEqual(escape("<Donald Duck & Co>"),
                         "&lt;Donald Duck &amp; Co&gt;")

    def test_escape_extra(self):
        self.assertEqual(escape("Hei på deg", {"å" : "&aring;"}),
                         "Hei p&aring; deg")

    # ===== unescape
    def test_unescape_basic(self):
        self.assertEqual(unescape("Donald Duck &amp; Co"), "Donald Duck & Co")

    def test_unescape_all(self):
        self.assertEqual(unescape("&lt;Donald Duck &amp; Co&gt;"),
                         "<Donald Duck & Co>")

    def test_unescape_extra(self):
        self.assertEqual(unescape("Hei på deg", {"å" : "&aring;"}),
                         "Hei p&aring; deg")

    def test_unescape_amp_extra(self):
        self.assertEqual(unescape("&amp;foo;", {"&foo;": "splat"}), "&foo;")

    # ===== quoteattr
    def test_quoteattr_basic(self):
        self.assertEqual(quoteattr("Donald Duck & Co"),
                         '"Donald Duck &amp; Co"')

    def test_single_quoteattr(self):
        self.assertEqual(quoteattr('Includes "double" quotes'),
                         '\'Includes "double" quotes\'')

    def test_double_quoteattr(self):
        self.assertEqual(quoteattr("Includes 'single' quotes"),
                         "\"Includes 'single' quotes\"")

    def test_single_double_quoteattr(self):
        self.assertEqual(quoteattr("Includes 'single' and \"double\" quotes"),
                         "\"Includes 'single' and &quot;double&quot; quotes\"")

    # ===== make_parser
    def test_make_parser(self):
        # Creating a parser should succeed - it should fall back
        # to the expatreader
        p = make_parser(['xml.parsers.no_such_parser'])


# ===== XMLGenerator

start = '<?xml version="1.0" encoding="iso-8859-1"?>\n'

class XmlgenTest(unittest.TestCase):
    def test_xmlgen_basic(self):
        result = StringIO()
        gen = XMLGenerator(result)
        gen.startDocument()
        gen.startElement("doc", {})
        gen.endElement("doc")
        gen.endDocument()

        self.assertEqual(result.getvalue(), start + "<doc></doc>")

    def test_xmlgen_basic_empty(self):
        result = StringIO()
        gen = XMLGenerator(result, short_empty_elements=True)
        gen.startDocument()
        gen.startElement("doc", {})
        gen.endElement("doc")
        gen.endDocument()

        self.assertEqual(result.getvalue(), start + "<doc/>")

    def test_xmlgen_content(self):
        result = StringIO()
        gen = XMLGenerator(result)

        gen.startDocument()
        gen.startElement("doc", {})
        gen.characters("huhei")
        gen.endElement("doc")
        gen.endDocument()

        self.assertEqual(result.getvalue(), start + "<doc>huhei</doc>")

    def test_xmlgen_content_empty(self):
        result = StringIO()
        gen = XMLGenerator(result, short_empty_elements=True)

        gen.startDocument()
        gen.startElement("doc", {})
        gen.characters("huhei")
        gen.endElement("doc")
        gen.endDocument()

        self.assertEqual(result.getvalue(), start + "<doc>huhei</doc>")

    def test_xmlgen_pi(self):
        result = StringIO()
        gen = XMLGenerator(result)

        gen.startDocument()
        gen.processingInstruction("test", "data")
        gen.startElement("doc", {})
        gen.endElement("doc")
        gen.endDocument()

        self.assertEqual(result.getvalue(), start + "<?test data?><doc></doc>")

    def test_xmlgen_content_escape(self):
        result = StringIO()
        gen = XMLGenerator(result)

        gen.startDocument()
        gen.startElement("doc", {})
        gen.characters("<huhei&")
        gen.endElement("doc")
        gen.endDocument()

        self.assertEqual(result.getvalue(),
            start + "<doc>&lt;huhei&amp;</doc>")

    def test_xmlgen_attr_escape(self):
        result = StringIO()
        gen = XMLGenerator(result)

        gen.startDocument()
        gen.startElement("doc", {"a": '"'})
        gen.startElement("e", {"a": "'"})
        gen.endElement("e")
        gen.startElement("e", {"a": "'\""})
        gen.endElement("e")
        gen.startElement("e", {"a": "\n\r\t"})
        gen.endElement("e")
        gen.endElement("doc")
        gen.endDocument()

        self.assertEqual(result.getvalue(), start +
            ("<doc a='\"'><e a=\"'\"></e>"
             "<e a=\"'&quot;\"></e>"
             "<e a=\"&#10;&#13;&#9;\"></e></doc>"))

    def test_xmlgen_ignorable(self):
        result = StringIO()
        gen = XMLGenerator(result)

        gen.startDocument()
        gen.startElement("doc", {})
        gen.ignorableWhitespace(" ")
        gen.endElement("doc")
        gen.endDocument()

        self.assertEqual(result.getvalue(), start + "<doc> </doc>")

    def test_xmlgen_ignorable_empty(self):
        result = StringIO()
        gen = XMLGenerator(result, short_empty_elements=True)

        gen.startDocument()
        gen.startElement("doc", {})
        gen.ignorableWhitespace(" ")
        gen.endElement("doc")
        gen.endDocument()

        self.assertEqual(result.getvalue(), start + "<doc> </doc>")

    def test_xmlgen_ns(self):
        result = StringIO()
        gen = XMLGenerator(result)

        gen.startDocument()
        gen.startPrefixMapping("ns1", ns_uri)
        gen.startElementNS((ns_uri, "doc"), "ns1:doc", {})
        # add an unqualified name
        gen.startElementNS((None, "udoc"), None, {})
        gen.endElementNS((None, "udoc"), None)
        gen.endElementNS((ns_uri, "doc"), "ns1:doc")
        gen.endPrefixMapping("ns1")
        gen.endDocument()

        self.assertEqual(result.getvalue(), start + \
           ('<ns1:doc xmlns:ns1="%s"><udoc></udoc></ns1:doc>' %
                                         ns_uri))

    def test_xmlgen_ns_empty(self):
        result = StringIO()
        gen = XMLGenerator(result, short_empty_elements=True)

        gen.startDocument()
        gen.startPrefixMapping("ns1", ns_uri)
        gen.startElementNS((ns_uri, "doc"), "ns1:doc", {})
        # add an unqualified name
        gen.startElementNS((None, "udoc"), None, {})
        gen.endElementNS((None, "udoc"), None)
        gen.endElementNS((ns_uri, "doc"), "ns1:doc")
        gen.endPrefixMapping("ns1")
        gen.endDocument()

        self.assertEqual(result.getvalue(), start + \
           ('<ns1:doc xmlns:ns1="%s"><udoc/></ns1:doc>' %
                                         ns_uri))

    def test_1463026_1(self):
        result = StringIO()
        gen = XMLGenerator(result)

        gen.startDocument()
        gen.startElementNS((None, 'a'), 'a', {(None, 'b'):'c'})
        gen.endElementNS((None, 'a'), 'a')
        gen.endDocument()

        self.assertEqual(result.getvalue(), start+'<a b="c"></a>')

    def test_1463026_1_empty(self):
        result = StringIO()
        gen = XMLGenerator(result, short_empty_elements=True)

        gen.startDocument()
        gen.startElementNS((None, 'a'), 'a', {(None, 'b'):'c'})
        gen.endElementNS((None, 'a'), 'a')
        gen.endDocument()

        self.assertEqual(result.getvalue(), start+'<a b="c"/>')

    def test_1463026_2(self):
        result = StringIO()
        gen = XMLGenerator(result)

        gen.startDocument()
        gen.startPrefixMapping(None, 'qux')
        gen.startElementNS(('qux', 'a'), 'a', {})
        gen.endElementNS(('qux', 'a'), 'a')
        gen.endPrefixMapping(None)
        gen.endDocument()

        self.assertEqual(result.getvalue(), start+'<a xmlns="qux"></a>')

    def test_1463026_2_empty(self):
        result = StringIO()
        gen = XMLGenerator(result, short_empty_elements=True)

        gen.startDocument()
        gen.startPrefixMapping(None, 'qux')
        gen.startElementNS(('qux', 'a'), 'a', {})
        gen.endElementNS(('qux', 'a'), 'a')
        gen.endPrefixMapping(None)
        gen.endDocument()

        self.assertEqual(result.getvalue(), start+'<a xmlns="qux"/>')

    def test_1463026_3(self):
        result = StringIO()
        gen = XMLGenerator(result)

        gen.startDocument()
        gen.startPrefixMapping('my', 'qux')
        gen.startElementNS(('qux', 'a'), 'a', {(None, 'b'):'c'})
        gen.endElementNS(('qux', 'a'), 'a')
        gen.endPrefixMapping('my')
        gen.endDocument()

        self.assertEqual(result.getvalue(),
            start+'<my:a xmlns:my="qux" b="c"></my:a>')

    def test_1463026_3_empty(self):
        result = StringIO()
        gen = XMLGenerator(result, short_empty_elements=True)

        gen.startDocument()
        gen.startPrefixMapping('my', 'qux')
        gen.startElementNS(('qux', 'a'), 'a', {(None, 'b'):'c'})
        gen.endElementNS(('qux', 'a'), 'a')
        gen.endPrefixMapping('my')
        gen.endDocument()

        self.assertEqual(result.getvalue(),
            start+'<my:a xmlns:my="qux" b="c"/>')

    def test_5027_1(self):
        # The xml prefix (as in xml:lang below) is reserved and bound by
        # definition to http://www.w3.org/XML/1998/namespace.  XMLGenerator had
        # a bug whereby a KeyError is thrown because this namespace is missing
        # from a dictionary.
        #
        # This test demonstrates the bug by parsing a document.
        test_xml = StringIO(
            '<?xml version="1.0"?>'
            '<a:g1 xmlns:a="http://example.com/ns">'
             '<a:g2 xml:lang="en">Hello</a:g2>'
            '</a:g1>')

        parser = make_parser()
        parser.setFeature(feature_namespaces, True)
        result = StringIO()
        gen = XMLGenerator(result)
        parser.setContentHandler(gen)
        parser.parse(test_xml)

        self.assertEqual(result.getvalue(),
                         start + (
                         '<a:g1 xmlns:a="http://example.com/ns">'
                          '<a:g2 xml:lang="en">Hello</a:g2>'
                         '</a:g1>'))

    def test_5027_2(self):
        # The xml prefix (as in xml:lang below) is reserved and bound by
        # definition to http://www.w3.org/XML/1998/namespace.  XMLGenerator had
        # a bug whereby a KeyError is thrown because this namespace is missing
        # from a dictionary.
        #
        # This test demonstrates the bug by direct manipulation of the
        # XMLGenerator.
        result = StringIO()
        gen = XMLGenerator(result)

        gen.startDocument()
        gen.startPrefixMapping('a', 'http://example.com/ns')
        gen.startElementNS(('http://example.com/ns', 'g1'), 'g1', {})
        lang_attr = {('http://www.w3.org/XML/1998/namespace', 'lang'): 'en'}
        gen.startElementNS(('http://example.com/ns', 'g2'), 'g2', lang_attr)
        gen.characters('Hello')
        gen.endElementNS(('http://example.com/ns', 'g2'), 'g2')
        gen.endElementNS(('http://example.com/ns', 'g1'), 'g1')
        gen.endPrefixMapping('a')
        gen.endDocument()

        self.assertEqual(result.getvalue(),
                         start + (
                         '<a:g1 xmlns:a="http://example.com/ns">'
                          '<a:g2 xml:lang="en">Hello</a:g2>'
                         '</a:g1>'))


class XMLFilterBaseTest(unittest.TestCase):
    def test_filter_basic(self):
        result = StringIO()
        gen = XMLGenerator(result)
        filter = XMLFilterBase()
        filter.setContentHandler(gen)

        filter.startDocument()
        filter.startElement("doc", {})
        filter.characters("content")
        filter.ignorableWhitespace(" ")
        filter.endElement("doc")
        filter.endDocument()

        self.assertEqual(result.getvalue(), start + "<doc>content </doc>")

# ===========================================================================
#
#   expatreader tests
#
# ===========================================================================

with open(TEST_XMLFILE_OUT) as f:
    xml_test_out = f.read()

class ExpatReaderTest(XmlTestBase):

    # ===== XMLReader support

    def test_expat_file(self):
        parser = create_parser()
        result = StringIO()
        xmlgen = XMLGenerator(result)

        parser.setContentHandler(xmlgen)
        with open(TEST_XMLFILE) as f:
            parser.parse(f)

        self.assertEqual(result.getvalue(), xml_test_out)

    # ===== DTDHandler support

    class TestDTDHandler:

        def __init__(self):
            self._notations = []
            self._entities  = []

        def notationDecl(self, name, publicId, systemId):
            self._notations.append((name, publicId, systemId))

        def unparsedEntityDecl(self, name, publicId, systemId, ndata):
            self._entities.append((name, publicId, systemId, ndata))

    def test_expat_dtdhandler(self):
        parser = create_parser()
        handler = self.TestDTDHandler()
        parser.setDTDHandler(handler)

        parser.feed('<!DOCTYPE doc [\n')
        parser.feed('  <!ENTITY img SYSTEM "expat.gif" NDATA GIF>\n')
        parser.feed('  <!NOTATION GIF PUBLIC "-//CompuServe//NOTATION Graphics Interchange Format 89a//EN">\n')
        parser.feed(']>\n')
        parser.feed('<doc></doc>')
        parser.close()

        self.assertEqual(handler._notations,
            [("GIF", "-//CompuServe//NOTATION Graphics Interchange Format 89a//EN", None)])
        self.assertEqual(handler._entities, [("img", None, "expat.gif", "GIF")])

    # ===== EntityResolver support

    class TestEntityResolver:

        def resolveEntity(self, publicId, systemId):
            inpsrc = InputSource()
            inpsrc.setByteStream(StringIO("<entity/>"))
            return inpsrc

    def test_expat_entityresolver(self):
        parser = create_parser()
        parser.setEntityResolver(self.TestEntityResolver())
        result = StringIO()
        parser.setContentHandler(XMLGenerator(result))

        parser.feed('<!DOCTYPE doc [\n')
        parser.feed('  <!ENTITY test SYSTEM "whatever">\n')
        parser.feed(']>\n')
        parser.feed('<doc>&test;</doc>')
        parser.close()

        self.assertEqual(result.getvalue(), start +
                         "<doc><entity></entity></doc>")

    # ===== Attributes support

    class AttrGatherer(ContentHandler):

        def startElement(self, name, attrs):
            self._attrs = attrs

        def startElementNS(self, name, qname, attrs):
            self._attrs = attrs

    def test_expat_attrs_empty(self):
        parser = create_parser()
        gather = self.AttrGatherer()
        parser.setContentHandler(gather)

        parser.feed("<doc/>")
        parser.close()

        self.verify_empty_attrs(gather._attrs)

    def test_expat_attrs_wattr(self):
        parser = create_parser()
        gather = self.AttrGatherer()
        parser.setContentHandler(gather)

        parser.feed("<doc attr='val'/>")
        parser.close()

        self.verify_attrs_wattr(gather._attrs)

    def test_expat_nsattrs_empty(self):
        parser = create_parser(1)
        gather = self.AttrGatherer()
        parser.setContentHandler(gather)

        parser.feed("<doc/>")
        parser.close()

        self.verify_empty_nsattrs(gather._attrs)

    def test_expat_nsattrs_wattr(self):
        parser = create_parser(1)
        gather = self.AttrGatherer()
        parser.setContentHandler(gather)

        parser.feed("<doc xmlns:ns='%s' ns:attr='val'/>" % ns_uri)
        parser.close()

        attrs = gather._attrs

        self.assertEqual(attrs.getLength(), 1)
        self.assertEqual(attrs.getNames(), [(ns_uri, "attr")])
        self.assertTrue((attrs.getQNames() == [] or
                         attrs.getQNames() == ["ns:attr"]))
        self.assertEqual(len(attrs), 1)
        self.assertIn((ns_uri, "attr"), attrs)
        self.assertEqual(attrs.get((ns_uri, "attr")), "val")
        self.assertEqual(attrs.get((ns_uri, "attr"), 25), "val")
        self.assertEqual(list(attrs.items()), [((ns_uri, "attr"), "val")])
        self.assertEqual(list(attrs.values()), ["val"])
        self.assertEqual(attrs.getValue((ns_uri, "attr")), "val")
        self.assertEqual(attrs[(ns_uri, "attr")], "val")

    # ===== InputSource support

    def test_expat_inpsource_filename(self):
        parser = create_parser()
        result = StringIO()
        xmlgen = XMLGenerator(result)

        parser.setContentHandler(xmlgen)
        parser.parse(TEST_XMLFILE)

        self.assertEqual(result.getvalue(), xml_test_out)

    def test_expat_inpsource_sysid(self):
        parser = create_parser()
        result = StringIO()
        xmlgen = XMLGenerator(result)

        parser.setContentHandler(xmlgen)
        parser.parse(InputSource(TEST_XMLFILE))

        self.assertEqual(result.getvalue(), xml_test_out)

    def test_expat_inpsource_stream(self):
        parser = create_parser()
        result = StringIO()
        xmlgen = XMLGenerator(result)

        parser.setContentHandler(xmlgen)
        inpsrc = InputSource()
        with open(TEST_XMLFILE) as f:
            inpsrc.setByteStream(f)
            parser.parse(inpsrc)

        self.assertEqual(result.getvalue(), xml_test_out)

    # ===== IncrementalParser support

    def test_expat_incremental(self):
        result = StringIO()
        xmlgen = XMLGenerator(result)
        parser = create_parser()
        parser.setContentHandler(xmlgen)

        parser.feed("<doc>")
        parser.feed("</doc>")
        parser.close()

        self.assertEqual(result.getvalue(), start + "<doc></doc>")

    def test_expat_incremental_reset(self):
        result = StringIO()
        xmlgen = XMLGenerator(result)
        parser = create_parser()
        parser.setContentHandler(xmlgen)

        parser.feed("<doc>")
        parser.feed("text")

        result = StringIO()
        xmlgen = XMLGenerator(result)
        parser.setContentHandler(xmlgen)
        parser.reset()

        parser.feed("<doc>")
        parser.feed("text")
        parser.feed("</doc>")
        parser.close()

        self.assertEqual(result.getvalue(), start + "<doc>text</doc>")

    # ===== Locator support

    def test_expat_locator_noinfo(self):
        result = StringIO()
        xmlgen = XMLGenerator(result)
        parser = create_parser()
        parser.setContentHandler(xmlgen)

        parser.feed("<doc>")
        parser.feed("</doc>")
        parser.close()

        self.assertEqual(parser.getSystemId(), None)
        self.assertEqual(parser.getPublicId(), None)
        self.assertEqual(parser.getLineNumber(), 1)

    def test_expat_locator_withinfo(self):
        result = StringIO()
        xmlgen = XMLGenerator(result)
        parser = create_parser()
        parser.setContentHandler(xmlgen)
        parser.parse(TEST_XMLFILE)

        self.assertEqual(parser.getSystemId(), TEST_XMLFILE)
        self.assertEqual(parser.getPublicId(), None)


# ===========================================================================
#
#   error reporting
#
# ===========================================================================

class ErrorReportingTest(unittest.TestCase):
    def test_expat_inpsource_location(self):
        parser = create_parser()
        parser.setContentHandler(ContentHandler()) # do nothing
        source = InputSource()
        source.setByteStream(StringIO("<foo bar foobar>"))   #ill-formed
        name = "a file name"
        source.setSystemId(name)
        try:
            parser.parse(source)
            self.fail()
        except SAXException as e:
            self.assertEqual(e.getSystemId(), name)

    def test_expat_incomplete(self):
        parser = create_parser()
        parser.setContentHandler(ContentHandler()) # do nothing
        self.assertRaises(SAXParseException, parser.parse, StringIO("<foo>"))

    def test_sax_parse_exception_str(self):
        # pass various values from a locator to the SAXParseException to
        # make sure that the __str__() doesn't fall apart when None is
        # passed instead of an integer line and column number
        #
        # use "normal" values for the locator:
        str(SAXParseException("message", None,
                              self.DummyLocator(1, 1)))
        # use None for the line number:
        str(SAXParseException("message", None,
                              self.DummyLocator(None, 1)))
        # use None for the column number:
        str(SAXParseException("message", None,
                              self.DummyLocator(1, None)))
        # use None for both:
        str(SAXParseException("message", None,
                              self.DummyLocator(None, None)))

    class DummyLocator:
        def __init__(self, lineno, colno):
            self._lineno = lineno
            self._colno = colno

        def getPublicId(self):
            return "pubid"

        def getSystemId(self):
            return "sysid"

        def getLineNumber(self):
            return self._lineno

        def getColumnNumber(self):
            return self._colno

# ===========================================================================
#
#   xmlreader tests
#
# ===========================================================================

class XmlReaderTest(XmlTestBase):

    # ===== AttributesImpl
    def test_attrs_empty(self):
        self.verify_empty_attrs(AttributesImpl({}))

    def test_attrs_wattr(self):
        self.verify_attrs_wattr(AttributesImpl({"attr" : "val"}))

    def test_nsattrs_empty(self):
        self.verify_empty_nsattrs(AttributesNSImpl({}, {}))

    def test_nsattrs_wattr(self):
        attrs = AttributesNSImpl({(ns_uri, "attr") : "val"},
                                 {(ns_uri, "attr") : "ns:attr"})

        self.assertEqual(attrs.getLength(), 1)
        self.assertEqual(attrs.getNames(), [(ns_uri, "attr")])
        self.assertEqual(attrs.getQNames(), ["ns:attr"])
        self.assertEqual(len(attrs), 1)
        self.assertIn((ns_uri, "attr"), attrs)
        self.assertEqual(list(attrs.keys()), [(ns_uri, "attr")])
        self.assertEqual(attrs.get((ns_uri, "attr")), "val")
        self.assertEqual(attrs.get((ns_uri, "attr"), 25), "val")
        self.assertEqual(list(attrs.items()), [((ns_uri, "attr"), "val")])
        self.assertEqual(list(attrs.values()), ["val"])
        self.assertEqual(attrs.getValue((ns_uri, "attr")), "val")
        self.assertEqual(attrs.getValueByQName("ns:attr"), "val")
        self.assertEqual(attrs.getNameByQName("ns:attr"), (ns_uri, "attr"))
        self.assertEqual(attrs[(ns_uri, "attr")], "val")
        self.assertEqual(attrs.getQNameByName((ns_uri, "attr")), "ns:attr")


    # During the development of Python 2.5, an attempt to move the "xml"
    # package implementation to a new package ("xmlcore") proved painful.
    # The goal of this change was to allow applications to be able to
    # obtain and rely on behavior in the standard library implementation
    # of the XML support without needing to be concerned about the
    # availability of the PyXML implementation.
    #
    # While the existing import hackery in Lib/xml/__init__.py can cause
    # PyXML's _xmlpus package to supplant the "xml" package, that only
    # works because either implementation uses the "xml" package name for
    # imports.
    #
    # The move resulted in a number of problems related to the fact that
    # the import machinery's "package context" is based on the name that's
    # being imported rather than the __name__ of the actual package
    # containment; it wasn't possible for the "xml" package to be replaced
    # by a simple module that indirected imports to the "xmlcore" package.
    #
    # The following two tests exercised bugs that were introduced in that
    # attempt.  Keeping these tests around will help detect problems with
    # other attempts to provide reliable access to the standard library's
    # implementation of the XML support.

    def test_sf_1511497(self):
        # Bug report: http://www.python.org/sf/1511497
        import sys
        old_modules = sys.modules.copy()
        for modname in list(sys.modules.keys()):
            if modname.startswith("xml."):
                del sys.modules[modname]
        try:
            import xml.sax.expatreader
            module = xml.sax.expatreader
            self.assertEqual(module.__name__, "xml.sax.expatreader")
        finally:
            sys.modules.update(old_modules)

    def test_sf_1513611(self):
        # Bug report: http://www.python.org/sf/1513611
        sio = StringIO("invalid")
        parser = make_parser()
        from xml.sax import SAXParseException
        self.assertRaises(SAXParseException, parser.parse, sio)


def test_main():
    run_unittest(MakeParserTest,
                 SaxutilsTest,
                 XmlgenTest,
                 ExpatReaderTest,
                 ErrorReportingTest,
                 XmlReaderTest)

if __name__ == "__main__":
    test_main()<|MERGE_RESOLUTION|>--- conflicted
+++ resolved
@@ -20,13 +20,8 @@
 TEST_XMLFILE = findfile("test.xml", subdir="xmltestdata")
 TEST_XMLFILE_OUT = findfile("test.xml.out", subdir="xmltestdata")
 try:
-<<<<<<< HEAD
-    TEST_XMLFILE.encode("utf8")
-    TEST_XMLFILE_OUT.encode("utf8")
-=======
     TEST_XMLFILE.encode("utf-8")
     TEST_XMLFILE_OUT.encode("utf-8")
->>>>>>> 75dec455
 except UnicodeEncodeError:
     raise unittest.SkipTest("filename is not encodable to utf8")
 
