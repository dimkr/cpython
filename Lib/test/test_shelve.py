--- conflicted
+++ resolved
@@ -129,13 +129,8 @@
         shelve.Shelf(d)[key] = [1]
         self.assertIn(key.encode('utf-8'), d)
         # but a different one can be given
-<<<<<<< HEAD
-        shelve.Shelf(d, keyencoding='latin1')[key] = [1]
-        self.assertIn(key.encode('latin1'), d)
-=======
         shelve.Shelf(d, keyencoding='latin-1')[key] = [1]
         self.assertIn(key.encode('latin-1'), d)
->>>>>>> 75dec455
         # with all consequences
         s = shelve.Shelf(d, keyencoding='ascii')
         self.assertRaises(UnicodeEncodeError, s.__setitem__, key, [1])
