# Tests invocation of the interpreter with various command line arguments
# Most tests are executed with environment variables ignored
# See test_cmd_line_script.py for testing of script execution

import test.support, unittest
import os
import sys
import subprocess
import tempfile
from test.script_helper import spawn_python, kill_python, assert_python_ok, assert_python_failure


# XXX (ncoghlan): Move to script_helper and make consistent with run_python
def _kill_python_and_exit_code(p):
    data = kill_python(p)
    returncode = p.wait()
    return data, returncode

class CmdLineTest(unittest.TestCase):
    def test_directories(self):
        assert_python_failure('.')
        assert_python_failure('< .')

    def verify_valid_flag(self, cmd_line):
        rc, out, err = assert_python_ok(*cmd_line)
        self.assertTrue(out == b'' or out.endswith(b'\n'))
        self.assertNotIn(b'Traceback', out)
        self.assertNotIn(b'Traceback', err)

    def test_optimize(self):
        self.verify_valid_flag('-O')
        self.verify_valid_flag('-OO')

    def test_site_flag(self):
        self.verify_valid_flag('-S')

    def test_usage(self):
        rc, out, err = assert_python_ok('-h')
        self.assertIn(b'usage', out)

    def test_version(self):
        version = ('Python %d.%d' % sys.version_info[:2]).encode("ascii")
        rc, out, err = assert_python_ok('-V')
        self.assertTrue(err.startswith(version))

    def test_verbose(self):
        # -v causes imports to write to stderr.  If the write to
        # stderr itself causes an import to happen (for the output
        # codec), a recursion loop can occur.
        rc, out, err = assert_python_ok('-v')
        self.assertNotIn(b'stack overflow', err)
        rc, out, err = assert_python_ok('-vv')
        self.assertNotIn(b'stack overflow', err)

    def test_xoptions(self):
        rc, out, err = assert_python_ok('-c', 'import sys; print(sys._xoptions)')
        opts = eval(out.splitlines()[0])
        self.assertEqual(opts, {})
        rc, out, err = assert_python_ok(
            '-Xa', '-Xb=c,d=e', '-c', 'import sys; print(sys._xoptions)')
        opts = eval(out.splitlines()[0])
        self.assertEqual(opts, {'a': True, 'b': 'c,d=e'})

    def test_run_module(self):
        # Test expected operation of the '-m' switch
        # Switch needs an argument
        assert_python_failure('-m')
        # Check we get an error for a nonexistent module
        assert_python_failure('-m', 'fnord43520xyz')
        # Check the runpy module also gives an error for
        # a nonexistent module
        assert_python_failure('-m', 'runpy', 'fnord43520xyz'),
        # All good if module is located and run successfully
        assert_python_ok('-m', 'timeit', '-n', '1'),

    def test_run_module_bug1764407(self):
        # -m and -i need to play well together
        # Runs the timeit module and checks the __main__
        # namespace has been populated appropriately
        p = spawn_python('-i', '-m', 'timeit', '-n', '1')
        p.stdin.write(b'Timer\n')
        p.stdin.write(b'exit()\n')
        data = kill_python(p)
        self.assertTrue(data.find(b'1 loop') != -1)
        self.assertTrue(data.find(b'__main__.Timer') != -1)

    def test_run_code(self):
        # Test expected operation of the '-c' switch
        # Switch needs an argument
        assert_python_failure('-c')
        # Check we get an error for an uncaught exception
        assert_python_failure('-c', 'raise Exception')
        # All good if execution is successful
        assert_python_ok('-c', 'pass')

    @unittest.skipIf(sys.getfilesystemencoding() == 'ascii',
                     'need a filesystem encoding different than ASCII')
    def test_non_ascii(self):
        # Test handling of non-ascii data
        if test.support.verbose:
            import locale
            print('locale encoding = %s, filesystem encoding = %s'
                  % (locale.getpreferredencoding(), sys.getfilesystemencoding()))
        command = "assert(ord('\xe9') == 0xe9)"
        assert_python_ok('-c', command)

    # On Windows, pass bytes to subprocess doesn't test how Python decodes the
    # command line, but how subprocess does decode bytes to unicode. Python
    # doesn't decode the command line because Windows provides directly the
    # arguments as unicode (using wmain() instead of main()).
    @unittest.skipIf(sys.platform == 'win32',
                     'Windows has a native unicode API')
    def test_undecodable_code(self):
        undecodable = b"\xff"
        env = os.environ.copy()
        # Use C locale to get ascii for the locale encoding
        env['LC_ALL'] = 'C'
        code = (
            b'import locale; '
            b'print(ascii("' + undecodable + b'"), '
                b'locale.getpreferredencoding())')
        p = subprocess.Popen(
            [sys.executable, "-c", code],
            stdout=subprocess.PIPE, stderr=subprocess.STDOUT,
            env=env)
        stdout, stderr = p.communicate()
        if p.returncode == 1:
            # _Py_char2wchar() decoded b'\xff' as '\udcff' (b'\xff' is not
            # decodable from ASCII) and run_command() failed on
            # PyUnicode_AsUTF8String(). This is the expected behaviour on
            # Linux.
            pattern = b"Unable to decode the command from the command line:"
        elif p.returncode == 0:
            # _Py_char2wchar() decoded b'\xff' as '\xff' even if the locale is
            # C and the locale encoding is ASCII. It occurs on FreeBSD, Solaris
            # and Mac OS X.
            pattern = b"'\\xff' "
            # The output is followed by the encoding name, an alias to ASCII.
            # Examples: "US-ASCII" or "646" (ISO 646, on Solaris).
        else:
            raise AssertionError("Unknown exit code: %s, output=%a" % (p.returncode, stdout))
        if not stdout.startswith(pattern):
            raise AssertionError("%a doesn't start with %a" % (stdout, pattern))

    @unittest.skipUnless(sys.platform == 'darwin', 'test specific to Mac OS X')
    def test_osx_utf8(self):
        def check_output(text):
            decoded = text.decode('utf-8', 'surrogateescape')
            expected = ascii(decoded).encode('ascii') + b'\n'

            env = os.environ.copy()
            # C locale gives ASCII locale encoding, but Python uses UTF-8
            # to parse the command line arguments on Mac OS X
            env['LC_ALL'] = 'C'

            p = subprocess.Popen(
                (sys.executable, "-c", "import sys; print(ascii(sys.argv[1]))", text),
                stdout=subprocess.PIPE,
                env=env)
            stdout, stderr = p.communicate()
            self.assertEqual(stdout, expected)
            self.assertEqual(p.returncode, 0)

        # test valid utf-8
        text = 'e:\xe9, euro:\u20ac, non-bmp:\U0010ffff'.encode('utf-8')
        check_output(text)

        # test invalid utf-8
        text = (
            b'\xff'         # invalid byte
            b'\xc3\xa9'     # valid utf-8 character
            b'\xc3\xff'     # invalid byte sequence
            b'\xed\xa0\x80' # lone surrogate character (invalid)
        )
        check_output(text)

    def test_unbuffered_output(self):
        # Test expected operation of the '-u' switch
        for stream in ('stdout', 'stderr'):
            # Binary is unbuffered
            code = ("import os, sys; sys.%s.buffer.write(b'x'); os._exit(0)"
                % stream)
            rc, out, err = assert_python_ok('-u', '-c', code)
            data = err if stream == 'stderr' else out
            self.assertEqual(data, b'x', "binary %s not unbuffered" % stream)
            # Text is line-buffered
            code = ("import os, sys; sys.%s.write('x\\n'); os._exit(0)"
                % stream)
            rc, out, err = assert_python_ok('-u', '-c', code)
            data = err if stream == 'stderr' else out
            self.assertEqual(data.strip(), b'x',
                "text %s not line-buffered" % stream)

    def test_unbuffered_input(self):
        # sys.stdin still works with '-u'
        code = ("import sys; sys.stdout.write(sys.stdin.read(1))")
        p = spawn_python('-u', '-c', code)
        p.stdin.write(b'x')
        p.stdin.flush()
        data, rc = _kill_python_and_exit_code(p)
        self.assertEqual(rc, 0)
        self.assertTrue(data.startswith(b'x'), data)

    def test_large_PYTHONPATH(self):
        path1 = "ABCDE" * 100
        path2 = "FGHIJ" * 100
        path = path1 + os.pathsep + path2

        code = """if 1:
            import sys
            path = ":".join(sys.path)
            path = path.encode("ascii", "backslashreplace")
            sys.stdout.buffer.write(path)"""
        rc, out, err = assert_python_ok('-S', '-c', code,
                                        PYTHONPATH=path)
        self.assertIn(path1.encode('ascii'), out)
        self.assertIn(path2.encode('ascii'), out)

    def test_empty_PYTHONPATH_issue16309(self):
        """On Posix, it is documented that setting PATH to the
        empty string is equivalent to not setting PATH at all,
        which is an exception to the rule that in a string like
        "/bin::/usr/bin" the empty string in the middle gets
        interpreted as '.'"""
        code = """if 1:
            import sys
            path = ":".join(sys.path)
            path = path.encode("ascii", "backslashreplace")
            sys.stdout.buffer.write(path)"""
        rc1, out1, err1 = assert_python_ok('-c', code, PYTHONPATH="")
        rc2, out2, err2 = assert_python_ok('-c', code)
        # regarding to Posix specification, outputs should be equal
        # for empty and unset PYTHONPATH
        self.assertEquals(out1, out2)

    def test_displayhook_unencodable(self):
        for encoding in ('ascii', 'latin-1', 'utf-8'):
            env = os.environ.copy()
            env['PYTHONIOENCODING'] = encoding
            p = subprocess.Popen(
                [sys.executable, '-i'],
                stdin=subprocess.PIPE,
                stdout=subprocess.PIPE,
                stderr=subprocess.STDOUT,
                env=env)
            # non-ascii, surrogate, non-BMP printable, non-BMP unprintable
            text = "a=\xe9 b=\uDC80 c=\U00010000 d=\U0010FFFF"
            p.stdin.write(ascii(text).encode('ascii') + b"\n")
            p.stdin.write(b'exit()\n')
            data = kill_python(p)
            escaped = repr(text).encode(encoding, 'backslashreplace')
            self.assertIn(escaped, data)

    def check_input(self, code, expected):
        with tempfile.NamedTemporaryFile("wb+") as stdin:
            sep = os.linesep.encode('ASCII')
            stdin.write(sep.join((b'abc', b'def')))
            stdin.flush()
            stdin.seek(0)
            with subprocess.Popen(
                (sys.executable, "-c", code),
                stdin=stdin, stdout=subprocess.PIPE) as proc:
                stdout, stderr = proc.communicate()
        self.assertEqual(stdout.rstrip(), expected)

    def test_stdin_readline(self):
        # Issue #11272: check that sys.stdin.readline() replaces '\r\n' by '\n'
        # on Windows (sys.stdin is opened in binary mode)
        self.check_input(
            "import sys; print(repr(sys.stdin.readline()))",
            b"'abc\\n'")

    def test_builtin_input(self):
        # Issue #11272: check that input() strips newlines ('\n' or '\r\n')
        self.check_input(
            "print(repr(input()))",
            b"'abc'")

    def test_output_newline(self):
        # Issue 13119 Newline for print() should be \r\n on Windows.
        code = """if 1:
            import sys
            print(1)
            print(2)
            print(3, file=sys.stderr)
            print(4, file=sys.stderr)"""
        rc, out, err = assert_python_ok('-c', code)

        if sys.platform == 'win32':
            self.assertEqual(b'1\r\n2\r\n', out)
            self.assertEqual(b'3\r\n4', err)
        else:
            self.assertEqual(b'1\n2\n', out)
            self.assertEqual(b'3\n4', err)

    def test_unmached_quote(self):
        # Issue #10206: python program starting with unmatched quote
        # spewed spaces to stdout
        rc, out, err = assert_python_failure('-c', "'")
        self.assertRegex(err.decode('ascii', 'ignore'), 'SyntaxError')
        self.assertEqual(b'', out)

    def test_stdout_flush_at_shutdown(self):
        # Issue #5319: if stdout.flush() fails at shutdown, an error should
        # be printed out.
        code = """if 1:
            import os, sys
            sys.stdout.write('x')
            os.close(sys.stdout.fileno())"""
        rc, out, err = assert_python_ok('-c', code)
        self.assertEqual(b'', out)
        self.assertRegex(err.decode('ascii', 'ignore'),
<<<<<<< HEAD
                         'Exception OSError: .* ignored')
=======
                         'Exception ignored in.*\nOSError: .*')
>>>>>>> 75011ecc

    def test_closed_stdout(self):
        # Issue #13444: if stdout has been explicitly closed, we should
        # not attempt to flush it at shutdown.
        code = "import sys; sys.stdout.close()"
        rc, out, err = assert_python_ok('-c', code)
        self.assertEqual(b'', err)

    # Issue #7111: Python should work without standard streams

    @unittest.skipIf(os.name != 'posix', "test needs POSIX semantics")
    def _test_no_stdio(self, streams):
        code = """if 1:
            import os, sys
            for i, s in enumerate({streams}):
                if getattr(sys, s) is not None:
                    os._exit(i + 1)
            os._exit(42)""".format(streams=streams)
        def preexec():
            if 'stdin' in streams:
                os.close(0)
            if 'stdout' in streams:
                os.close(1)
            if 'stderr' in streams:
                os.close(2)
        p = subprocess.Popen(
            [sys.executable, "-E", "-c", code],
            stdin=subprocess.PIPE,
            stdout=subprocess.PIPE,
            stderr=subprocess.PIPE,
            preexec_fn=preexec)
        out, err = p.communicate()
        self.assertEqual(test.support.strip_python_stderr(err), b'')
        self.assertEqual(p.returncode, 42)

    def test_no_stdin(self):
        self._test_no_stdio(['stdin'])

    def test_no_stdout(self):
        self._test_no_stdio(['stdout'])

    def test_no_stderr(self):
        self._test_no_stdio(['stderr'])

    def test_no_std_streams(self):
        self._test_no_stdio(['stdin', 'stdout', 'stderr'])

    def test_hash_randomization(self):
        # Verify that -R enables hash randomization:
        self.verify_valid_flag('-R')
        hashes = []
        for i in range(2):
            code = 'print(hash("spam"))'
            rc, out, err = assert_python_ok('-c', code)
            self.assertEqual(rc, 0)
            hashes.append(out)
        self.assertNotEqual(hashes[0], hashes[1])

        # Verify that sys.flags contains hash_randomization
        code = 'import sys; print("random is", sys.flags.hash_randomization)'
        rc, out, err = assert_python_ok('-c', code)
        self.assertEqual(rc, 0)
        self.assertIn(b'random is 1', out)

def test_main():
    test.support.run_unittest(CmdLineTest)
    test.support.reap_children()

if __name__ == "__main__":
    test_main()<|MERGE_RESOLUTION|>--- conflicted
+++ resolved
@@ -310,11 +310,7 @@
         rc, out, err = assert_python_ok('-c', code)
         self.assertEqual(b'', out)
         self.assertRegex(err.decode('ascii', 'ignore'),
-<<<<<<< HEAD
-                         'Exception OSError: .* ignored')
-=======
                          'Exception ignored in.*\nOSError: .*')
->>>>>>> 75011ecc
 
     def test_closed_stdout(self):
         # Issue #13444: if stdout has been explicitly closed, we should
