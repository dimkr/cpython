# Check every path through every method of UserList

<<<<<<< HEAD
from collections import UserList
from test import support, list_tests
=======
from UserList import UserList
from test import test_support, list_tests
>>>>>>> 4f5f3481

class UserListTest(list_tests.CommonTest):
    type2test = UserList

    def test_getslice(self):
        super().test_getslice()
        l = [0, 1, 2, 3, 4]
        u = self.type2test(l)
        for i in range(-3, 6):
            self.assertEqual(u[:i], l[:i])
            self.assertEqual(u[i:], l[i:])
            for j in range(-3, 6):
                self.assertEqual(u[i:j], l[i:j])

    def test_add_specials(self):
        u = UserList("spam")
        u2 = u + "eggs"
        self.assertEqual(u2, list("spameggs"))

    def test_radd_specials(self):
        u = UserList("eggs")
        u2 = "spam" + u
        self.assertEqual(u2, list("spameggs"))
        u2 = u.__radd__(UserList("spam"))
        self.assertEqual(u2, list("spameggs"))

    def test_iadd(self):
        super().test_iadd()
        u = [0, 1]
        u += UserList([0, 1])
        self.assertEqual(u, [0, 1, 0, 1])

    def test_mixedcmp(self):
        u = self.type2test([0, 1])
        self.assertEqual(u, [0, 1])
        self.assertNotEqual(u, [0])
        self.assertNotEqual(u, [0, 2])

    def test_mixedadd(self):
        u = self.type2test([0, 1])
        self.assertEqual(u + [], u)
        self.assertEqual(u + [2], [0, 1, 2])

    def test_getitemoverwriteiter(self):
        # Verify that __getitem__ overrides *are* recognized by __iter__
        class T(self.type2test):
            def __getitem__(self, key):
                return str(key) + '!!!'
        self.assertEqual(next(iter(T((1,2)))), "0!!!")

def test_main():
<<<<<<< HEAD
    support.run_unittest(UserListTest)
=======
    with test_support.check_py3k_warnings(
            (".+__(get|set|del)slice__ has been removed", DeprecationWarning)):
        test_support.run_unittest(UserListTest)
>>>>>>> 4f5f3481

if __name__ == "__main__":
    test_main()<|MERGE_RESOLUTION|>--- conflicted
+++ resolved
@@ -1,24 +1,19 @@
 # Check every path through every method of UserList
 
-<<<<<<< HEAD
-from collections import UserList
-from test import support, list_tests
-=======
 from UserList import UserList
 from test import test_support, list_tests
->>>>>>> 4f5f3481
 
 class UserListTest(list_tests.CommonTest):
     type2test = UserList
 
     def test_getslice(self):
-        super().test_getslice()
+        super(UserListTest, self).test_getslice()
         l = [0, 1, 2, 3, 4]
         u = self.type2test(l)
         for i in range(-3, 6):
             self.assertEqual(u[:i], l[:i])
             self.assertEqual(u[i:], l[i:])
-            for j in range(-3, 6):
+            for j in xrange(-3, 6):
                 self.assertEqual(u[i:j], l[i:j])
 
     def test_add_specials(self):
@@ -34,7 +29,7 @@
         self.assertEqual(u2, list("spameggs"))
 
     def test_iadd(self):
-        super().test_iadd()
+        super(UserListTest, self).test_iadd()
         u = [0, 1]
         u += UserList([0, 1])
         self.assertEqual(u, [0, 1, 0, 1])
@@ -55,16 +50,12 @@
         class T(self.type2test):
             def __getitem__(self, key):
                 return str(key) + '!!!'
-        self.assertEqual(next(iter(T((1,2)))), "0!!!")
+        self.assertEqual(iter(T((1,2))).next(), "0!!!")
 
 def test_main():
-<<<<<<< HEAD
-    support.run_unittest(UserListTest)
-=======
     with test_support.check_py3k_warnings(
             (".+__(get|set|del)slice__ has been removed", DeprecationWarning)):
         test_support.run_unittest(UserListTest)
->>>>>>> 4f5f3481
 
 if __name__ == "__main__":
     test_main()