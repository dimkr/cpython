#! /usr/bin/env python3
"""Test script for the gzip module.
"""

import unittest
from test import support
import os
import io
import struct
gzip = support.import_module('gzip')

data1 = b"""  int length=DEFAULTALLOC, err = Z_OK;
  PyObject *RetVal;
  int flushmode = Z_FINISH;
  unsigned long start_total_out;

"""

data2 = b"""/* zlibmodule.c -- gzip-compatible data compression */
/* See http://www.gzip.org/zlib/
/* See http://www.winimage.com/zLibDll for Windows */
"""


class UnseekableIO(io.BytesIO):
    def seekable(self):
        return False

    def tell(self):
        raise io.UnsupportedOperation

    def seek(self, *args):
        raise io.UnsupportedOperation


class TestGzip(unittest.TestCase):
    filename = support.TESTFN

    def setUp(self):
        support.unlink(self.filename)

    def tearDown(self):
        support.unlink(self.filename)


    def test_write(self):
        with gzip.GzipFile(self.filename, 'wb') as f:
            f.write(data1 * 50)

            # Try flush and fileno.
            f.flush()
            f.fileno()
            if hasattr(os, 'fsync'):
                os.fsync(f.fileno())
            f.close()

        # Test multiple close() calls.
        f.close()

    def test_read(self):
        self.test_write()
        # Try reading.
        with gzip.GzipFile(self.filename, 'r') as f:
            d = f.read()
        self.assertEqual(d, data1*50)

    def test_read1(self):
        self.test_write()
        blocks = []
        nread = 0
        with gzip.GzipFile(self.filename, 'r') as f:
            while True:
                d = f.read1()
                if not d:
                    break
                blocks.append(d)
                nread += len(d)
                # Check that position was updated correctly (see issue10791).
                self.assertEqual(f.tell(), nread)
        self.assertEqual(b''.join(blocks), data1 * 50)

    def test_io_on_closed_object(self):
        # Test that I/O operations on closed GzipFile objects raise a
        # ValueError, just like the corresponding functions on file objects.

        # Write to a file, open it for reading, then close it.
        self.test_write()
        f = gzip.GzipFile(self.filename, 'r')
        f.close()
        with self.assertRaises(ValueError):
            f.read(1)
        with self.assertRaises(ValueError):
            f.seek(0)
        with self.assertRaises(ValueError):
            f.tell()
        # Open the file for writing, then close it.
        f = gzip.GzipFile(self.filename, 'w')
        f.close()
        with self.assertRaises(ValueError):
            f.write(b'')
        with self.assertRaises(ValueError):
            f.flush()

    def test_append(self):
        self.test_write()
        # Append to the previous file
        with gzip.GzipFile(self.filename, 'ab') as f:
            f.write(data2 * 15)

        with gzip.GzipFile(self.filename, 'rb') as f:
            d = f.read()
        self.assertEqual(d, (data1*50) + (data2*15))

    def test_many_append(self):
        # Bug #1074261 was triggered when reading a file that contained
        # many, many members.  Create such a file and verify that reading it
        # works.
        with gzip.open(self.filename, 'wb', 9) as f:
            f.write(b'a')
        for i in range(0, 200):
            with gzip.open(self.filename, "ab", 9) as f: # append
                f.write(b'a')

        # Try reading the file
        with gzip.open(self.filename, "rb") as zgfile:
            contents = b""
            while 1:
                ztxt = zgfile.read(8192)
                contents += ztxt
                if not ztxt: break
        self.assertEqual(contents, b'a'*201)

    def test_buffered_reader(self):
        # Issue #7471: a GzipFile can be wrapped in a BufferedReader for
        # performance.
        self.test_write()

        with gzip.GzipFile(self.filename, 'rb') as f:
            with io.BufferedReader(f) as r:
                lines = [line for line in r]

        self.assertEqual(lines, 50 * data1.splitlines(True))

    def test_readline(self):
        self.test_write()
        # Try .readline() with varying line lengths

        with gzip.GzipFile(self.filename, 'rb') as f:
            line_length = 0
            while 1:
                L = f.readline(line_length)
                if not L and line_length != 0: break
                self.assertTrue(len(L) <= line_length)
                line_length = (line_length + 1) % 50

    def test_readlines(self):
        self.test_write()
        # Try .readlines()

        with gzip.GzipFile(self.filename, 'rb') as f:
            L = f.readlines()

        with gzip.GzipFile(self.filename, 'rb') as f:
            while 1:
                L = f.readlines(150)
                if L == []: break

    def test_seek_read(self):
        self.test_write()
        # Try seek, read test

        with gzip.GzipFile(self.filename) as f:
            while 1:
                oldpos = f.tell()
                line1 = f.readline()
                if not line1: break
                newpos = f.tell()
                f.seek(oldpos)  # negative seek
                if len(line1)>10:
                    amount = 10
                else:
                    amount = len(line1)
                line2 = f.read(amount)
                self.assertEqual(line1[:amount], line2)
                f.seek(newpos)  # positive seek

    def test_seek_whence(self):
        self.test_write()
        # Try seek(whence=1), read test

        with gzip.GzipFile(self.filename) as f:
            f.read(10)
            f.seek(10, whence=1)
            y = f.read(10)
        self.assertEqual(y, data1[20:30])

    def test_seek_write(self):
        # Try seek, write test
        with gzip.GzipFile(self.filename, 'w') as f:
            for pos in range(0, 256, 16):
                f.seek(pos)
                f.write(b'GZ\n')

    def test_mode(self):
        self.test_write()
        with gzip.GzipFile(self.filename, 'r') as f:
            self.assertEqual(f.myfileobj.mode, 'rb')

    def test_1647484(self):
        for mode in ('wb', 'rb'):
            with gzip.GzipFile(self.filename, mode) as f:
                self.assertTrue(hasattr(f, "name"))
                self.assertEqual(f.name, self.filename)

    def test_paddedfile_getattr(self):
        self.test_write()
        with gzip.GzipFile(self.filename, 'rb') as f:
            self.assertTrue(hasattr(f.fileobj, "name"))
            self.assertEqual(f.fileobj.name, self.filename)

    def test_mtime(self):
        mtime = 123456789
        with gzip.GzipFile(self.filename, 'w', mtime = mtime) as fWrite:
            fWrite.write(data1)
        with gzip.GzipFile(self.filename) as fRead:
            dataRead = fRead.read()
            self.assertEqual(dataRead, data1)
            self.assertTrue(hasattr(fRead, 'mtime'))
            self.assertEqual(fRead.mtime, mtime)

    def test_metadata(self):
        mtime = 123456789

        with gzip.GzipFile(self.filename, 'w', mtime = mtime) as fWrite:
            fWrite.write(data1)
<<<<<<< HEAD

        with open(self.filename, 'rb') as fRead:
            # see RFC 1952: http://www.faqs.org/rfcs/rfc1952.html

            idBytes = fRead.read(2)
            self.assertEqual(idBytes, b'\x1f\x8b') # gzip ID

            cmByte = fRead.read(1)
            self.assertEqual(cmByte, b'\x08') # deflate

            flagsByte = fRead.read(1)
            self.assertEqual(flagsByte, b'\x08') # only the FNAME flag is set

            mtimeBytes = fRead.read(4)
            self.assertEqual(mtimeBytes, struct.pack('<i', mtime)) # little-endian

            xflByte = fRead.read(1)
            self.assertEqual(xflByte, b'\x02') # maximum compression

            osByte = fRead.read(1)
            self.assertEqual(osByte, b'\xff') # OS "unknown" (OS-independent)

            # Since the FNAME flag is set, the zero-terminated filename follows.
            # RFC 1952 specifies that this is the name of the input file, if any.
            # However, the gzip module defaults to storing the name of the output
            # file in this field.
            expected = self.filename.encode('Latin-1') + b'\x00'
            nameBytes = fRead.read(len(expected))
            self.assertEqual(nameBytes, expected)

            # Since no other flags were set, the header ends here.
            # Rather than process the compressed data, let's seek to the trailer.
            fRead.seek(os.stat(self.filename).st_size - 8)

            crc32Bytes = fRead.read(4) # CRC32 of uncompressed data [data1]
            self.assertEqual(crc32Bytes, b'\xaf\xd7d\x83')

=======

        with open(self.filename, 'rb') as fRead:
            # see RFC 1952: http://www.faqs.org/rfcs/rfc1952.html

            idBytes = fRead.read(2)
            self.assertEqual(idBytes, b'\x1f\x8b') # gzip ID

            cmByte = fRead.read(1)
            self.assertEqual(cmByte, b'\x08') # deflate

            flagsByte = fRead.read(1)
            self.assertEqual(flagsByte, b'\x08') # only the FNAME flag is set

            mtimeBytes = fRead.read(4)
            self.assertEqual(mtimeBytes, struct.pack('<i', mtime)) # little-endian

            xflByte = fRead.read(1)
            self.assertEqual(xflByte, b'\x02') # maximum compression

            osByte = fRead.read(1)
            self.assertEqual(osByte, b'\xff') # OS "unknown" (OS-independent)

            # Since the FNAME flag is set, the zero-terminated filename follows.
            # RFC 1952 specifies that this is the name of the input file, if any.
            # However, the gzip module defaults to storing the name of the output
            # file in this field.
            expected = self.filename.encode('Latin-1') + b'\x00'
            nameBytes = fRead.read(len(expected))
            self.assertEqual(nameBytes, expected)

            # Since no other flags were set, the header ends here.
            # Rather than process the compressed data, let's seek to the trailer.
            fRead.seek(os.stat(self.filename).st_size - 8)

            crc32Bytes = fRead.read(4) # CRC32 of uncompressed data [data1]
            self.assertEqual(crc32Bytes, b'\xaf\xd7d\x83')

>>>>>>> 75dec455
            isizeBytes = fRead.read(4)
            self.assertEqual(isizeBytes, struct.pack('<i', len(data1)))

    def test_with_open(self):
        # GzipFile supports the context management protocol
        with gzip.GzipFile(self.filename, "wb") as f:
            f.write(b"xxx")
        f = gzip.GzipFile(self.filename, "rb")
        f.close()
        try:
            with f:
                pass
        except ValueError:
            pass
        else:
            self.fail("__enter__ on a closed file didn't raise an exception")
        try:
            with gzip.GzipFile(self.filename, "wb") as f:
                1/0
        except ZeroDivisionError:
            pass
        else:
            self.fail("1/0 didn't raise an exception")

    def test_zero_padded_file(self):
        with gzip.GzipFile(self.filename, "wb") as f:
            f.write(data1 * 50)

        # Pad the file with zeroes
        with open(self.filename, "ab") as f:
            f.write(b"\x00" * 50)

        with gzip.GzipFile(self.filename, "rb") as f:
            d = f.read()
            self.assertEqual(d, data1 * 50, "Incorrect data in file")

    def test_non_seekable_file(self):
        uncompressed = data1 * 50
        buf = UnseekableIO()
        with gzip.GzipFile(fileobj=buf, mode="wb") as f:
            f.write(uncompressed)
        compressed = buf.getvalue()
        buf = UnseekableIO(compressed)
        with gzip.GzipFile(fileobj=buf, mode="rb") as f:
            self.assertEqual(f.read(), uncompressed)

    def test_peek(self):
        uncompressed = data1 * 200
        with gzip.GzipFile(self.filename, "wb") as f:
            f.write(uncompressed)

        def sizes():
            while True:
                for n in range(5, 50, 10):
                    yield n

        with gzip.GzipFile(self.filename, "rb") as f:
            f.max_read_chunk = 33
            nread = 0
            for n in sizes():
                s = f.peek(n)
                if s == b'':
                    break
                self.assertEqual(f.read(len(s)), s)
                nread += len(s)
            self.assertEqual(f.read(100), b'')
            self.assertEqual(nread, len(uncompressed))

<<<<<<< HEAD
=======
    def test_textio_readlines(self):
        # Issue #10791: TextIOWrapper.readlines() fails when wrapping GzipFile.
        lines = (data1 * 50).decode("ascii").splitlines(True)
        self.test_write()
        with gzip.GzipFile(self.filename, 'r') as f:
            with io.TextIOWrapper(f, encoding="ascii") as t:
                self.assertEqual(t.readlines(), lines)

>>>>>>> 75dec455
    # Testing compress/decompress shortcut functions

    def test_compress(self):
        for data in [data1, data2]:
            for args in [(), (1,), (6,), (9,)]:
                datac = gzip.compress(data, *args)
                self.assertEqual(type(datac), bytes)
                with gzip.GzipFile(fileobj=io.BytesIO(datac), mode="rb") as f:
                    self.assertEqual(f.read(), data)

    def test_decompress(self):
        for data in (data1, data2):
            buf = io.BytesIO()
            with gzip.GzipFile(fileobj=buf, mode="wb") as f:
                f.write(data)
            self.assertEqual(gzip.decompress(buf.getvalue()), data)
            # Roundtrip with compress
            datac = gzip.compress(data)
            self.assertEqual(gzip.decompress(datac), data)

def test_main(verbose=None):
    support.run_unittest(TestGzip)

if __name__ == "__main__":
    test_main(verbose=True)<|MERGE_RESOLUTION|>--- conflicted
+++ resolved
@@ -233,7 +233,6 @@
 
         with gzip.GzipFile(self.filename, 'w', mtime = mtime) as fWrite:
             fWrite.write(data1)
-<<<<<<< HEAD
 
         with open(self.filename, 'rb') as fRead:
             # see RFC 1952: http://www.faqs.org/rfcs/rfc1952.html
@@ -271,45 +270,6 @@
             crc32Bytes = fRead.read(4) # CRC32 of uncompressed data [data1]
             self.assertEqual(crc32Bytes, b'\xaf\xd7d\x83')
 
-=======
-
-        with open(self.filename, 'rb') as fRead:
-            # see RFC 1952: http://www.faqs.org/rfcs/rfc1952.html
-
-            idBytes = fRead.read(2)
-            self.assertEqual(idBytes, b'\x1f\x8b') # gzip ID
-
-            cmByte = fRead.read(1)
-            self.assertEqual(cmByte, b'\x08') # deflate
-
-            flagsByte = fRead.read(1)
-            self.assertEqual(flagsByte, b'\x08') # only the FNAME flag is set
-
-            mtimeBytes = fRead.read(4)
-            self.assertEqual(mtimeBytes, struct.pack('<i', mtime)) # little-endian
-
-            xflByte = fRead.read(1)
-            self.assertEqual(xflByte, b'\x02') # maximum compression
-
-            osByte = fRead.read(1)
-            self.assertEqual(osByte, b'\xff') # OS "unknown" (OS-independent)
-
-            # Since the FNAME flag is set, the zero-terminated filename follows.
-            # RFC 1952 specifies that this is the name of the input file, if any.
-            # However, the gzip module defaults to storing the name of the output
-            # file in this field.
-            expected = self.filename.encode('Latin-1') + b'\x00'
-            nameBytes = fRead.read(len(expected))
-            self.assertEqual(nameBytes, expected)
-
-            # Since no other flags were set, the header ends here.
-            # Rather than process the compressed data, let's seek to the trailer.
-            fRead.seek(os.stat(self.filename).st_size - 8)
-
-            crc32Bytes = fRead.read(4) # CRC32 of uncompressed data [data1]
-            self.assertEqual(crc32Bytes, b'\xaf\xd7d\x83')
-
->>>>>>> 75dec455
             isizeBytes = fRead.read(4)
             self.assertEqual(isizeBytes, struct.pack('<i', len(data1)))
 
@@ -378,8 +338,6 @@
             self.assertEqual(f.read(100), b'')
             self.assertEqual(nread, len(uncompressed))
 
-<<<<<<< HEAD
-=======
     def test_textio_readlines(self):
         # Issue #10791: TextIOWrapper.readlines() fails when wrapping GzipFile.
         lines = (data1 * 50).decode("ascii").splitlines(True)
@@ -388,7 +346,6 @@
             with io.TextIOWrapper(f, encoding="ascii") as t:
                 self.assertEqual(t.readlines(), lines)
 
->>>>>>> 75dec455
     # Testing compress/decompress shortcut functions
 
     def test_compress(self):
