import unittest
from test import support

import collections, random, string
import gc, weakref


class DictTest(unittest.TestCase):

    def test_invalid_keyword_arguments(self):
        class Custom(dict):
            pass
        for invalid in {1 : 2}, Custom({1 : 2}):
            with self.assertRaises(TypeError):
                dict(**invalid)
            with self.assertRaises(TypeError):
                {}.update(**invalid)

    def test_constructor(self):
        # calling built-in types without argument must return empty
        self.assertEqual(dict(), {})
<<<<<<< HEAD
        self.assertTrue(dict() is not {})
=======
        self.assertIsNot(dict(), {})
>>>>>>> 175d89ef

    def test_literal_constructor(self):
        # check literal constructor for different sized dicts
        # (to exercise the BUILD_MAP oparg).
        for n in (0, 1, 6, 256, 400):
            items = [(''.join(random.sample(string.ascii_letters, 8)), i)
                     for i in range(n)]
            random.shuffle(items)
            formatted_items = ('{!r}: {:d}'.format(k, v) for k, v in items)
            dictliteral = '{' + ', '.join(formatted_items) + '}'
            self.assertEqual(eval(dictliteral), dict(items))

    def test_bool(self):
<<<<<<< HEAD
        self.assertTrue(not {})
        self.assertTrue({1: 2})
        self.assertTrue(bool({}) is False)
        self.assertTrue(bool({1: 2}) is True)
=======
        self.assertIs(not {}, True)
        self.assertTrue({1: 2})
        self.assertIs(bool({}), False)
        self.assertIs(bool({1: 2}), True)
>>>>>>> 175d89ef

    def test_keys(self):
        d = {}
        self.assertEqual(set(d.keys()), set())
        d = {'a': 1, 'b': 2}
        k = d.keys()
<<<<<<< HEAD
        self.assertTrue('a' in d)
        self.assertTrue('b' in d)
=======
        self.assertIn('a', d)
        self.assertIn('b', d)
>>>>>>> 175d89ef
        self.assertRaises(TypeError, d.keys, None)
        self.assertEqual(repr(dict(a=1).keys()), "dict_keys(['a'])")

    def test_values(self):
        d = {}
        self.assertEqual(set(d.values()), set())
        d = {1:2}
        self.assertEqual(set(d.values()), {2})
        self.assertRaises(TypeError, d.values, None)
        self.assertEqual(repr(dict(a=1).values()), "dict_values([1])")

    def test_items(self):
        d = {}
        self.assertEqual(set(d.items()), set())

        d = {1:2}
        self.assertEqual(set(d.items()), {(1, 2)})
        self.assertRaises(TypeError, d.items, None)
        self.assertEqual(repr(dict(a=1).items()), "dict_items([('a', 1)])")

    def test_contains(self):
        d = {}
<<<<<<< HEAD
        self.assertTrue(not ('a' in d))
        self.assertTrue('a' not in d)
        d = {'a': 1, 'b': 2}
        self.assertTrue('a' in d)
        self.assertTrue('b' in d)
        self.assertTrue('c' not in d)
=======
        self.assertNotIn('a', d)
        self.assertFalse('a' in d)
        self.assertTrue('a' not in d)
        d = {'a': 1, 'b': 2}
        self.assertIn('a', d)
        self.assertIn('b', d)
        self.assertNotIn('c', d)
>>>>>>> 175d89ef

        self.assertRaises(TypeError, d.__contains__)

    def test_len(self):
        d = {}
        self.assertEqual(len(d), 0)
        d = {'a': 1, 'b': 2}
        self.assertEqual(len(d), 2)

    def test_getitem(self):
        d = {'a': 1, 'b': 2}
        self.assertEqual(d['a'], 1)
        self.assertEqual(d['b'], 2)
        d['c'] = 3
        d['a'] = 4
        self.assertEqual(d['c'], 3)
        self.assertEqual(d['a'], 4)
        del d['b']
        self.assertEqual(d, {'a': 4, 'c': 3})

        self.assertRaises(TypeError, d.__getitem__)

        class BadEq(object):
            def __eq__(self, other):
                raise Exc()
            def __hash__(self):
                return 24

        d = {}
        d[BadEq()] = 42
        self.assertRaises(KeyError, d.__getitem__, 23)

        class Exc(Exception): pass

        class BadHash(object):
            fail = False
            def __hash__(self):
                if self.fail:
                    raise Exc()
                else:
                    return 42

        x = BadHash()
        d[x] = 42
        x.fail = True
        self.assertRaises(Exc, d.__getitem__, x)

    def test_clear(self):
        d = {1:1, 2:2, 3:3}
        d.clear()
        self.assertEqual(d, {})

        self.assertRaises(TypeError, d.clear, None)

    def test_update(self):
        d = {}
        d.update({1:100})
        d.update({2:20})
        d.update({1:1, 2:2, 3:3})
        self.assertEqual(d, {1:1, 2:2, 3:3})

        d.update()
        self.assertEqual(d, {1:1, 2:2, 3:3})

        self.assertRaises((TypeError, AttributeError), d.update, None)

        class SimpleUserDict:
            def __init__(self):
                self.d = {1:1, 2:2, 3:3}
            def keys(self):
                return self.d.keys()
            def __getitem__(self, i):
                return self.d[i]
        d.clear()
        d.update(SimpleUserDict())
        self.assertEqual(d, {1:1, 2:2, 3:3})

        class Exc(Exception): pass

        d.clear()
        class FailingUserDict:
            def keys(self):
                raise Exc
        self.assertRaises(Exc, d.update, FailingUserDict())

        class FailingUserDict:
            def keys(self):
                class BogonIter:
                    def __init__(self):
                        self.i = 1
                    def __iter__(self):
                        return self
                    def __next__(self):
                        if self.i:
                            self.i = 0
                            return 'a'
                        raise Exc
                return BogonIter()
            def __getitem__(self, key):
                return key
        self.assertRaises(Exc, d.update, FailingUserDict())

        class FailingUserDict:
            def keys(self):
                class BogonIter:
                    def __init__(self):
                        self.i = ord('a')
                    def __iter__(self):
                        return self
                    def __next__(self):
                        if self.i <= ord('z'):
                            rtn = chr(self.i)
                            self.i += 1
                            return rtn
                        raise StopIteration
                return BogonIter()
            def __getitem__(self, key):
                raise Exc
        self.assertRaises(Exc, d.update, FailingUserDict())

        class badseq(object):
            def __iter__(self):
                return self
            def __next__(self):
                raise Exc()

        self.assertRaises(Exc, {}.update, badseq())

        self.assertRaises(ValueError, {}.update, [(1, 2, 3)])

    def test_fromkeys(self):
        self.assertEqual(dict.fromkeys('abc'), {'a':None, 'b':None, 'c':None})
        d = {}
<<<<<<< HEAD
        self.assertTrue(not(d.fromkeys('abc') is d))
=======
        self.assertIsNot(d.fromkeys('abc'), d)
>>>>>>> 175d89ef
        self.assertEqual(d.fromkeys('abc'), {'a':None, 'b':None, 'c':None})
        self.assertEqual(d.fromkeys((4,5),0), {4:0, 5:0})
        self.assertEqual(d.fromkeys([]), {})
        def g():
            yield 1
        self.assertEqual(d.fromkeys(g()), {1:None})
        self.assertRaises(TypeError, {}.fromkeys, 3)
        class dictlike(dict): pass
        self.assertEqual(dictlike.fromkeys('a'), {'a':None})
        self.assertEqual(dictlike().fromkeys('a'), {'a':None})
<<<<<<< HEAD
        self.assertTrue(type(dictlike.fromkeys('a')) is dictlike)
        self.assertTrue(type(dictlike().fromkeys('a')) is dictlike)
=======
        self.assertIsInstance(dictlike.fromkeys('a'), dictlike)
        self.assertIsInstance(dictlike().fromkeys('a'), dictlike)
>>>>>>> 175d89ef
        class mydict(dict):
            def __new__(cls):
                return collections.UserDict()
        ud = mydict.fromkeys('ab')
        self.assertEqual(ud, {'a':None, 'b':None})
<<<<<<< HEAD
        self.assertTrue(isinstance(ud, collections.UserDict))
=======
        self.assertIsInstance(ud, collections.UserDict)
>>>>>>> 175d89ef
        self.assertRaises(TypeError, dict.fromkeys)

        class Exc(Exception): pass

        class baddict1(dict):
            def __init__(self):
                raise Exc()

        self.assertRaises(Exc, baddict1.fromkeys, [1])

        class BadSeq(object):
            def __iter__(self):
                return self
            def __next__(self):
                raise Exc()

        self.assertRaises(Exc, dict.fromkeys, BadSeq())

        class baddict2(dict):
            def __setitem__(self, key, value):
                raise Exc()

        self.assertRaises(Exc, baddict2.fromkeys, [1])

        # test fast path for dictionary inputs
        d = dict(zip(range(6), range(6)))
        self.assertEqual(dict.fromkeys(d, 0), dict(zip(range(6), [0]*6)))

    def test_copy(self):
        d = {1:1, 2:2, 3:3}
        self.assertEqual(d.copy(), {1:1, 2:2, 3:3})
        self.assertEqual({}.copy(), {})
        self.assertRaises(TypeError, d.copy, None)

    def test_get(self):
        d = {}
<<<<<<< HEAD
        self.assertTrue(d.get('c') is None)
        self.assertEqual(d.get('c', 3), 3)
        d = {'a' : 1, 'b' : 2}
        self.assertTrue(d.get('c') is None)
=======
        self.assertIs(d.get('c'), None)
        self.assertEqual(d.get('c', 3), 3)
        d = {'a': 1, 'b': 2}
        self.assertIs(d.get('c'), None)
>>>>>>> 175d89ef
        self.assertEqual(d.get('c', 3), 3)
        self.assertEqual(d.get('a'), 1)
        self.assertEqual(d.get('a', 3), 1)
        self.assertRaises(TypeError, d.get)
        self.assertRaises(TypeError, d.get, None, None, None)

    def test_setdefault(self):
        # dict.setdefault()
        d = {}
<<<<<<< HEAD
        self.assertTrue(d.setdefault('key0') is None)
        d.setdefault('key0', [])
        self.assertTrue(d.setdefault('key0') is None)
=======
        self.assertIs(d.setdefault('key0'), None)
        d.setdefault('key0', [])
        self.assertIs(d.setdefault('key0'), None)
>>>>>>> 175d89ef
        d.setdefault('key', []).append(3)
        self.assertEqual(d['key'][0], 3)
        d.setdefault('key', []).append(4)
        self.assertEqual(len(d['key']), 2)
        self.assertRaises(TypeError, d.setdefault)

        class Exc(Exception): pass

        class BadHash(object):
            fail = False
            def __hash__(self):
                if self.fail:
                    raise Exc()
                else:
                    return 42

        x = BadHash()
        d[x] = 42
        x.fail = True
        self.assertRaises(Exc, d.setdefault, x, [])

    def test_popitem(self):
        # dict.popitem()
        for copymode in -1, +1:
            # -1: b has same structure as a
            # +1: b is a.copy()
            for log2size in range(12):
                size = 2**log2size
                a = {}
                b = {}
                for i in range(size):
                    a[repr(i)] = i
                    if copymode < 0:
                        b[repr(i)] = i
                if copymode > 0:
                    b = a.copy()
                for i in range(size):
                    ka, va = ta = a.popitem()
                    self.assertEqual(va, int(ka))
                    kb, vb = tb = b.popitem()
                    self.assertEqual(vb, int(kb))
<<<<<<< HEAD
                    self.assertTrue(not(copymode < 0 and ta != tb))
                self.assertTrue(not a)
                self.assertTrue(not b)
=======
                    self.assertFalse(copymode < 0 and ta != tb)
                self.assertFalse(a)
                self.assertFalse(b)
>>>>>>> 175d89ef

        d = {}
        self.assertRaises(KeyError, d.popitem)

    def test_pop(self):
        # Tests for pop with specified key
        d = {}
        k, v = 'abc', 'def'
        d[k] = v
        self.assertRaises(KeyError, d.pop, 'ghi')

        self.assertEqual(d.pop(k), v)
        self.assertEqual(len(d), 0)

        self.assertRaises(KeyError, d.pop, k)

        self.assertEqual(d.pop(k, v), v)
        d[k] = v
        self.assertEqual(d.pop(k, 1), v)

        self.assertRaises(TypeError, d.pop)

        class Exc(Exception): pass

        class BadHash(object):
            fail = False
            def __hash__(self):
                if self.fail:
                    raise Exc()
                else:
                    return 42

        x = BadHash()
        d[x] = 42
        x.fail = True
        self.assertRaises(Exc, d.pop, x)

    def test_mutatingiteration(self):
        # changing dict size during iteration
        d = {}
        d[1] = 1
        with self.assertRaises(RuntimeError):
            for i in d:
                d[i+1] = 1

    def test_repr(self):
        d = {}
        self.assertEqual(repr(d), '{}')
        d[1] = 2
        self.assertEqual(repr(d), '{1: 2}')
        d = {}
        d[1] = d
        self.assertEqual(repr(d), '{1: {...}}')

        class Exc(Exception): pass

        class BadRepr(object):
            def __repr__(self):
                raise Exc()

        d = {1: BadRepr()}
        self.assertRaises(Exc, repr, d)

    def test_eq(self):
        self.assertEqual({}, {})
        self.assertEqual({1: 2}, {1: 2})

        class Exc(Exception): pass

        class BadCmp(object):
            def __eq__(self, other):
                raise Exc()
            def __hash__(self):
                return 1

        d1 = {BadCmp(): 1}
        d2 = {1: 1}

        with self.assertRaises(Exc):
            d1 == d2

    def test_keys_contained(self):
        self.helper_keys_contained(lambda x: x.keys())
        self.helper_keys_contained(lambda x: x.items())

    def helper_keys_contained(self, fn):
        # Test rich comparisons against dict key views, which should behave the
        # same as sets.
        empty = fn(dict())
        empty2 = fn(dict())
        smaller = fn({1:1, 2:2})
        larger = fn({1:1, 2:2, 3:3})
        larger2 = fn({1:1, 2:2, 3:3})
        larger3 = fn({4:1, 2:2, 3:3})

        self.assertTrue(smaller <  larger)
        self.assertTrue(smaller <= larger)
        self.assertTrue(larger >  smaller)
        self.assertTrue(larger >= smaller)

        self.assertFalse(smaller >= larger)
        self.assertFalse(smaller >  larger)
        self.assertFalse(larger  <= smaller)
        self.assertFalse(larger  <  smaller)

        self.assertFalse(smaller <  larger3)
        self.assertFalse(smaller <= larger3)
        self.assertFalse(larger3 >  smaller)
        self.assertFalse(larger3 >= smaller)

        # Inequality strictness
        self.assertTrue(larger2 >= larger)
        self.assertTrue(larger2 <= larger)
        self.assertFalse(larger2 > larger)
        self.assertFalse(larger2 < larger)

        self.assertTrue(larger == larger2)
        self.assertTrue(smaller != larger)

        # There is an optimization on the zero-element case.
        self.assertTrue(empty == empty2)
        self.assertFalse(empty != empty2)
        self.assertFalse(empty == smaller)
        self.assertTrue(empty != smaller)

        # With the same size, an elementwise compare happens
        self.assertTrue(larger != larger3)
        self.assertFalse(larger == larger3)

    def test_errors_in_view_containment_check(self):
        class C:
            def __eq__(self, other):
                raise RuntimeError

        d1 = {1: C()}
        d2 = {1: C()}
        with self.assertRaises(RuntimeError):
            d1.items() == d2.items()
        with self.assertRaises(RuntimeError):
            d1.items() != d2.items()
        with self.assertRaises(RuntimeError):
            d1.items() <= d2.items()
        with self.assertRaises(RuntimeError):
            d1.items() >= d2.items()

        d3 = {1: C(), 2: C()}
        with self.assertRaises(RuntimeError):
            d2.items() < d3.items()
        with self.assertRaises(RuntimeError):
            d3.items() > d2.items()

    def test_dictview_set_operations_on_keys(self):
        k1 = {1:1, 2:2}.keys()
        k2 = {1:1, 2:2, 3:3}.keys()
        k3 = {4:4}.keys()

        self.assertEqual(k1 - k2, set())
        self.assertEqual(k1 - k3, {1,2})
        self.assertEqual(k2 - k1, {3})
        self.assertEqual(k3 - k1, {4})
        self.assertEqual(k1 & k2, {1,2})
        self.assertEqual(k1 & k3, set())
        self.assertEqual(k1 | k2, {1,2,3})
        self.assertEqual(k1 ^ k2, {3})
        self.assertEqual(k1 ^ k3, {1,2,4})

    def test_dictview_set_operations_on_items(self):
        k1 = {1:1, 2:2}.items()
        k2 = {1:1, 2:2, 3:3}.items()
        k3 = {4:4}.items()

        self.assertEqual(k1 - k2, set())
        self.assertEqual(k1 - k3, {(1,1), (2,2)})
        self.assertEqual(k2 - k1, {(3,3)})
        self.assertEqual(k3 - k1, {(4,4)})
        self.assertEqual(k1 & k2, {(1,1), (2,2)})
        self.assertEqual(k1 & k3, set())
        self.assertEqual(k1 | k2, {(1,1), (2,2), (3,3)})
        self.assertEqual(k1 ^ k2, {(3,3)})
        self.assertEqual(k1 ^ k3, {(1,1), (2,2), (4,4)})

    def test_dictview_mixed_set_operations(self):
        # Just a few for .keys()
        self.assertTrue({1:1}.keys() == {1})
        self.assertTrue({1} == {1:1}.keys())
        self.assertEqual({1:1}.keys() | {2}, {1, 2})
        self.assertEqual({2} | {1:1}.keys(), {1, 2})
        # And a few for .items()
        self.assertTrue({1:1}.items() == {(1,1)})
        self.assertTrue({(1,1)} == {1:1}.items())
        self.assertEqual({1:1}.items() | {2}, {(1,1), 2})
        self.assertEqual({2} | {1:1}.items(), {(1,1), 2})

    def test_missing(self):
        # Make sure dict doesn't have a __missing__ method
        self.assertFalse(hasattr(dict, "__missing__"))
        self.assertFalse(hasattr({}, "__missing__"))
        # Test several cases:
        # (D) subclass defines __missing__ method returning a value
        # (E) subclass defines __missing__ method raising RuntimeError
        # (F) subclass sets __missing__ instance variable (no effect)
        # (G) subclass doesn't define __missing__ at a all
        class D(dict):
            def __missing__(self, key):
                return 42
        d = D({1: 2, 3: 4})
        self.assertEqual(d[1], 2)
        self.assertEqual(d[3], 4)
<<<<<<< HEAD
        self.assertTrue(2 not in d)
        self.assertTrue(2 not in d.keys())
=======
        self.assertNotIn(2, d)
        self.assertNotIn(2, d.keys())
>>>>>>> 175d89ef
        self.assertEqual(d[2], 42)

        class E(dict):
            def __missing__(self, key):
                raise RuntimeError(key)
        e = E()
        with self.assertRaises(RuntimeError) as c:
            e[42]
        self.assertEqual(c.exception.args, (42,))

        class F(dict):
            def __init__(self):
                # An instance variable __missing__ should have no effect
                self.__missing__ = lambda key: None
        f = F()
        with self.assertRaises(KeyError) as c:
            f[42]
        self.assertEqual(c.exception.args, (42,))

        class G(dict):
            pass
        g = G()
        with self.assertRaises(KeyError) as c:
            g[42]
        self.assertEqual(c.exception.args, (42,))

    def test_tuple_keyerror(self):
        # SF #1576657
        d = {}
        with self.assertRaises(KeyError) as c:
            d[(1,)]
        self.assertEqual(c.exception.args, ((1,),))

    def test_bad_key(self):
        # Dictionary lookups should fail if __eq__() raises an exception.
        class CustomException(Exception):
            pass

        class BadDictKey:
            def __hash__(self):
                return hash(self.__class__)

            def __eq__(self, other):
                if isinstance(other, self.__class__):
                    raise CustomException
                return other

        d = {}
        x1 = BadDictKey()
        x2 = BadDictKey()
        d[x1] = 1
        for stmt in ['d[x2] = 2',
                     'z = d[x2]',
                     'x2 in d',
                     'd.get(x2)',
                     'd.setdefault(x2, 42)',
                     'd.pop(x2)',
                     'd.update({x2: 2})']:
            with self.assertRaises(CustomException):
                exec(stmt, locals())

    def test_resize1(self):
        # Dict resizing bug, found by Jack Jansen in 2.2 CVS development.
        # This version got an assert failure in debug build, infinite loop in
        # release build.  Unfortunately, provoking this kind of stuff requires
        # a mix of inserts and deletes hitting exactly the right hash codes in
        # exactly the right order, and I can't think of a randomized approach
        # that would be *likely* to hit a failing case in reasonable time.

        d = {}
        for i in range(5):
            d[i] = i
        for i in range(5):
            del d[i]
        for i in range(5, 9):  # i==8 was the problem
            d[i] = i

    def test_resize2(self):
        # Another dict resizing bug (SF bug #1456209).
        # This caused Segmentation faults or Illegal instructions.

        class X(object):
            def __hash__(self):
                return 5
            def __eq__(self, other):
                if resizing:
                    d.clear()
                return False
        d = {}
        resizing = False
        d[X()] = 1
        d[X()] = 2
        d[X()] = 3
        d[X()] = 4
        d[X()] = 5
        # now trigger a resize
        resizing = True
        d[9] = 6

    def test_empty_presized_dict_in_freelist(self):
        # Bug #3537: if an empty but presized dict with a size larger
        # than 7 was in the freelist, it triggered an assertion failure
        with self.assertRaises(ZeroDivisionError):
            d = {'a': 1 // 0, 'b': None, 'c': None, 'd': None, 'e': None,
                 'f': None, 'g': None, 'h': None}
        d = {}

    def test_container_iterator(self):
        # Bug #3680: tp_traverse was not implemented for dictiter and
        # dictview objects.
        class C(object):
            pass
        views = (dict.items, dict.values, dict.keys)
        for v in views:
            obj = C()
            ref = weakref.ref(obj)
            container = {obj: 1}
            obj.v = v(container)
            obj.x = iter(obj.v)
            del obj, container
            gc.collect()
<<<<<<< HEAD
            self.assertTrue(ref() is None, "Cycle was not collected")
=======
            self.assertIs(ref(), None, "Cycle was not collected")
>>>>>>> 175d89ef

    def _not_tracked(self, t):
        # Nested containers can take several collections to untrack
        gc.collect()
        gc.collect()
        self.assertFalse(gc.is_tracked(t), t)

    def _tracked(self, t):
        self.assertTrue(gc.is_tracked(t), t)
        gc.collect()
        gc.collect()
        self.assertTrue(gc.is_tracked(t), t)

    @support.cpython_only
    def test_track_literals(self):
        # Test GC-optimization of dict literals
        x, y, z, w = 1.5, "a", (1, None), []

        self._not_tracked({})
        self._not_tracked({x:(), y:x, z:1})
        self._not_tracked({1: "a", "b": 2})
        self._not_tracked({1: 2, (None, True, False, ()): int})
        self._not_tracked({1: object()})

        # Dicts with mutable elements are always tracked, even if those
        # elements are not tracked right now.
        self._tracked({1: []})
        self._tracked({1: ([],)})
        self._tracked({1: {}})
        self._tracked({1: set()})

    @support.cpython_only
    def test_track_dynamic(self):
        # Test GC-optimization of dynamically-created dicts
        class MyObject(object):
            pass
        x, y, z, w, o = 1.5, "a", (1, object()), [], MyObject()

        d = dict()
        self._not_tracked(d)
        d[1] = "a"
        self._not_tracked(d)
        d[y] = 2
        self._not_tracked(d)
        d[z] = 3
        self._not_tracked(d)
        self._not_tracked(d.copy())
        d[4] = w
        self._tracked(d)
        self._tracked(d.copy())
        d[4] = None
        self._not_tracked(d)
        self._not_tracked(d.copy())

        # dd isn't tracked right now, but it may mutate and therefore d
        # which contains it must be tracked.
        d = dict()
        dd = dict()
        d[1] = dd
        self._not_tracked(dd)
        self._tracked(d)
        dd[1] = d
        self._tracked(dd)

        d = dict.fromkeys([x, y, z])
        self._not_tracked(d)
        dd = dict()
        dd.update(d)
        self._not_tracked(dd)
        d = dict.fromkeys([x, y, z, o])
        self._tracked(d)
        dd = dict()
        dd.update(d)
        self._tracked(dd)

        d = dict(x=x, y=y, z=z)
        self._not_tracked(d)
        d = dict(x=x, y=y, z=z, w=w)
        self._tracked(d)
        d = dict()
        d.update(x=x, y=y, z=z)
        self._not_tracked(d)
        d.update(w=w)
        self._tracked(d)

        d = dict([(x, y), (z, 1)])
        self._not_tracked(d)
        d = dict([(x, y), (z, w)])
        self._tracked(d)
        d = dict()
        d.update([(x, y), (z, 1)])
        self._not_tracked(d)
        d.update([(x, y), (z, w)])
        self._tracked(d)

    @support.cpython_only
    def test_track_subtypes(self):
        # Dict subtypes are always tracked
        class MyDict(dict):
            pass
        self._tracked(MyDict())


from test import mapping_tests

class GeneralMappingTests(mapping_tests.BasicTestMappingProtocol):
    type2test = dict

class Dict(dict):
    pass

class SubclassMappingTests(mapping_tests.BasicTestMappingProtocol):
    type2test = Dict

def test_main():
    support.run_unittest(
        DictTest,
        GeneralMappingTests,
        SubclassMappingTests,
    )

if __name__ == "__main__":
    test_main()<|MERGE_RESOLUTION|>--- conflicted
+++ resolved
@@ -19,11 +19,7 @@
     def test_constructor(self):
         # calling built-in types without argument must return empty
         self.assertEqual(dict(), {})
-<<<<<<< HEAD
-        self.assertTrue(dict() is not {})
-=======
         self.assertIsNot(dict(), {})
->>>>>>> 175d89ef
 
     def test_literal_constructor(self):
         # check literal constructor for different sized dicts
@@ -37,30 +33,18 @@
             self.assertEqual(eval(dictliteral), dict(items))
 
     def test_bool(self):
-<<<<<<< HEAD
-        self.assertTrue(not {})
-        self.assertTrue({1: 2})
-        self.assertTrue(bool({}) is False)
-        self.assertTrue(bool({1: 2}) is True)
-=======
         self.assertIs(not {}, True)
         self.assertTrue({1: 2})
         self.assertIs(bool({}), False)
         self.assertIs(bool({1: 2}), True)
->>>>>>> 175d89ef
 
     def test_keys(self):
         d = {}
         self.assertEqual(set(d.keys()), set())
         d = {'a': 1, 'b': 2}
         k = d.keys()
-<<<<<<< HEAD
-        self.assertTrue('a' in d)
-        self.assertTrue('b' in d)
-=======
         self.assertIn('a', d)
         self.assertIn('b', d)
->>>>>>> 175d89ef
         self.assertRaises(TypeError, d.keys, None)
         self.assertEqual(repr(dict(a=1).keys()), "dict_keys(['a'])")
 
@@ -83,14 +67,6 @@
 
     def test_contains(self):
         d = {}
-<<<<<<< HEAD
-        self.assertTrue(not ('a' in d))
-        self.assertTrue('a' not in d)
-        d = {'a': 1, 'b': 2}
-        self.assertTrue('a' in d)
-        self.assertTrue('b' in d)
-        self.assertTrue('c' not in d)
-=======
         self.assertNotIn('a', d)
         self.assertFalse('a' in d)
         self.assertTrue('a' not in d)
@@ -98,7 +74,6 @@
         self.assertIn('a', d)
         self.assertIn('b', d)
         self.assertNotIn('c', d)
->>>>>>> 175d89ef
 
         self.assertRaises(TypeError, d.__contains__)
 
@@ -232,11 +207,7 @@
     def test_fromkeys(self):
         self.assertEqual(dict.fromkeys('abc'), {'a':None, 'b':None, 'c':None})
         d = {}
-<<<<<<< HEAD
-        self.assertTrue(not(d.fromkeys('abc') is d))
-=======
         self.assertIsNot(d.fromkeys('abc'), d)
->>>>>>> 175d89ef
         self.assertEqual(d.fromkeys('abc'), {'a':None, 'b':None, 'c':None})
         self.assertEqual(d.fromkeys((4,5),0), {4:0, 5:0})
         self.assertEqual(d.fromkeys([]), {})
@@ -247,23 +218,14 @@
         class dictlike(dict): pass
         self.assertEqual(dictlike.fromkeys('a'), {'a':None})
         self.assertEqual(dictlike().fromkeys('a'), {'a':None})
-<<<<<<< HEAD
-        self.assertTrue(type(dictlike.fromkeys('a')) is dictlike)
-        self.assertTrue(type(dictlike().fromkeys('a')) is dictlike)
-=======
         self.assertIsInstance(dictlike.fromkeys('a'), dictlike)
         self.assertIsInstance(dictlike().fromkeys('a'), dictlike)
->>>>>>> 175d89ef
         class mydict(dict):
             def __new__(cls):
                 return collections.UserDict()
         ud = mydict.fromkeys('ab')
         self.assertEqual(ud, {'a':None, 'b':None})
-<<<<<<< HEAD
-        self.assertTrue(isinstance(ud, collections.UserDict))
-=======
         self.assertIsInstance(ud, collections.UserDict)
->>>>>>> 175d89ef
         self.assertRaises(TypeError, dict.fromkeys)
 
         class Exc(Exception): pass
@@ -300,17 +262,10 @@
 
     def test_get(self):
         d = {}
-<<<<<<< HEAD
-        self.assertTrue(d.get('c') is None)
-        self.assertEqual(d.get('c', 3), 3)
-        d = {'a' : 1, 'b' : 2}
-        self.assertTrue(d.get('c') is None)
-=======
         self.assertIs(d.get('c'), None)
         self.assertEqual(d.get('c', 3), 3)
         d = {'a': 1, 'b': 2}
         self.assertIs(d.get('c'), None)
->>>>>>> 175d89ef
         self.assertEqual(d.get('c', 3), 3)
         self.assertEqual(d.get('a'), 1)
         self.assertEqual(d.get('a', 3), 1)
@@ -320,15 +275,9 @@
     def test_setdefault(self):
         # dict.setdefault()
         d = {}
-<<<<<<< HEAD
-        self.assertTrue(d.setdefault('key0') is None)
-        d.setdefault('key0', [])
-        self.assertTrue(d.setdefault('key0') is None)
-=======
         self.assertIs(d.setdefault('key0'), None)
         d.setdefault('key0', [])
         self.assertIs(d.setdefault('key0'), None)
->>>>>>> 175d89ef
         d.setdefault('key', []).append(3)
         self.assertEqual(d['key'][0], 3)
         d.setdefault('key', []).append(4)
@@ -370,15 +319,9 @@
                     self.assertEqual(va, int(ka))
                     kb, vb = tb = b.popitem()
                     self.assertEqual(vb, int(kb))
-<<<<<<< HEAD
-                    self.assertTrue(not(copymode < 0 and ta != tb))
-                self.assertTrue(not a)
-                self.assertTrue(not b)
-=======
                     self.assertFalse(copymode < 0 and ta != tb)
                 self.assertFalse(a)
                 self.assertFalse(b)
->>>>>>> 175d89ef
 
         d = {}
         self.assertRaises(KeyError, d.popitem)
@@ -587,13 +530,8 @@
         d = D({1: 2, 3: 4})
         self.assertEqual(d[1], 2)
         self.assertEqual(d[3], 4)
-<<<<<<< HEAD
-        self.assertTrue(2 not in d)
-        self.assertTrue(2 not in d.keys())
-=======
         self.assertNotIn(2, d)
         self.assertNotIn(2, d.keys())
->>>>>>> 175d89ef
         self.assertEqual(d[2], 42)
 
         class E(dict):
@@ -715,11 +653,7 @@
             obj.x = iter(obj.v)
             del obj, container
             gc.collect()
-<<<<<<< HEAD
-            self.assertTrue(ref() is None, "Cycle was not collected")
-=======
             self.assertIs(ref(), None, "Cycle was not collected")
->>>>>>> 175d89ef
 
     def _not_tracked(self, t):
         # Nested containers can take several collections to untrack
