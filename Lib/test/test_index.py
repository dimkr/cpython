import unittest
from test import support
import operator
maxsize = support.MAX_Py_ssize_t

class newstyle:
    def __index__(self):
        return self.ind

class TrapInt(int):
    def __index__(self):
        return self

class BaseTestCase(unittest.TestCase):
    def setUp(self):
        self.o = newstyle()
        self.n = newstyle()

    def test_basic(self):
        self.o.ind = -2
        self.n.ind = 2
        self.assertEqual(operator.index(self.o), -2)
        self.assertEqual(operator.index(self.n), 2)

    def test_slice(self):
        self.o.ind = 1
        self.n.ind = 2
        slc = slice(self.o, self.o, self.o)
        check_slc = slice(1, 1, 1)
        self.assertEqual(slc.indices(self.o), check_slc.indices(1))
        slc = slice(self.n, self.n, self.n)
        check_slc = slice(2, 2, 2)
        self.assertEqual(slc.indices(self.n), check_slc.indices(2))

    def test_wrappers(self):
        self.o.ind = 4
        self.n.ind = 5
        self.assertEqual(6 .__index__(), 6)
        self.assertEqual(-7 .__index__(), -7)
        self.assertEqual(self.o.__index__(), 4)
        self.assertEqual(self.n.__index__(), 5)
        self.assertEqual(True.__index__(), 1)
        self.assertEqual(False.__index__(), 0)

    def test_subclasses(self):
        r = list(range(10))
        self.assertEqual(r[TrapInt(5):TrapInt(10)], r[5:10])
        self.assertEqual(slice(TrapInt()).indices(0), (0,0,1))

    def test_error(self):
        self.o.ind = 'dumb'
        self.n.ind = 'bad'
        self.assertRaises(TypeError, operator.index, self.o)
        self.assertRaises(TypeError, operator.index, self.n)
        self.assertRaises(TypeError, slice(self.o).indices, 0)
        self.assertRaises(TypeError, slice(self.n).indices, 0)


class SeqTestCase(unittest.TestCase):
    # This test case isn't run directly. It just defines common tests
    # to the different sequence types below
    def setUp(self):
        self.o = newstyle()
        self.n = newstyle()
        self.o2 = newstyle()
        self.n2 = newstyle()

    def test_index(self):
        self.o.ind = -2
        self.n.ind = 2
        self.assertEqual(self.seq[self.n], self.seq[2])
        self.assertEqual(self.seq[self.o], self.seq[-2])

    def test_slice(self):
        self.o.ind = 1
        self.o2.ind = 3
        self.n.ind = 2
        self.n2.ind = 4
        self.assertEqual(self.seq[self.o:self.o2], self.seq[1:3])
        self.assertEqual(self.seq[self.n:self.n2], self.seq[2:4])

    def test_slice_bug7532(self):
        seqlen = len(self.seq)
        self.o.ind = int(seqlen * 1.5)
        self.n.ind = seqlen + 2
        self.assertEqual(self.seq[self.o:], self.seq[0:0])
        self.assertEqual(self.seq[:self.o], self.seq)
        self.assertEqual(self.seq[self.n:], self.seq[0:0])
        self.assertEqual(self.seq[:self.n], self.seq)
        self.o2.ind = -seqlen - 2
        self.n2.ind = -int(seqlen * 1.5)
        self.assertEqual(self.seq[self.o2:], self.seq)
        self.assertEqual(self.seq[:self.o2], self.seq[0:0])
        self.assertEqual(self.seq[self.n2:], self.seq)
        self.assertEqual(self.seq[:self.n2], self.seq[0:0])

    def test_repeat(self):
        self.o.ind = 3
        self.n.ind = 2
        self.assertEqual(self.seq * self.o, self.seq * 3)
        self.assertEqual(self.seq * self.n, self.seq * 2)
        self.assertEqual(self.o * self.seq, self.seq * 3)
        self.assertEqual(self.n * self.seq, self.seq * 2)

    def test_wrappers(self):
        self.o.ind = 4
        self.n.ind = 5
        self.assertEqual(self.seq.__getitem__(self.o), self.seq[4])
        self.assertEqual(self.seq.__mul__(self.o), self.seq * 4)
        self.assertEqual(self.seq.__rmul__(self.o), self.seq * 4)
        self.assertEqual(self.seq.__getitem__(self.n), self.seq[5])
        self.assertEqual(self.seq.__mul__(self.n), self.seq * 5)
        self.assertEqual(self.seq.__rmul__(self.n), self.seq * 5)

    def test_subclasses(self):
        self.assertEqual(self.seq[TrapInt()], self.seq[0])

    def test_error(self):
        self.o.ind = 'dumb'
        self.n.ind = 'bad'
        indexobj = lambda x, obj: obj.seq[x]
        self.assertRaises(TypeError, indexobj, self.o, self)
        self.assertRaises(TypeError, indexobj, self.n, self)
        sliceobj = lambda x, obj: obj.seq[x:]
        self.assertRaises(TypeError, sliceobj, self.o, self)
        self.assertRaises(TypeError, sliceobj, self.n, self)


class ListTestCase(SeqTestCase):
    seq = [0,10,20,30,40,50]

    def test_setdelitem(self):
        self.o.ind = -2
        self.n.ind = 2
        lst = list('ab!cdefghi!j')
        del lst[self.o]
        del lst[self.n]
        lst[self.o] = 'X'
        lst[self.n] = 'Y'
        self.assertEqual(lst, list('abYdefghXj'))

        lst = [5, 6, 7, 8, 9, 10, 11]
        lst.__setitem__(self.n, "here")
        self.assertEqual(lst, [5, 6, "here", 8, 9, 10, 11])
        lst.__delitem__(self.n)
        self.assertEqual(lst, [5, 6, 8, 9, 10, 11])

    def test_inplace_repeat(self):
        self.o.ind = 2
        self.n.ind = 3
        lst = [6, 4]
        lst *= self.o
        self.assertEqual(lst, [6, 4, 6, 4])
        lst *= self.n
        self.assertEqual(lst, [6, 4, 6, 4] * 3)

        lst = [5, 6, 7, 8, 9, 11]
        l2 = lst.__imul__(self.n)
<<<<<<< HEAD
        self.assertTrue(l2 is lst)
=======
        self.assertIs(l2, lst)
>>>>>>> 175d89ef
        self.assertEqual(lst, [5, 6, 7, 8, 9, 11] * 3)


class NewSeq:

    def __init__(self, iterable):
        self._list = list(iterable)

    def __repr__(self):
        return repr(self._list)

    def __eq__(self, other):
        return self._list == other

    def __len__(self):
        return len(self._list)

    def __mul__(self, n):
        return self.__class__(self._list*n)
    __rmul__ = __mul__

    def __getitem__(self, index):
        return self._list[index]


class TupleTestCase(SeqTestCase):
    seq = (0,10,20,30,40,50)

class ByteArrayTestCase(SeqTestCase):
    seq = bytearray(b"this is a test")

class BytesTestCase(SeqTestCase):
    seq = b"this is a test"

class StringTestCase(SeqTestCase):
    seq = "this is a test"

class NewSeqTestCase(SeqTestCase):
    seq = NewSeq((0,10,20,30,40,50))



class RangeTestCase(unittest.TestCase):

    def test_range(self):
        n = newstyle()
        n.ind = 5
        self.assertEqual(range(1, 20)[n], 6)
        self.assertEqual(range(1, 20).__getitem__(n), 6)


class OverflowTestCase(unittest.TestCase):

    def setUp(self):
        self.pos = 2**100
        self.neg = -self.pos

    def test_large_longs(self):
        self.assertEqual(self.pos.__index__(), self.pos)
        self.assertEqual(self.neg.__index__(), self.neg)

    def test_getitem(self):
        class GetItem:
            def __len__(self):
                assert False, "__len__ should not be invoked"
            def __getitem__(self, key):
                return key
        x = GetItem()
        self.assertEqual(x[self.pos], self.pos)
        self.assertEqual(x[self.neg], self.neg)
        self.assertEqual(x[self.neg:self.pos].indices(maxsize),
                         (0, maxsize, 1))
        self.assertEqual(x[self.neg:self.pos:1].indices(maxsize),
                         (0, maxsize, 1))

    def test_sequence_repeat(self):
        self.assertRaises(OverflowError, lambda: "a" * self.pos)
        self.assertRaises(OverflowError, lambda: "a" * self.neg)


def test_main():
    support.run_unittest(
        BaseTestCase,
        ListTestCase,
        TupleTestCase,
        BytesTestCase,
        ByteArrayTestCase,
        StringTestCase,
        NewSeqTestCase,
        RangeTestCase,
        OverflowTestCase,
    )

if __name__ == "__main__":
    test_main()<|MERGE_RESOLUTION|>--- conflicted
+++ resolved
@@ -156,11 +156,7 @@
 
         lst = [5, 6, 7, 8, 9, 11]
         l2 = lst.__imul__(self.n)
-<<<<<<< HEAD
-        self.assertTrue(l2 is lst)
-=======
         self.assertIs(l2, lst)
->>>>>>> 175d89ef
         self.assertEqual(lst, [5, 6, 7, 8, 9, 11] * 3)
 
 
