--- conflicted
+++ resolved
@@ -32,16 +32,6 @@
         self.assertEqual(d2["foo"], 1)
         self.assertEqual(d2["bar"], 2)
         self.assertEqual(d2[42], [])
-<<<<<<< HEAD
-        self.assertTrue("foo" in d2)
-        self.assertTrue("foo" in d2.keys())
-        self.assertTrue("bar" in d2)
-        self.assertTrue("bar" in d2.keys())
-        self.assertTrue(42 in d2)
-        self.assertTrue(42 in d2.keys())
-        self.assertTrue(12 not in d2)
-        self.assertTrue(12 not in d2.keys())
-=======
         self.assertIn("foo", d2)
         self.assertIn("foo", d2.keys())
         self.assertIn("bar", d2)
@@ -50,7 +40,6 @@
         self.assertIn(42, d2.keys())
         self.assertNotIn(12, d2)
         self.assertNotIn(12, d2.keys())
->>>>>>> 175d89ef
         d2.default_factory = None
         self.assertEqual(d2.default_factory, None)
         try:
