--- conflicted
+++ resolved
@@ -40,12 +40,8 @@
 import struct
 import sys
 import tempfile
-<<<<<<< HEAD
 from test.support import captured_stdout, run_with_locale, run_unittest, patch
-=======
-from test.support import captured_stdout, run_with_locale, run_unittest
 from test.support import TestHandler, Matcher
->>>>>>> 104d47ba
 import textwrap
 import unittest
 import warnings
