--- conflicted
+++ resolved
@@ -2389,36 +2389,6 @@
         },
     }
 
-<<<<<<< HEAD
-    out_of_order = {
-        "version": 1,
-        "formatters": {
-            "mySimpleFormatter": {
-                "format": "%(asctime)s (%(name)s) %(levelname)s: %(message)s"
-            }
-        },
-        "handlers": {
-            "fileGlobal": {
-                "class": "logging.StreamHandler",
-                "level": "DEBUG",
-                "formatter": "mySimpleFormatter"
-            },
-            "bufferGlobal": {
-                "class": "logging.handlers.MemoryHandler",
-                "capacity": 5,
-                "formatter": "mySimpleFormatter",
-                "target": "fileGlobal",
-                "level": "DEBUG"
-                }
-        },
-        "loggers": {
-            "mymodule": {
-                "level": "DEBUG",
-                "handlers": ["bufferGlobal"],
-                "propagate": "true"
-            }
-        }
-=======
     # As config0, but with properties
     config14 = {
         'version': 1,
@@ -2443,7 +2413,36 @@
             'level' : 'WARNING',
             'handlers' : ['hand1'],
         },
->>>>>>> 6b8d67a7
+    }
+
+    out_of_order = {
+        "version": 1,
+        "formatters": {
+            "mySimpleFormatter": {
+                "format": "%(asctime)s (%(name)s) %(levelname)s: %(message)s"
+            }
+        },
+        "handlers": {
+            "fileGlobal": {
+                "class": "logging.StreamHandler",
+                "level": "DEBUG",
+                "formatter": "mySimpleFormatter"
+            },
+            "bufferGlobal": {
+                "class": "logging.handlers.MemoryHandler",
+                "capacity": 5,
+                "formatter": "mySimpleFormatter",
+                "target": "fileGlobal",
+                "level": "DEBUG"
+                }
+        },
+        "loggers": {
+            "mymodule": {
+                "level": "DEBUG",
+                "handlers": ["bufferGlobal"],
+                "propagate": "true"
+            }
+        }
     }
 
     def apply_config(self, conf):
@@ -2755,12 +2754,6 @@
             # Original logger output is empty.
             self.assert_log_lines([])
 
-<<<<<<< HEAD
-    def test_out_of_order(self):
-        self.apply_config(self.out_of_order)
-        handler = logging.getLogger('mymodule').handlers[0]
-        self.assertIsInstance(handler.target, logging.Handler)
-=======
     @unittest.skipUnless(threading, 'Threading required for this test.')
     def test_listen_verify(self):
 
@@ -2823,7 +2816,11 @@
             ('INFO', '1'),
             ('ERROR', '2'),
         ], pat=r"^[\w.]+ -> (\w+): (\d+)$")
->>>>>>> 6b8d67a7
+
+    def test_out_of_order(self):
+        self.apply_config(self.out_of_order)
+        handler = logging.getLogger('mymodule').handlers[0]
+        self.assertIsInstance(handler.target, logging.Handler)
 
     def test_baseconfig(self):
         d = {
