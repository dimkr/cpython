--- conflicted
+++ resolved
@@ -1,10 +1,6 @@
 import os
 import sys
-<<<<<<< HEAD
-from test.support import (run_unittest, TESTFN, rmtree, unlink,
-=======
 from test.test_support import (run_unittest, TESTFN, rmtree, unlink,
->>>>>>> 4f5f3481
                                captured_stdout)
 import unittest
 
@@ -167,13 +163,7 @@
         firstlineno_called = get_firstlineno(traced_doubler)
         expected = {
             (self.my_py_filename, firstlineno_calling + 1): 1,
-<<<<<<< HEAD
-            # List compehentions work differently in 3.x, so the count
-            # below changed compared to 2.x.
-            (self.my_py_filename, firstlineno_calling + 2): 12,
-=======
             (self.my_py_filename, firstlineno_calling + 2): 11,
->>>>>>> 4f5f3481
             (self.my_py_filename, firstlineno_calling + 3): 1,
             (self.my_py_filename, firstlineno_called + 1): 10,
         }
@@ -215,11 +205,7 @@
             (self.my_py_filename, firstlineno + 4): 1,
         }
 
-<<<<<<< HEAD
-        # When used through 'run', some other spurios counts are produced, like
-=======
         # When used through 'run', some other spurious counts are produced, like
->>>>>>> 4f5f3481
         # the settrace of threading, which we ignore, just making sure that the
         # counts fo traced_func_loop were right.
         #
@@ -342,32 +328,10 @@
             lines, cov, module = line.split()[:3]
             coverage[module] = (int(lines), int(cov[:-1]))
         # XXX This is needed to run regrtest.py as a script
-<<<<<<< HEAD
-        modname = trace._fullmodname(sys.modules[modname].__file__)
-        self.assertIn(modname, coverage)
-        self.assertEqual(coverage[modname], (5, 100))
-
-### Tests that don't mess with sys.settrace and can be traced
-### themselves TODO: Skip tests that do mess with sys.settrace when
-### regrtest is invoked with -T option.
-class Test_Ignore(unittest.TestCase):
-    def test_ignored(self):
-        jn = os.path.join
-        ignore = trace._Ignore(['x', 'y.z'], [jn('foo', 'bar')])
-        self.assertTrue(ignore.names('x.py', 'x'))
-        self.assertFalse(ignore.names('xy.py', 'xy'))
-        self.assertFalse(ignore.names('y.py', 'y'))
-        self.assertTrue(ignore.names(jn('foo', 'bar', 'baz.py'), 'baz'))
-        self.assertFalse(ignore.names(jn('bar', 'z.py'), 'z'))
-        # Matched before.
-        self.assertTrue(ignore.names(jn('bar', 'baz.py'), 'baz'))
-
-=======
         modname = trace.fullmodname(sys.modules[modname].__file__)
         self.assertIn(modname, coverage)
         self.assertEqual(coverage[modname], (5, 100))
 
->>>>>>> 4f5f3481
 
 def test_main():
     run_unittest(__name__)
