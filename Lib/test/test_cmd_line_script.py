--- conflicted
+++ resolved
@@ -363,16 +363,6 @@
             self.assertTrue(text[1].startswith('  File '))
             self.assertTrue(text[3].startswith('NameError'))
 
-<<<<<<< HEAD
-    def test_non_utf8(self):
-        # Issue #16218
-        with temp_dir() as script_dir:
-            script_name = _make_test_script(script_dir,
-                    '\udcf1\udcea\udcf0\udce8\udcef\udcf2')
-            self._check_script(script_name, script_name, script_name,
-                               script_dir, None,
-                               importlib.machinery.SourceFileLoader)
-=======
     def test_non_ascii(self):
         # Mac OS X denies the creation of a file with an invalid UTF-8 name.
         # Windows allows to create a name with an arbitrary bytes name, but
@@ -397,7 +387,6 @@
             'stdout=%r stderr=%r' % (stdout, stderr))
         self.assertEqual(0, rc)
 
->>>>>>> aa29e3e1
 
 def test_main():
     support.run_unittest(CmdLineTest)
