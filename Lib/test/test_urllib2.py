import unittest
from test import support

import os
<<<<<<< HEAD
import io
import socket
import array
=======
import socket
import StringIO
>>>>>>> 4f5f3481

import urllib.request
from urllib.request import Request, OpenerDirector

# XXX
# Request
# CacheFTPHandler (hard to write)
# parse_keqv_list, parse_http_list, HTTPDigestAuthHandler

class TrivialTests(unittest.TestCase):
    def test_trivial(self):
        # A couple trivial tests

        self.assertRaises(ValueError, urllib.request.urlopen, 'bogus url')

        # XXX Name hacking to get this to work on Windows.
<<<<<<< HEAD
        fname = os.path.abspath(urllib.request.__file__).replace('\\', '/')
=======
        fname = os.path.abspath(urllib2.__file__).replace('\\', '/')

        # And more hacking to get it to work on MacOS. This assumes
        # urllib.pathname2url works, unfortunately...
        if os.name == 'riscos':
            import string
            fname = os.expand(fname)
            fname = fname.translate(string.maketrans("/.", "./"))
>>>>>>> 4f5f3481

        if os.name == 'nt':
            file_url = "file:///%s" % fname
        else:
            file_url = "file://%s" % fname

<<<<<<< HEAD
        f = urllib.request.urlopen(file_url)
=======
        f = urllib2.urlopen(file_url)
>>>>>>> 4f5f3481

        buf = f.read()
        f.close()

    def test_parse_http_list(self):
        tests = [
            ('a,b,c', ['a', 'b', 'c']),
            ('path"o,l"og"i"cal, example', ['path"o,l"og"i"cal', 'example']),
            ('a, b, "c", "d", "e,f", g, h',
             ['a', 'b', '"c"', '"d"', '"e,f"', 'g', 'h']),
            ('a="b\\"c", d="e\\,f", g="h\\\\i"',
             ['a="b"c"', 'd="e,f"', 'g="h\\i"'])]
        for string, list in tests:
<<<<<<< HEAD
            self.assertEqual(urllib.request.parse_http_list(string), list)
=======
            self.assertEqual(urllib2.parse_http_list(string), list)
>>>>>>> 4f5f3481


def test_request_headers_dict():
    """
    The Request.headers dictionary is not a documented interface.  It should
    stay that way, because the complete set of headers are only accessible
    through the .get_header(), .has_header(), .header_items() interface.
    However, .headers pre-dates those methods, and so real code will be using
    the dictionary.

    The introduction in 2.4 of those methods was a mistake for the same reason:
    code that previously saw all (urllib2 user)-provided headers in .headers
    now sees only a subset (and the function interface is ugly and incomplete).
    A better change would have been to replace .headers dict with a dict
    subclass (or UserDict.DictMixin instance?)  that preserved the .headers
    interface and also provided access to the "unredirected" headers.  It's
    probably too late to fix that, though.


    Check .capitalize() case normalization:

    >>> url = "http://example.com"
    >>> Request(url, headers={"Spam-eggs": "blah"}).headers["Spam-eggs"]
    'blah'
    >>> Request(url, headers={"spam-EggS": "blah"}).headers["Spam-eggs"]
    'blah'

    Currently, Request(url, "Spam-eggs").headers["Spam-Eggs"] raises KeyError,
    but that could be changed in future.

    """

def test_request_headers_methods():
    """
    Note the case normalization of header names here, to .capitalize()-case.
    This should be preserved for backwards-compatibility.  (In the HTTP case,
    normalization to .title()-case is done by urllib2 before sending headers to
<<<<<<< HEAD
    http.client).
=======
    httplib).
>>>>>>> 4f5f3481

    >>> url = "http://example.com"
    >>> r = Request(url, headers={"Spam-eggs": "blah"})
    >>> r.has_header("Spam-eggs")
    True
    >>> r.header_items()
    [('Spam-eggs', 'blah')]
    >>> r.add_header("Foo-Bar", "baz")
<<<<<<< HEAD
    >>> items = sorted(r.header_items())
=======
    >>> items = r.header_items()
    >>> items.sort()
>>>>>>> 4f5f3481
    >>> items
    [('Foo-bar', 'baz'), ('Spam-eggs', 'blah')]

    Note that e.g. r.has_header("spam-EggS") is currently False, and
    r.get_header("spam-EggS") returns None, but that could be changed in
    future.

    >>> r.has_header("Not-there")
    False
<<<<<<< HEAD
    >>> print(r.get_header("Not-there"))
=======
    >>> print r.get_header("Not-there")
>>>>>>> 4f5f3481
    None
    >>> r.get_header("Not-there", "default")
    'default'

    """
<<<<<<< HEAD


def test_password_manager(self):
    """
    >>> mgr = urllib.request.HTTPPasswordMgr()
    >>> add = mgr.add_password
    >>> add("Some Realm", "http://example.com/", "joe", "password")
    >>> add("Some Realm", "http://example.com/ni", "ni", "ni")
    >>> add("c", "http://example.com/foo", "foo", "ni")
    >>> add("c", "http://example.com/bar", "bar", "nini")
    >>> add("b", "http://example.com/", "first", "blah")
    >>> add("b", "http://example.com/", "second", "spam")
    >>> add("a", "http://example.com", "1", "a")
    >>> add("Some Realm", "http://c.example.com:3128", "3", "c")
    >>> add("Some Realm", "d.example.com", "4", "d")
    >>> add("Some Realm", "e.example.com:3128", "5", "e")

    >>> mgr.find_user_password("Some Realm", "example.com")
    ('joe', 'password')
    >>> mgr.find_user_password("Some Realm", "http://example.com")
    ('joe', 'password')
    >>> mgr.find_user_password("Some Realm", "http://example.com/")
    ('joe', 'password')
    >>> mgr.find_user_password("Some Realm", "http://example.com/spam")
    ('joe', 'password')
    >>> mgr.find_user_password("Some Realm", "http://example.com/spam/spam")
    ('joe', 'password')
    >>> mgr.find_user_password("c", "http://example.com/foo")
    ('foo', 'ni')
    >>> mgr.find_user_password("c", "http://example.com/bar")
    ('bar', 'nini')

    Actually, this is really undefined ATM
##     Currently, we use the highest-level path where more than one match:

##     >>> mgr.find_user_password("Some Realm", "http://example.com/ni")
##     ('joe', 'password')

    Use latest add_password() in case of conflict:

    >>> mgr.find_user_password("b", "http://example.com/")
    ('second', 'spam')

    No special relationship between a.example.com and example.com:

    >>> mgr.find_user_password("a", "http://example.com/")
    ('1', 'a')
    >>> mgr.find_user_password("a", "http://a.example.com/")
    (None, None)

    Ports:

    >>> mgr.find_user_password("Some Realm", "c.example.com")
    (None, None)
    >>> mgr.find_user_password("Some Realm", "c.example.com:3128")
    ('3', 'c')
    >>> mgr.find_user_password("Some Realm", "http://c.example.com:3128")
    ('3', 'c')
    >>> mgr.find_user_password("Some Realm", "d.example.com")
    ('4', 'd')
    >>> mgr.find_user_password("Some Realm", "e.example.com:3128")
    ('5', 'e')

    """
    pass


def test_password_manager_default_port(self):
    """
    >>> mgr = urllib.request.HTTPPasswordMgr()
    >>> add = mgr.add_password

    The point to note here is that we can't guess the default port if there's
    no scheme.  This applies to both add_password and find_user_password.

    >>> add("f", "http://g.example.com:80", "10", "j")
    >>> add("g", "http://h.example.com", "11", "k")
    >>> add("h", "i.example.com:80", "12", "l")
    >>> add("i", "j.example.com", "13", "m")
    >>> mgr.find_user_password("f", "g.example.com:100")
    (None, None)
    >>> mgr.find_user_password("f", "g.example.com:80")
    ('10', 'j')
    >>> mgr.find_user_password("f", "g.example.com")
    (None, None)
    >>> mgr.find_user_password("f", "http://g.example.com:100")
    (None, None)
    >>> mgr.find_user_password("f", "http://g.example.com:80")
    ('10', 'j')
    >>> mgr.find_user_password("f", "http://g.example.com")
    ('10', 'j')
    >>> mgr.find_user_password("g", "h.example.com")
    ('11', 'k')
    >>> mgr.find_user_password("g", "h.example.com:80")
    ('11', 'k')
    >>> mgr.find_user_password("g", "http://h.example.com:80")
    ('11', 'k')
    >>> mgr.find_user_password("h", "i.example.com")
    (None, None)
    >>> mgr.find_user_password("h", "i.example.com:80")
    ('12', 'l')
    >>> mgr.find_user_password("h", "http://i.example.com:80")
    ('12', 'l')
    >>> mgr.find_user_password("i", "j.example.com")
    ('13', 'm')
    >>> mgr.find_user_password("i", "j.example.com:80")
    (None, None)
    >>> mgr.find_user_password("i", "http://j.example.com")
    ('13', 'm')
    >>> mgr.find_user_password("i", "http://j.example.com:80")
    (None, None)
=======
>>>>>>> 4f5f3481

    """

def test_password_manager(self):
    """
    >>> mgr = urllib2.HTTPPasswordMgr()
    >>> add = mgr.add_password
    >>> add("Some Realm", "http://example.com/", "joe", "password")
    >>> add("Some Realm", "http://example.com/ni", "ni", "ni")
    >>> add("c", "http://example.com/foo", "foo", "ni")
    >>> add("c", "http://example.com/bar", "bar", "nini")
    >>> add("b", "http://example.com/", "first", "blah")
    >>> add("b", "http://example.com/", "second", "spam")
    >>> add("a", "http://example.com", "1", "a")
    >>> add("Some Realm", "http://c.example.com:3128", "3", "c")
    >>> add("Some Realm", "d.example.com", "4", "d")
    >>> add("Some Realm", "e.example.com:3128", "5", "e")

    >>> mgr.find_user_password("Some Realm", "example.com")
    ('joe', 'password')
    >>> mgr.find_user_password("Some Realm", "http://example.com")
    ('joe', 'password')
    >>> mgr.find_user_password("Some Realm", "http://example.com/")
    ('joe', 'password')
    >>> mgr.find_user_password("Some Realm", "http://example.com/spam")
    ('joe', 'password')
    >>> mgr.find_user_password("Some Realm", "http://example.com/spam/spam")
    ('joe', 'password')
    >>> mgr.find_user_password("c", "http://example.com/foo")
    ('foo', 'ni')
    >>> mgr.find_user_password("c", "http://example.com/bar")
    ('bar', 'nini')

    Actually, this is really undefined ATM
##     Currently, we use the highest-level path where more than one match:

##     >>> mgr.find_user_password("Some Realm", "http://example.com/ni")
##     ('joe', 'password')

    Use latest add_password() in case of conflict:

    >>> mgr.find_user_password("b", "http://example.com/")
    ('second', 'spam')

    No special relationship between a.example.com and example.com:

    >>> mgr.find_user_password("a", "http://example.com/")
    ('1', 'a')
    >>> mgr.find_user_password("a", "http://a.example.com/")
    (None, None)

    Ports:

    >>> mgr.find_user_password("Some Realm", "c.example.com")
    (None, None)
    >>> mgr.find_user_password("Some Realm", "c.example.com:3128")
    ('3', 'c')
    >>> mgr.find_user_password("Some Realm", "http://c.example.com:3128")
    ('3', 'c')
    >>> mgr.find_user_password("Some Realm", "d.example.com")
    ('4', 'd')
    >>> mgr.find_user_password("Some Realm", "e.example.com:3128")
    ('5', 'e')

    """
    pass


def test_password_manager_default_port(self):
    """
    >>> mgr = urllib2.HTTPPasswordMgr()
    >>> add = mgr.add_password

    The point to note here is that we can't guess the default port if there's
    no scheme.  This applies to both add_password and find_user_password.

    >>> add("f", "http://g.example.com:80", "10", "j")
    >>> add("g", "http://h.example.com", "11", "k")
    >>> add("h", "i.example.com:80", "12", "l")
    >>> add("i", "j.example.com", "13", "m")
    >>> mgr.find_user_password("f", "g.example.com:100")
    (None, None)
    >>> mgr.find_user_password("f", "g.example.com:80")
    ('10', 'j')
    >>> mgr.find_user_password("f", "g.example.com")
    (None, None)
    >>> mgr.find_user_password("f", "http://g.example.com:100")
    (None, None)
    >>> mgr.find_user_password("f", "http://g.example.com:80")
    ('10', 'j')
    >>> mgr.find_user_password("f", "http://g.example.com")
    ('10', 'j')
    >>> mgr.find_user_password("g", "h.example.com")
    ('11', 'k')
    >>> mgr.find_user_password("g", "h.example.com:80")
    ('11', 'k')
    >>> mgr.find_user_password("g", "http://h.example.com:80")
    ('11', 'k')
    >>> mgr.find_user_password("h", "i.example.com")
    (None, None)
    >>> mgr.find_user_password("h", "i.example.com:80")
    ('12', 'l')
    >>> mgr.find_user_password("h", "http://i.example.com:80")
    ('12', 'l')
    >>> mgr.find_user_password("i", "j.example.com")
    ('13', 'm')
    >>> mgr.find_user_password("i", "j.example.com:80")
    (None, None)
    >>> mgr.find_user_password("i", "http://j.example.com")
    ('13', 'm')
    >>> mgr.find_user_password("i", "http://j.example.com:80")
    (None, None)

    """

class MockOpener:
    addheaders = []
<<<<<<< HEAD
    def open(self, req, data=None, timeout=socket._GLOBAL_DEFAULT_TIMEOUT):
        self.req, self.data, self.timeout = req, data, timeout
=======
    def open(self, req, data=None,timeout=socket._GLOBAL_DEFAULT_TIMEOUT):
        self.req, self.data, self.timeout  = req, data, timeout
>>>>>>> 4f5f3481
    def error(self, proto, *args):
        self.proto, self.args = proto, args

class MockFile:
    def read(self, count=None): pass
    def readline(self, count=None): pass
    def close(self): pass

class MockHeaders(dict):
    def getheaders(self, name):
        return list(self.values())

class MockResponse(io.StringIO):
    def __init__(self, code, msg, headers, data, url=None):
        io.StringIO.__init__(self, data)
        self.code, self.msg, self.headers, self.url = code, msg, headers, url
    def info(self):
        return self.headers
    def geturl(self):
        return self.url

class MockCookieJar:
    def add_cookie_header(self, request):
        self.ach_req = request
    def extract_cookies(self, response, request):
        self.ec_req, self.ec_r = request, response

class FakeMethod:
    def __init__(self, meth_name, action, handle):
        self.meth_name = meth_name
        self.handle = handle
        self.action = action
    def __call__(self, *args):
        return self.handle(self.meth_name, self.action, *args)

<<<<<<< HEAD
class MockHTTPResponse(io.IOBase):
=======
class MockHTTPResponse:
>>>>>>> 4f5f3481
    def __init__(self, fp, msg, status, reason):
        self.fp = fp
        self.msg = msg
        self.status = status
        self.reason = reason
<<<<<<< HEAD
        self.code = 200

    def read(self):
        return ''

    def info(self):
        return {}

    def geturl(self):
        return self.url


class MockHTTPClass:
    def __init__(self):
        self.level = 0
=======
    def read(self):
        return ''

class MockHTTPClass:
    def __init__(self):
>>>>>>> 4f5f3481
        self.req_headers = []
        self.data = None
        self.raise_on_endheaders = False
        self._tunnel_headers = {}

    def __call__(self, host, timeout=socket._GLOBAL_DEFAULT_TIMEOUT):
        self.host = host
        self.timeout = timeout
        return self

    def set_debuglevel(self, level):
        self.level = level

    def set_tunnel(self, host, port=None, headers=None):
        self._tunnel_host = host
        self._tunnel_port = port
        if headers:
            self._tunnel_headers = headers
        else:
            self._tunnel_headers.clear()

    def request(self, method, url, body=None, headers=None):
        self.method = method
        self.selector = url
        if headers is not None:
            self.req_headers += headers.items()
        self.req_headers.sort()
        if body:
            self.data = body
        if self.raise_on_endheaders:
            import socket
            raise socket.error()
<<<<<<< HEAD
    def getresponse(self):
        return MockHTTPResponse(MockFile(), {}, 200, "OK")

=======

    def getresponse(self):
        return MockHTTPResponse(MockFile(), {}, 200, "OK")

    def close(self):
        pass

>>>>>>> 4f5f3481
class MockHandler:
    # useful for testing handler machinery
    # see add_ordered_mock_handlers() docstring
    handler_order = 500
    def __init__(self, methods):
        self._define_methods(methods)
    def _define_methods(self, methods):
        for spec in methods:
            if len(spec) == 2: name, action = spec
            else: name, action = spec, None
            meth = FakeMethod(name, action, self.handle)
            setattr(self.__class__, name, meth)
    def handle(self, fn_name, action, *args, **kwds):
        self.parent.calls.append((self, fn_name, args, kwds))
        if action is None:
            return None
        elif action == "return self":
            return self
        elif action == "return response":
            res = MockResponse(200, "OK", {}, "")
            return res
        elif action == "return request":
            return Request("http://blah/")
        elif action.startswith("error"):
            code = action[action.rfind(" ")+1:]
            try:
                code = int(code)
            except ValueError:
                pass
            res = MockResponse(200, "OK", {}, "")
            return self.parent.error("http", args[0], res, code, "", {})
        elif action == "raise":
            raise urllib.error.URLError("blah")
        assert False
    def close(self): pass
    def add_parent(self, parent):
        self.parent = parent
        self.parent.calls = []
    def __lt__(self, other):
        if not hasattr(other, "handler_order"):
            # No handler_order, leave in original order.  Yuck.
            return True
        return self.handler_order < other.handler_order

def add_ordered_mock_handlers(opener, meth_spec):
    """Create MockHandlers and add them to an OpenerDirector.

    meth_spec: list of lists of tuples and strings defining methods to define
    on handlers.  eg:

    [["http_error", "ftp_open"], ["http_open"]]

    defines methods .http_error() and .ftp_open() on one handler, and
    .http_open() on another.  These methods just record their arguments and
    return None.  Using a tuple instead of a string causes the method to
    perform some action (see MockHandler.handle()), eg:

    [["http_error"], [("http_open", "return request")]]

    defines .http_error() on one handler (which simply returns None), and
    .http_open() on another handler, which returns a Request object.

    """
    handlers = []
    count = 0
    for meths in meth_spec:
        class MockHandlerSubclass(MockHandler): pass
        h = MockHandlerSubclass(meths)
        h.handler_order += count
        h.add_parent(opener)
        count = count + 1
        handlers.append(h)
        opener.add_handler(h)
    return handlers

def build_test_opener(*handler_instances):
    opener = OpenerDirector()
    for h in handler_instances:
        opener.add_handler(h)
    return opener

<<<<<<< HEAD
class MockHTTPHandler(urllib.request.BaseHandler):
=======
class MockHTTPHandler(urllib2.BaseHandler):
>>>>>>> 4f5f3481
    # useful for testing redirections and auth
    # sends supplied headers and code as first response
    # sends 200 OK as second response
    def __init__(self, code, headers):
        self.code = code
        self.headers = headers
        self.reset()
    def reset(self):
        self._count = 0
        self.requests = []
    def http_open(self, req):
<<<<<<< HEAD
        import email, http.client, copy
        from io import StringIO
        self.requests.append(copy.deepcopy(req))
        if self._count == 0:
            self._count = self._count + 1
            name = http.client.responses[self.code]
            msg = email.message_from_string(self.headers)
=======
        import mimetools, httplib, copy
        from StringIO import StringIO
        self.requests.append(copy.deepcopy(req))
        if self._count == 0:
            self._count = self._count + 1
            name = httplib.responses[self.code]
            msg = mimetools.Message(StringIO(self.headers))
>>>>>>> 4f5f3481
            return self.parent.error(
                "http", req, MockFile(), self.code, name, msg)
        else:
            self.req = req
<<<<<<< HEAD
            msg = email.message_from_string("\r\n\r\n")
            return MockResponse(200, "OK", msg, "", req.get_full_url())

class MockHTTPSHandler(urllib.request.AbstractHTTPHandler):
=======
            msg = mimetools.Message(StringIO("\r\n\r\n"))
            return MockResponse(200, "OK", msg, "", req.get_full_url())

class MockHTTPSHandler(urllib2.AbstractHTTPHandler):
>>>>>>> 4f5f3481
    # Useful for testing the Proxy-Authorization request by verifying the
    # properties of httpcon

    def __init__(self):
<<<<<<< HEAD
        urllib.request.AbstractHTTPHandler.__init__(self)
=======
        urllib2.AbstractHTTPHandler.__init__(self)
>>>>>>> 4f5f3481
        self.httpconn = MockHTTPClass()

    def https_open(self, req):
        return self.do_open(self.httpconn, req)

class MockPasswordManager:
    def add_password(self, realm, uri, user, password):
        self.realm = realm
        self.url = uri
        self.user = user
        self.password = password
    def find_user_password(self, realm, authuri):
        self.target_realm = realm
        self.target_url = authuri
        return self.user, self.password


class OpenerDirectorTests(unittest.TestCase):

    def test_add_non_handler(self):
        class NonHandler(object):
            pass
        self.assertRaises(TypeError,
                          OpenerDirector().add_handler, NonHandler())

    def test_badly_named_methods(self):
        # test work-around for three methods that accidentally follow the
        # naming conventions for handler methods
        # (*_open() / *_request() / *_response())

        # These used to call the accidentally-named methods, causing a
        # TypeError in real code; here, returning self from these mock
        # methods would either cause no exception, or AttributeError.

<<<<<<< HEAD
        from urllib.error import URLError
=======
        from urllib2 import URLError
>>>>>>> 4f5f3481

        o = OpenerDirector()
        meth_spec = [
            [("do_open", "return self"), ("proxy_open", "return self")],
            [("redirect_request", "return self")],
            ]
        handlers = add_ordered_mock_handlers(o, meth_spec)
<<<<<<< HEAD
        o.add_handler(urllib.request.UnknownHandler())
=======
        o.add_handler(urllib2.UnknownHandler())
>>>>>>> 4f5f3481
        for scheme in "do", "proxy", "redirect":
            self.assertRaises(URLError, o.open, scheme+"://example.com/")

    def test_handled(self):
        # handler returning non-None means no more handlers will be called
        o = OpenerDirector()
        meth_spec = [
            ["http_open", "ftp_open", "http_error_302"],
            ["ftp_open"],
            [("http_open", "return self")],
            [("http_open", "return self")],
            ]
        handlers = add_ordered_mock_handlers(o, meth_spec)

        req = Request("http://example.com/")
        r = o.open(req)
        # Second .http_open() gets called, third doesn't, since second returned
        # non-None.  Handlers without .http_open() never get any methods called
        # on them.
        # In fact, second mock handler defining .http_open() returns self
        # (instead of response), which becomes the OpenerDirector's return
        # value.
        self.assertEqual(r, handlers[2])
        calls = [(handlers[0], "http_open"), (handlers[2], "http_open")]
        for expected, got in zip(calls, o.calls):
            handler, name, args, kwds = got
            self.assertEqual((handler, name), expected)
            self.assertEqual(args, (req,))

    def test_handler_order(self):
        o = OpenerDirector()
        handlers = []
        for meths, handler_order in [
            ([("http_open", "return self")], 500),
            (["http_open"], 0),
            ]:
            class MockHandlerSubclass(MockHandler): pass
            h = MockHandlerSubclass(meths)
            h.handler_order = handler_order
            handlers.append(h)
            o.add_handler(h)

        r = o.open("http://example.com/")
        # handlers called in reverse order, thanks to their sort order
        self.assertEqual(o.calls[0][0], handlers[1])
        self.assertEqual(o.calls[1][0], handlers[0])

    def test_raise(self):
        # raising URLError stops processing of request
        o = OpenerDirector()
        meth_spec = [
            [("http_open", "raise")],
            [("http_open", "return self")],
            ]
        handlers = add_ordered_mock_handlers(o, meth_spec)

        req = Request("http://example.com/")
        self.assertRaises(urllib.error.URLError, o.open, req)
        self.assertEqual(o.calls, [(handlers[0], "http_open", (req,), {})])

##     def test_error(self):
##         # XXX this doesn't actually seem to be used in standard library,
##         #  but should really be tested anyway...

    def test_http_error(self):
        # XXX http_error_default
        # http errors are a special case
        o = OpenerDirector()
        meth_spec = [
            [("http_open", "error 302")],
            [("http_error_400", "raise"), "http_open"],
            [("http_error_302", "return response"), "http_error_303",
             "http_error"],
            [("http_error_302")],
            ]
        handlers = add_ordered_mock_handlers(o, meth_spec)

        class Unknown:
            def __eq__(self, other): return True

        req = Request("http://example.com/")
        r = o.open(req)
        assert len(o.calls) == 2
        calls = [(handlers[0], "http_open", (req,)),
                 (handlers[2], "http_error_302",
                  (req, Unknown(), 302, "", {}))]
        for expected, got in zip(calls, o.calls):
            handler, method_name, args = expected
            self.assertEqual((handler, method_name), got[:2])
            self.assertEqual(args, got[2])

    def test_processors(self):
        # *_request / *_response methods get called appropriately
        o = OpenerDirector()
        meth_spec = [
            [("http_request", "return request"),
             ("http_response", "return response")],
            [("http_request", "return request"),
             ("http_response", "return response")],
            ]
        handlers = add_ordered_mock_handlers(o, meth_spec)

        req = Request("http://example.com/")
        r = o.open(req)
        # processor methods are called on *all* handlers that define them,
        # not just the first handler that handles the request
        calls = [
            (handlers[0], "http_request"), (handlers[1], "http_request"),
            (handlers[0], "http_response"), (handlers[1], "http_response")]

        for i, (handler, name, args, kwds) in enumerate(o.calls):
            if i < 2:
                # *_request
                self.assertEqual((handler, name), calls[i])
                self.assertEqual(len(args), 1)
                self.assertIsInstance(args[0], Request)
            else:
                # *_response
                self.assertEqual((handler, name), calls[i])
                self.assertEqual(len(args), 2)
                self.assertIsInstance(args[0], Request)
                # response from opener.open is None, because there's no
                # handler that defines http_open to handle it
                self.assertTrue(args[1] is None or
                             isinstance(args[1], MockResponse))


def sanepathname2url(path):
    try:
        path.encode("utf8")
    except UnicodeEncodeError:
        raise unittest.SkipTest("path is not encodable to utf8")
    urlpath = urllib.request.pathname2url(path)
    if os.name == "nt" and urlpath.startswith("///"):
        urlpath = urlpath[2:]
    # XXX don't ask me about the mac...
    return urlpath

class HandlerTests(unittest.TestCase):

    def test_ftp(self):
        class MockFTPWrapper:
            def __init__(self, data): self.data = data
            def retrfile(self, filename, filetype):
                self.filename, self.filetype = filename, filetype
<<<<<<< HEAD
                return io.StringIO(self.data), len(self.data)
=======
                return StringIO.StringIO(self.data), len(self.data)
            def close(self): pass
>>>>>>> 4f5f3481

        class NullFTPHandler(urllib.request.FTPHandler):
            def __init__(self, data): self.data = data
            def connect_ftp(self, user, passwd, host, port, dirs,
                            timeout=socket._GLOBAL_DEFAULT_TIMEOUT):
                self.user, self.passwd = user, passwd
                self.host, self.port = host, port
                self.dirs = dirs
                self.ftpwrapper = MockFTPWrapper(self.data)
                return self.ftpwrapper

        import ftplib
        data = "rheum rhaponicum"
        h = NullFTPHandler(data)
        o = h.parent = MockOpener()

        for url, host, port, user, passwd, type_, dirs, filename, mimetype in [
            ("ftp://localhost/foo/bar/baz.html",
             "localhost", ftplib.FTP_PORT, "", "", "I",
             ["foo", "bar"], "baz.html", "text/html"),
            ("ftp://parrot@localhost/foo/bar/baz.html",
             "localhost", ftplib.FTP_PORT, "parrot", "", "I",
             ["foo", "bar"], "baz.html", "text/html"),
            ("ftp://%25parrot@localhost/foo/bar/baz.html",
             "localhost", ftplib.FTP_PORT, "%parrot", "", "I",
             ["foo", "bar"], "baz.html", "text/html"),
            ("ftp://%2542parrot@localhost/foo/bar/baz.html",
             "localhost", ftplib.FTP_PORT, "%42parrot", "", "I",
             ["foo", "bar"], "baz.html", "text/html"),
            ("ftp://localhost:80/foo/bar/",
             "localhost", 80, "", "", "D",
             ["foo", "bar"], "", None),
            ("ftp://localhost/baz.gif;type=a",
             "localhost", ftplib.FTP_PORT, "", "", "A",
             [], "baz.gif", None),  # XXX really this should guess image/gif
            ]:
            req = Request(url)
            req.timeout = None
            r = h.ftp_open(req)
            # ftp authentication not yet implemented by FTPHandler
            self.assertEqual(h.user, user)
            self.assertEqual(h.passwd, passwd)
            self.assertEqual(h.host, socket.gethostbyname(host))
            self.assertEqual(h.port, port)
            self.assertEqual(h.dirs, dirs)
            self.assertEqual(h.ftpwrapper.filename, filename)
            self.assertEqual(h.ftpwrapper.filetype, type_)
            headers = r.info()
            self.assertEqual(headers.get("Content-type"), mimetype)
            self.assertEqual(int(headers["Content-length"]), len(data))

    def test_file(self):
<<<<<<< HEAD
        import email.utils, socket
        h = urllib.request.FileHandler()
=======
        import rfc822, socket
        h = urllib2.FileHandler()
>>>>>>> 4f5f3481
        o = h.parent = MockOpener()

        TESTFN = support.TESTFN
        urlpath = sanepathname2url(os.path.abspath(TESTFN))
<<<<<<< HEAD
        towrite = b"hello, world\n"
=======
        towrite = "hello, world\n"
>>>>>>> 4f5f3481
        urls = [
            "file://localhost%s" % urlpath,
            "file://%s" % urlpath,
            "file://%s%s" % (socket.gethostbyname('localhost'), urlpath),
            ]
        try:
            localaddr = socket.gethostbyname(socket.gethostname())
        except socket.gaierror:
            localaddr = ''
        if localaddr:
            urls.append("file://%s%s" % (localaddr, urlpath))

        for url in urls:
            f = open(TESTFN, "wb")
            try:
                try:
                    f.write(towrite)
                finally:
                    f.close()

                r = h.file_open(Request(url))
                try:
                    data = r.read()
                    headers = r.info()
                    respurl = r.geturl()
                finally:
                    r.close()
                stats = os.stat(TESTFN)
                modified = email.utils.formatdate(stats.st_mtime, usegmt=True)
            finally:
                os.remove(TESTFN)
            self.assertEqual(data, towrite)
            self.assertEqual(headers["Content-type"], "text/plain")
            self.assertEqual(headers["Content-length"], "13")
            self.assertEqual(headers["Last-modified"], modified)
            self.assertEqual(respurl, url)

        for url in [
            "file://localhost:80%s" % urlpath,
            "file:///file_does_not_exist.txt",
            "file://%s:80%s/%s" % (socket.gethostbyname('localhost'),
                                   os.getcwd(), TESTFN),
            "file://somerandomhost.ontheinternet.com%s/%s" %
            (os.getcwd(), TESTFN),
            ]:
            try:
                f = open(TESTFN, "wb")
                try:
                    f.write(towrite)
                finally:
                    f.close()

                self.assertRaises(urllib.error.URLError,
                                  h.file_open, Request(url))
            finally:
                os.remove(TESTFN)

        h = urllib.request.FileHandler()
        o = h.parent = MockOpener()
        # XXXX why does // mean ftp (and /// mean not ftp!), and where
        #  is file: scheme specified?  I think this is really a bug, and
        #  what was intended was to distinguish between URLs like:
        # file:/blah.txt (a file)
        # file://localhost/blah.txt (a file)
        # file:///blah.txt (a file)
        # file://ftp.example.com/blah.txt (an ftp URL)
        for url, ftp in [
            ("file://ftp.example.com//foo.txt", False),
            ("file://ftp.example.com///foo.txt", False),
# XXXX bug: fails with OSError, should be URLError
            ("file://ftp.example.com/foo.txt", False),
<<<<<<< HEAD
            ("file://somehost//foo/something.txt", False),
=======
            ("file://somehost//foo/something.txt", True),
>>>>>>> 4f5f3481
            ("file://localhost//foo/something.txt", False),
            ]:
            req = Request(url)
            try:
                h.file_open(req)
            # XXXX remove OSError when bug fixed
<<<<<<< HEAD
            except (urllib.error.URLError, OSError):
                self.assertFalse(ftp)
            else:
                self.assertIs(o.req, req)
=======
            except (urllib2.URLError, OSError):
                self.assertTrue(not ftp)
            else:
                self.assertTrue(o.req is req)
>>>>>>> 4f5f3481
                self.assertEqual(req.type, "ftp")
            self.assertEqual(req.type == "ftp", ftp)

    def test_http(self):

<<<<<<< HEAD
        h = urllib.request.AbstractHTTPHandler()
=======
        h = urllib2.AbstractHTTPHandler()
>>>>>>> 4f5f3481
        o = h.parent = MockOpener()

        url = "http://example.com/"
        for method, data in [("GET", None), ("POST", b"blah")]:
            req = Request(url, data, {"Foo": "bar"})
            req.timeout = None
            req.add_unredirected_header("Spam", "eggs")
            http = MockHTTPClass()
            r = h.do_open(http, req)

            # result attributes
            r.read; r.readline  # wrapped MockFile methods
            r.info; r.geturl  # addinfourl methods
            r.code, r.msg == 200, "OK"  # added from MockHTTPClass.getreply()
            hdrs = r.info()
            hdrs.get; hdrs.__contains__  # r.info() gives dict from .getreply()
            self.assertEqual(r.geturl(), url)

            self.assertEqual(http.host, "example.com")
            self.assertEqual(http.level, 0)
            self.assertEqual(http.method, method)
            self.assertEqual(http.selector, "/")
            self.assertEqual(http.req_headers,
                             [("Connection", "close"),
                              ("Foo", "bar"), ("Spam", "eggs")])
            self.assertEqual(http.data, data)

        # check socket.error converted to URLError
        http.raise_on_endheaders = True
        self.assertRaises(urllib.error.URLError, h.do_open, http, req)

        # Check for TypeError on POST data which is str.
        req = Request("http://example.com/","badpost")
        self.assertRaises(TypeError, h.do_request_, req)

        # check adding of standard headers
        o.addheaders = [("Spam", "eggs")]
        for data in b"", None:  # POST, GET
            req = Request("http://example.com/", data)
            r = MockResponse(200, "OK", {}, "")
            newreq = h.do_request_(req)
            if data is None:  # GET
                self.assertNotIn("Content-length", req.unredirected_hdrs)
                self.assertNotIn("Content-type", req.unredirected_hdrs)
            else:  # POST
                self.assertEqual(req.unredirected_hdrs["Content-length"], "0")
                self.assertEqual(req.unredirected_hdrs["Content-type"],
                             "application/x-www-form-urlencoded")
            # XXX the details of Host could be better tested
            self.assertEqual(req.unredirected_hdrs["Host"], "example.com")
            self.assertEqual(req.unredirected_hdrs["Spam"], "eggs")

            # don't clobber existing headers
            req.add_unredirected_header("Content-length", "foo")
            req.add_unredirected_header("Content-type", "bar")
            req.add_unredirected_header("Host", "baz")
            req.add_unredirected_header("Spam", "foo")
            newreq = h.do_request_(req)
            self.assertEqual(req.unredirected_hdrs["Content-length"], "foo")
            self.assertEqual(req.unredirected_hdrs["Content-type"], "bar")
            self.assertEqual(req.unredirected_hdrs["Host"], "baz")
            self.assertEqual(req.unredirected_hdrs["Spam"], "foo")

<<<<<<< HEAD
        # Check iterable body support
        def iterable_body():
            yield b"one"
            yield b"two"
            yield b"three"

        for headers in {}, {"Content-Length": 11}:
            req = Request("http://example.com/", iterable_body(), headers)
            if not headers:
                # Having an iterable body without a Content-Length should
                # raise an exception
                self.assertRaises(ValueError, h.do_request_, req)
            else:
                newreq = h.do_request_(req)

        # A file object.
        # Test only Content-Length attribute of request.

        file_obj = io.BytesIO()
        file_obj.write(b"Something\nSomething\nSomething\n")

        for headers in {}, {"Content-Length": 30}:
            req = Request("http://example.com/", file_obj, headers)
            if not headers:
                # Having an iterable body without a Content-Length should
                # raise an exception
                self.assertRaises(ValueError, h.do_request_, req)
            else:
                newreq = h.do_request_(req)
                self.assertEqual(int(newreq.get_header('Content-length')),30)

        file_obj.close()

        # array.array Iterable - Content Length is calculated

        iterable_array = array.array("I",[1,2,3,4])

        for headers in {}, {"Content-Length": 16}:
            req = Request("http://example.com/", iterable_array, headers)
            newreq = h.do_request_(req)
            self.assertEqual(int(newreq.get_header('Content-length')),16)

    def test_http_doubleslash(self):
        # Checks the presence of any unnecessary double slash in url does not
        # break anything. Previously, a double slash directly after the host
        # could could cause incorrect parsing.
        h = urllib.request.AbstractHTTPHandler()
        o = h.parent = MockOpener()

        data = b""
=======
    def test_http_doubleslash(self):
        # Checks that the presence of an unnecessary double slash in a url doesn't break anything
        # Previously, a double slash directly after the host could cause incorrect parsing of the url
        h = urllib2.AbstractHTTPHandler()
        o = h.parent = MockOpener()

        data = ""
>>>>>>> 4f5f3481
        ds_urls = [
            "http://example.com/foo/bar/baz.html",
            "http://example.com//foo/bar/baz.html",
            "http://example.com/foo//bar/baz.html",
<<<<<<< HEAD
            "http://example.com/foo/bar//baz.html"
            ]
=======
            "http://example.com/foo/bar//baz.html",
        ]
>>>>>>> 4f5f3481

        for ds_url in ds_urls:
            ds_req = Request(ds_url, data)

            # Check whether host is determined correctly if there is no proxy
            np_ds_req = h.do_request_(ds_req)
            self.assertEqual(np_ds_req.unredirected_hdrs["Host"],"example.com")

            # Check whether host is determined correctly if there is a proxy
            ds_req.set_proxy("someproxy:3128",None)
            p_ds_req = h.do_request_(ds_req)
            self.assertEqual(p_ds_req.unredirected_hdrs["Host"],"example.com")

    def test_fixpath_in_weirdurls(self):
        # Issue4493: urllib2 to supply '/' when to urls where path does not
        # start with'/'

<<<<<<< HEAD
        h = urllib.request.AbstractHTTPHandler()
=======
        h = urllib2.AbstractHTTPHandler()
>>>>>>> 4f5f3481
        o = h.parent = MockOpener()

        weird_url = 'http://www.python.org?getspam'
        req = Request(weird_url)
        newreq = h.do_request_(req)
<<<<<<< HEAD
        self.assertEqual(newreq.host,'www.python.org')
        self.assertEqual(newreq.selector,'/?getspam')
=======
        self.assertEqual(newreq.get_host(),'www.python.org')
        self.assertEqual(newreq.get_selector(),'/?getspam')
>>>>>>> 4f5f3481

        url_without_path = 'http://www.python.org'
        req = Request(url_without_path)
        newreq = h.do_request_(req)
<<<<<<< HEAD
        self.assertEqual(newreq.host,'www.python.org')
        self.assertEqual(newreq.selector,'')

=======
        self.assertEqual(newreq.get_host(),'www.python.org')
        self.assertEqual(newreq.get_selector(),'')
>>>>>>> 4f5f3481

    def test_errors(self):
        h = urllib.request.HTTPErrorProcessor()
        o = h.parent = MockOpener()

        url = "http://example.com/"
        req = Request(url)
        # all 2xx are passed through
        r = MockResponse(200, "OK", {}, "", url)
        newr = h.http_response(req, r)
<<<<<<< HEAD
        self.assertIs(r, newr)
        self.assertFalse(hasattr(o, "proto"))  # o.error not called
        r = MockResponse(202, "Accepted", {}, "", url)
        newr = h.http_response(req, r)
        self.assertIs(r, newr)
        self.assertFalse(hasattr(o, "proto"))  # o.error not called
        r = MockResponse(206, "Partial content", {}, "", url)
        newr = h.http_response(req, r)
        self.assertIs(r, newr)
        self.assertFalse(hasattr(o, "proto"))  # o.error not called
        # anything else calls o.error (and MockOpener returns None, here)
        r = MockResponse(502, "Bad gateway", {}, "", url)
        self.assertIsNone(h.http_response(req, r))
=======
        self.assertTrue(r is newr)
        self.assertTrue(not hasattr(o, "proto"))  # o.error not called
        r = MockResponse(202, "Accepted", {}, "", url)
        newr = h.http_response(req, r)
        self.assertTrue(r is newr)
        self.assertTrue(not hasattr(o, "proto"))  # o.error not called
        r = MockResponse(206, "Partial content", {}, "", url)
        newr = h.http_response(req, r)
        self.assertTrue(r is newr)
        self.assertTrue(not hasattr(o, "proto"))  # o.error not called
        # anything else calls o.error (and MockOpener returns None, here)
        r = MockResponse(502, "Bad gateway", {}, "", url)
        self.assertTrue(h.http_response(req, r) is None)
>>>>>>> 4f5f3481
        self.assertEqual(o.proto, "http")  # o.error called
        self.assertEqual(o.args, (req, r, 502, "Bad gateway", {}))

    def test_cookies(self):
        cj = MockCookieJar()
        h = urllib.request.HTTPCookieProcessor(cj)
        o = h.parent = MockOpener()

        req = Request("http://example.com/")
        r = MockResponse(200, "OK", {}, "")
        newreq = h.http_request(req)
<<<<<<< HEAD
        self.assertIs(cj.ach_req, req)
        self.assertIs(cj.ach_req, newreq)
        self.assertEqual(req.get_origin_req_host(), "example.com")
        self.assertFalse(req.is_unverifiable())
        newr = h.http_response(req, r)
        self.assertIs(cj.ec_req, req)
        self.assertIs(cj.ec_r, r)
        self.assertIs(r, newr)
=======
        self.assertTrue(cj.ach_req is req is newreq)
        self.assertEqual(req.get_origin_req_host(), "example.com")
        self.assertTrue(not req.is_unverifiable())
        newr = h.http_response(req, r)
        self.assertTrue(cj.ec_req is req)
        self.assertTrue(cj.ec_r is r is newr)
>>>>>>> 4f5f3481

    def test_redirect(self):
        from_url = "http://example.com/a.html"
        to_url = "http://example.com/b.html"
        h = urllib.request.HTTPRedirectHandler()
        o = h.parent = MockOpener()

        # ordinary redirect behaviour
        for code in 301, 302, 303, 307:
            for data in None, "blah\nblah\n":
                method = getattr(h, "http_error_%s" % code)
                req = Request(from_url, data)
                req.timeout = socket._GLOBAL_DEFAULT_TIMEOUT
                req.add_header("Nonsense", "viking=withhold")
<<<<<<< HEAD
=======
                req.timeout = socket._GLOBAL_DEFAULT_TIMEOUT
>>>>>>> 4f5f3481
                if data is not None:
                    req.add_header("Content-Length", str(len(data)))
                req.add_unredirected_header("Spam", "spam")
                try:
                    method(req, MockFile(), code, "Blah",
                           MockHeaders({"location": to_url}))
                except urllib.error.HTTPError:
                    # 307 in response to POST requires user OK
                    self.assertTrue(code == 307 and data is not None)
                self.assertEqual(o.req.get_full_url(), to_url)
                try:
                    self.assertEqual(o.req.get_method(), "GET")
                except AttributeError:
<<<<<<< HEAD
                    self.assertFalse(o.req.has_data())
=======
                    self.assertTrue(not o.req.has_data())
>>>>>>> 4f5f3481

                # now it's a GET, there should not be headers regarding content
                # (possibly dragged from before being a POST)
                headers = [x.lower() for x in o.req.headers]
                self.assertNotIn("content-length", headers)
                self.assertNotIn("content-type", headers)

                self.assertEqual(o.req.headers["Nonsense"],
                                 "viking=withhold")
                self.assertNotIn("Spam", o.req.headers)
                self.assertNotIn("Spam", o.req.unredirected_hdrs)

        # loop detection
        req = Request(from_url)
        req.timeout = socket._GLOBAL_DEFAULT_TIMEOUT
        def redirect(h, req, url=to_url):
            h.http_error_302(req, MockFile(), 302, "Blah",
                             MockHeaders({"location": url}))
        # Note that the *original* request shares the same record of
        # redirections with the sub-requests caused by the redirections.

        # detect infinite loop redirect of a URL to itself
        req = Request(from_url, origin_req_host="example.com")
        count = 0
        req.timeout = socket._GLOBAL_DEFAULT_TIMEOUT
        try:
            while 1:
                redirect(h, req, "http://example.com/")
                count = count + 1
        except urllib.error.HTTPError:
            # don't stop until max_repeats, because cookies may introduce state
            self.assertEqual(count, urllib.request.HTTPRedirectHandler.max_repeats)

        # detect endless non-repeating chain of redirects
        req = Request(from_url, origin_req_host="example.com")
        count = 0
        req.timeout = socket._GLOBAL_DEFAULT_TIMEOUT
        try:
            while 1:
                redirect(h, req, "http://example.com/%d" % count)
                count = count + 1
        except urllib.error.HTTPError:
            self.assertEqual(count,
                             urllib.request.HTTPRedirectHandler.max_redirections)

    def test_invalid_redirect(self):
        from_url = "http://example.com/a.html"
        valid_schemes = ['http', 'https', 'ftp']
        invalid_schemes = ['file', 'imap', 'ldap']
        schemeless_url = "example.com/b.html"
        h = urllib2.HTTPRedirectHandler()
        o = h.parent = MockOpener()
        req = Request(from_url)
        req.timeout = socket._GLOBAL_DEFAULT_TIMEOUT

        for scheme in invalid_schemes:
            invalid_url = scheme + '://' + schemeless_url
            self.assertRaises(urllib2.HTTPError, h.http_error_302,
                              req, MockFile(), 302, "Security Loophole",
                              MockHeaders({"location": invalid_url}))

        for scheme in valid_schemes:
            valid_url = scheme + '://' + schemeless_url
            h.http_error_302(req, MockFile(), 302, "That's fine",
                MockHeaders({"location": valid_url}))
            self.assertEqual(o.req.get_full_url(), valid_url)

    def test_cookie_redirect(self):
        # cookies shouldn't leak into redirected requests
<<<<<<< HEAD
        from http.cookiejar import CookieJar
        from test.test_http_cookiejar import interact_netscape
=======
        from cookielib import CookieJar

        from test.test_cookielib import interact_netscape
>>>>>>> 4f5f3481

        cj = CookieJar()
        interact_netscape(cj, "http://www.example.com/", "spam=eggs")
        hh = MockHTTPHandler(302, "Location: http://www.cracker.com/\r\n\r\n")
<<<<<<< HEAD
        hdeh = urllib.request.HTTPDefaultErrorHandler()
        hrh = urllib.request.HTTPRedirectHandler()
        cp = urllib.request.HTTPCookieProcessor(cj)
        o = build_test_opener(hh, hdeh, hrh, cp)
        o.open("http://www.example.com/")
        self.assertFalse(hh.req.has_header("Cookie"))
=======
        hdeh = urllib2.HTTPDefaultErrorHandler()
        hrh = urllib2.HTTPRedirectHandler()
        cp = urllib2.HTTPCookieProcessor(cj)
        o = build_test_opener(hh, hdeh, hrh, cp)
        o.open("http://www.example.com/")
        self.assertTrue(not hh.req.has_header("Cookie"))

    def test_redirect_fragment(self):
        redirected_url = 'http://www.example.com/index.html#OK\r\n\r\n'
        hh = MockHTTPHandler(302, 'Location: ' + redirected_url)
        hdeh = urllib2.HTTPDefaultErrorHandler()
        hrh = urllib2.HTTPRedirectHandler()
        o = build_test_opener(hh, hdeh, hrh)
        fp = o.open('http://www.example.com')
        self.assertEqual(fp.geturl(), redirected_url.strip())

    def test_proxy(self):
        o = OpenerDirector()
        ph = urllib2.ProxyHandler(dict(http="proxy.example.com:3128"))
        o.add_handler(ph)
        meth_spec = [
            [("http_open", "return response")]
            ]
        handlers = add_ordered_mock_handlers(o, meth_spec)

        req = Request("http://acme.example.com/")
        self.assertEqual(req.get_host(), "acme.example.com")
        r = o.open(req)
        self.assertEqual(req.get_host(), "proxy.example.com:3128")

        self.assertEqual([(handlers[0], "http_open")],
                         [tup[0:2] for tup in o.calls])

    def test_proxy_no_proxy(self):
        os.environ['no_proxy'] = 'python.org'
        o = OpenerDirector()
        ph = urllib2.ProxyHandler(dict(http="proxy.example.com"))
        o.add_handler(ph)
        req = Request("http://www.perl.org/")
        self.assertEqual(req.get_host(), "www.perl.org")
        r = o.open(req)
        self.assertEqual(req.get_host(), "proxy.example.com")
        req = Request("http://www.python.org")
        self.assertEqual(req.get_host(), "www.python.org")
        r = o.open(req)
        self.assertEqual(req.get_host(), "www.python.org")
        del os.environ['no_proxy']
>>>>>>> 4f5f3481

    def test_proxy(self):
        o = OpenerDirector()
        ph = urllib.request.ProxyHandler(dict(http="proxy.example.com:3128"))
        o.add_handler(ph)
        meth_spec = [
            [("http_open", "return response")]
            ]
        handlers = add_ordered_mock_handlers(o, meth_spec)

        req = Request("http://acme.example.com/")
        self.assertEqual(req.get_host(), "acme.example.com")
        r = o.open(req)
        self.assertEqual(req.get_host(), "proxy.example.com:3128")

        self.assertEqual([(handlers[0], "http_open")],
                         [tup[0:2] for tup in o.calls])

    def test_proxy_no_proxy(self):
        os.environ['no_proxy'] = 'python.org'
        o = OpenerDirector()
        ph = urllib.request.ProxyHandler(dict(http="proxy.example.com"))
        o.add_handler(ph)
        req = Request("http://www.perl.org/")
        self.assertEqual(req.get_host(), "www.perl.org")
        r = o.open(req)
        self.assertEqual(req.get_host(), "proxy.example.com")
        req = Request("http://www.python.org")
        self.assertEqual(req.get_host(), "www.python.org")
        r = o.open(req)
        self.assertEqual(req.get_host(), "www.python.org")
        del os.environ['no_proxy']


    def test_proxy_https(self):
        o = OpenerDirector()
        ph = urllib.request.ProxyHandler(dict(https="proxy.example.com:3128"))
        o.add_handler(ph)
        meth_spec = [
            [("https_open", "return response")]
        ]
        handlers = add_ordered_mock_handlers(o, meth_spec)

        req = Request("https://www.example.com/")
        self.assertEqual(req.get_host(), "www.example.com")
        r = o.open(req)
        self.assertEqual(req.get_host(), "proxy.example.com:3128")
        self.assertEqual([(handlers[0], "https_open")],
                         [tup[0:2] for tup in o.calls])

    def test_proxy_https_proxy_authorization(self):
        o = OpenerDirector()
        ph = urllib.request.ProxyHandler(dict(https='proxy.example.com:3128'))
        o.add_handler(ph)
        https_handler = MockHTTPSHandler()
        o.add_handler(https_handler)
        req = Request("https://www.example.com/")
        req.add_header("Proxy-Authorization","FooBar")
        req.add_header("User-Agent","Grail")
        self.assertEqual(req.get_host(), "www.example.com")
        self.assertIsNone(req._tunnel_host)
        r = o.open(req)
        # Verify Proxy-Authorization gets tunneled to request.
        # httpsconn req_headers do not have the Proxy-Authorization header but
        # the req will have.
        self.assertNotIn(("Proxy-Authorization","FooBar"),
                         https_handler.httpconn.req_headers)
        self.assertIn(("User-Agent","Grail"),
                      https_handler.httpconn.req_headers)
        self.assertIsNotNone(req._tunnel_host)
        self.assertEqual(req.get_host(), "proxy.example.com:3128")
        self.assertEqual(req.get_header("Proxy-authorization"),"FooBar")

    def test_basic_auth(self, quote_char='"'):
        opener = OpenerDirector()
        password_manager = MockPasswordManager()
        auth_handler = urllib.request.HTTPBasicAuthHandler(password_manager)
        realm = "ACME Widget Store"
        http_handler = MockHTTPHandler(
            401, 'WWW-Authenticate: Basic realm=%s%s%s\r\n\r\n' %
            (quote_char, realm, quote_char) )
        opener.add_handler(auth_handler)
        opener.add_handler(http_handler)
        self._test_basic_auth(opener, auth_handler, "Authorization",
                              realm, http_handler, password_manager,
                              "http://acme.example.com/protected",
                              "http://acme.example.com/protected",
                              )

    def test_basic_auth_with_single_quoted_realm(self):
        self.test_basic_auth(quote_char="'")

    def test_proxy_basic_auth(self):
        opener = OpenerDirector()
        ph = urllib.request.ProxyHandler(dict(http="proxy.example.com:3128"))
        opener.add_handler(ph)
        password_manager = MockPasswordManager()
        auth_handler = urllib.request.ProxyBasicAuthHandler(password_manager)
        realm = "ACME Networks"
        http_handler = MockHTTPHandler(
            407, 'Proxy-Authenticate: Basic realm="%s"\r\n\r\n' % realm)
        opener.add_handler(auth_handler)
        opener.add_handler(http_handler)
        self._test_basic_auth(opener, auth_handler, "Proxy-authorization",
                              realm, http_handler, password_manager,
                              "http://acme.example.com:3128/protected",
                              "proxy.example.com:3128",
                              )

    def test_basic_and_digest_auth_handlers(self):
        # HTTPDigestAuthHandler threw an exception if it couldn't handle a 40*
        # response (http://python.org/sf/1479302), where it should instead
        # return None to allow another handler (especially
        # HTTPBasicAuthHandler) to handle the response.

        # Also (http://python.org/sf/14797027, RFC 2617 section 1.2), we must
        # try digest first (since it's the strongest auth scheme), so we record
        # order of calls here to check digest comes first:
        class RecordingOpenerDirector(OpenerDirector):
            def __init__(self):
                OpenerDirector.__init__(self)
                self.recorded = []
            def record(self, info):
                self.recorded.append(info)
        class TestDigestAuthHandler(urllib.request.HTTPDigestAuthHandler):
            def http_error_401(self, *args, **kwds):
                self.parent.record("digest")
                urllib.request.HTTPDigestAuthHandler.http_error_401(self,
                                                             *args, **kwds)
        class TestBasicAuthHandler(urllib.request.HTTPBasicAuthHandler):
            def http_error_401(self, *args, **kwds):
                self.parent.record("basic")
                urllib.request.HTTPBasicAuthHandler.http_error_401(self,
                                                            *args, **kwds)

        opener = RecordingOpenerDirector()
        password_manager = MockPasswordManager()
        digest_handler = TestDigestAuthHandler(password_manager)
        basic_handler = TestBasicAuthHandler(password_manager)
        realm = "ACME Networks"
        http_handler = MockHTTPHandler(
            401, 'WWW-Authenticate: Basic realm="%s"\r\n\r\n' % realm)
        opener.add_handler(basic_handler)
        opener.add_handler(digest_handler)
        opener.add_handler(http_handler)

        # check basic auth isn't blocked by digest handler failing
        self._test_basic_auth(opener, basic_handler, "Authorization",
                              realm, http_handler, password_manager,
                              "http://acme.example.com/protected",
                              "http://acme.example.com/protected",
                              )
        # check digest was tried before basic (twice, because
        # _test_basic_auth called .open() twice)
        self.assertEqual(opener.recorded, ["digest", "basic"]*2)

    def _test_basic_auth(self, opener, auth_handler, auth_header,
                         realm, http_handler, password_manager,
                         request_url, protected_url):
        import base64
        user, password = "wile", "coyote"

        # .add_password() fed through to password manager
        auth_handler.add_password(realm, request_url, user, password)
        self.assertEqual(realm, password_manager.realm)
        self.assertEqual(request_url, password_manager.url)
        self.assertEqual(user, password_manager.user)
        self.assertEqual(password, password_manager.password)

        r = opener.open(request_url)

        # should have asked the password manager for the username/password
        self.assertEqual(password_manager.target_realm, realm)
        self.assertEqual(password_manager.target_url, protected_url)

        # expect one request without authorization, then one with
        self.assertEqual(len(http_handler.requests), 2)
        self.assertFalse(http_handler.requests[0].has_header(auth_header))
        userpass = bytes('%s:%s' % (user, password), "ascii")
        auth_hdr_value = ('Basic ' +
            base64.encodebytes(userpass).strip().decode())
        self.assertEqual(http_handler.requests[1].get_header(auth_header),
                         auth_hdr_value)
        self.assertEqual(http_handler.requests[1].unredirected_hdrs[auth_header],
                         auth_hdr_value)
        # if the password manager can't find a password, the handler won't
        # handle the HTTP auth error
        password_manager.user = password_manager.password = None
        http_handler.reset()
        r = opener.open(request_url)
        self.assertEqual(len(http_handler.requests), 1)
        self.assertFalse(http_handler.requests[0].has_header(auth_header))

    def test_proxy_https(self):
        o = OpenerDirector()
        ph = urllib2.ProxyHandler(dict(https='proxy.example.com:3128'))
        o.add_handler(ph)
        meth_spec = [
            [("https_open","return response")]
        ]
        handlers = add_ordered_mock_handlers(o, meth_spec)
        req = Request("https://www.example.com/")
        self.assertEqual(req.get_host(), "www.example.com")
        r = o.open(req)
        self.assertEqual(req.get_host(), "proxy.example.com:3128")
        self.assertEqual([(handlers[0], "https_open")],
                         [tup[0:2] for tup in o.calls])

    def test_proxy_https_proxy_authorization(self):
        o = OpenerDirector()
        ph = urllib2.ProxyHandler(dict(https='proxy.example.com:3128'))
        o.add_handler(ph)
        https_handler = MockHTTPSHandler()
        o.add_handler(https_handler)
        req = Request("https://www.example.com/")
        req.add_header("Proxy-Authorization","FooBar")
        req.add_header("User-Agent","Grail")
        self.assertEqual(req.get_host(), "www.example.com")
        self.assertIsNone(req._tunnel_host)
        r = o.open(req)
        # Verify Proxy-Authorization gets tunneled to request.
        # httpsconn req_headers do not have the Proxy-Authorization header but
        # the req will have.
        self.assertNotIn(("Proxy-Authorization","FooBar"),
                         https_handler.httpconn.req_headers)
        self.assertIn(("User-Agent","Grail"),
                      https_handler.httpconn.req_headers)
        self.assertIsNotNone(req._tunnel_host)
        self.assertEqual(req.get_host(), "proxy.example.com:3128")
        self.assertEqual(req.get_header("Proxy-authorization"),"FooBar")

    def test_basic_auth(self, quote_char='"'):
        opener = OpenerDirector()
        password_manager = MockPasswordManager()
        auth_handler = urllib2.HTTPBasicAuthHandler(password_manager)
        realm = "ACME Widget Store"
        http_handler = MockHTTPHandler(
            401, 'WWW-Authenticate: Basic realm=%s%s%s\r\n\r\n' %
            (quote_char, realm, quote_char) )
        opener.add_handler(auth_handler)
        opener.add_handler(http_handler)
        self._test_basic_auth(opener, auth_handler, "Authorization",
                              realm, http_handler, password_manager,
                              "http://acme.example.com/protected",
                              "http://acme.example.com/protected"
                             )

    def test_basic_auth_with_single_quoted_realm(self):
        self.test_basic_auth(quote_char="'")

    def test_basic_auth_with_unquoted_realm(self):
        opener = OpenerDirector()
        password_manager = MockPasswordManager()
        auth_handler = urllib2.HTTPBasicAuthHandler(password_manager)
        realm = "ACME Widget Store"
        http_handler = MockHTTPHandler(
            401, 'WWW-Authenticate: Basic realm=%s\r\n\r\n' % realm)
        opener.add_handler(auth_handler)
        opener.add_handler(http_handler)
        msg = "Basic Auth Realm was unquoted"
        with test_support.check_warnings((msg, UserWarning)):
            self._test_basic_auth(opener, auth_handler, "Authorization",
                                  realm, http_handler, password_manager,
                                  "http://acme.example.com/protected",
                                  "http://acme.example.com/protected"
                                 )


    def test_proxy_basic_auth(self):
        opener = OpenerDirector()
        ph = urllib2.ProxyHandler(dict(http="proxy.example.com:3128"))
        opener.add_handler(ph)
        password_manager = MockPasswordManager()
        auth_handler = urllib2.ProxyBasicAuthHandler(password_manager)
        realm = "ACME Networks"
        http_handler = MockHTTPHandler(
            407, 'Proxy-Authenticate: Basic realm="%s"\r\n\r\n' % realm)
        opener.add_handler(auth_handler)
        opener.add_handler(http_handler)
        self._test_basic_auth(opener, auth_handler, "Proxy-authorization",
                              realm, http_handler, password_manager,
                              "http://acme.example.com:3128/protected",
                              "proxy.example.com:3128",
                              )

    def test_basic_and_digest_auth_handlers(self):
        # HTTPDigestAuthHandler threw an exception if it couldn't handle a 40*
        # response (http://python.org/sf/1479302), where it should instead
        # return None to allow another handler (especially
        # HTTPBasicAuthHandler) to handle the response.

        # Also (http://python.org/sf/14797027, RFC 2617 section 1.2), we must
        # try digest first (since it's the strongest auth scheme), so we record
        # order of calls here to check digest comes first:
        class RecordingOpenerDirector(OpenerDirector):
            def __init__(self):
                OpenerDirector.__init__(self)
                self.recorded = []
            def record(self, info):
                self.recorded.append(info)
        class TestDigestAuthHandler(urllib2.HTTPDigestAuthHandler):
            def http_error_401(self, *args, **kwds):
                self.parent.record("digest")
                urllib2.HTTPDigestAuthHandler.http_error_401(self,
                                                             *args, **kwds)
        class TestBasicAuthHandler(urllib2.HTTPBasicAuthHandler):
            def http_error_401(self, *args, **kwds):
                self.parent.record("basic")
                urllib2.HTTPBasicAuthHandler.http_error_401(self,
                                                            *args, **kwds)

        opener = RecordingOpenerDirector()
        password_manager = MockPasswordManager()
        digest_handler = TestDigestAuthHandler(password_manager)
        basic_handler = TestBasicAuthHandler(password_manager)
        realm = "ACME Networks"
        http_handler = MockHTTPHandler(
            401, 'WWW-Authenticate: Basic realm="%s"\r\n\r\n' % realm)
        opener.add_handler(basic_handler)
        opener.add_handler(digest_handler)
        opener.add_handler(http_handler)

        # check basic auth isn't blocked by digest handler failing
        self._test_basic_auth(opener, basic_handler, "Authorization",
                              realm, http_handler, password_manager,
                              "http://acme.example.com/protected",
                              "http://acme.example.com/protected",
                              )
        # check digest was tried before basic (twice, because
        # _test_basic_auth called .open() twice)
        self.assertEqual(opener.recorded, ["digest", "basic"]*2)

    def _test_basic_auth(self, opener, auth_handler, auth_header,
                         realm, http_handler, password_manager,
                         request_url, protected_url):
        import base64
        user, password = "wile", "coyote"

        # .add_password() fed through to password manager
        auth_handler.add_password(realm, request_url, user, password)
        self.assertEqual(realm, password_manager.realm)
        self.assertEqual(request_url, password_manager.url)
        self.assertEqual(user, password_manager.user)
        self.assertEqual(password, password_manager.password)

        r = opener.open(request_url)

        # should have asked the password manager for the username/password
        self.assertEqual(password_manager.target_realm, realm)
        self.assertEqual(password_manager.target_url, protected_url)

        # expect one request without authorization, then one with
        self.assertEqual(len(http_handler.requests), 2)
        self.assertFalse(http_handler.requests[0].has_header(auth_header))
        userpass = '%s:%s' % (user, password)
        auth_hdr_value = 'Basic '+base64.encodestring(userpass).strip()
        self.assertEqual(http_handler.requests[1].get_header(auth_header),
                         auth_hdr_value)
        self.assertEqual(http_handler.requests[1].unredirected_hdrs[auth_header],
                         auth_hdr_value)
        # if the password manager can't find a password, the handler won't
        # handle the HTTP auth error
        password_manager.user = password_manager.password = None
        http_handler.reset()
        r = opener.open(request_url)
        self.assertEqual(len(http_handler.requests), 1)
        self.assertFalse(http_handler.requests[0].has_header(auth_header))

class MiscTests(unittest.TestCase):

    def test_build_opener(self):
        class MyHTTPHandler(urllib.request.HTTPHandler): pass
        class FooHandler(urllib.request.BaseHandler):
            def foo_open(self): pass
        class BarHandler(urllib.request.BaseHandler):
            def bar_open(self): pass

        build_opener = urllib.request.build_opener

        o = build_opener(FooHandler, BarHandler)
        self.opener_has_handler(o, FooHandler)
        self.opener_has_handler(o, BarHandler)

        # can take a mix of classes and instances
        o = build_opener(FooHandler, BarHandler())
        self.opener_has_handler(o, FooHandler)
        self.opener_has_handler(o, BarHandler)

        # subclasses of default handlers override default handlers
        o = build_opener(MyHTTPHandler)
        self.opener_has_handler(o, MyHTTPHandler)

        # a particular case of overriding: default handlers can be passed
        # in explicitly
        o = build_opener()
        self.opener_has_handler(o, urllib.request.HTTPHandler)
        o = build_opener(urllib.request.HTTPHandler)
        self.opener_has_handler(o, urllib.request.HTTPHandler)
        o = build_opener(urllib.request.HTTPHandler())
        self.opener_has_handler(o, urllib.request.HTTPHandler)

        # Issue2670: multiple handlers sharing the same base class
        class MyOtherHTTPHandler(urllib.request.HTTPHandler): pass
        o = build_opener(MyHTTPHandler, MyOtherHTTPHandler)
        self.opener_has_handler(o, MyHTTPHandler)
        self.opener_has_handler(o, MyOtherHTTPHandler)

        # Issue2670: multiple handlers sharing the same base class
        class MyOtherHTTPHandler(urllib2.HTTPHandler): pass
        o = build_opener(MyHTTPHandler, MyOtherHTTPHandler)
        self.opener_has_handler(o, MyHTTPHandler)
        self.opener_has_handler(o, MyOtherHTTPHandler)

    def opener_has_handler(self, opener, handler_class):
<<<<<<< HEAD
        self.assertTrue(any(h.__class__ == handler_class
                            for h in opener.handlers))
=======
        for h in opener.handlers:
            if h.__class__ == handler_class:
                break
        else:
            self.assertTrue(False)
>>>>>>> 4f5f3481

class RequestTests(unittest.TestCase):

    def setUp(self):
<<<<<<< HEAD
        self.get = Request("http://www.python.org/~jeremy/")
        self.post = Request("http://www.python.org/~jeremy/",
                            "data",
                            headers={"X-Test": "test"})
=======
        self.get = urllib2.Request("http://www.python.org/~jeremy/")
        self.post = urllib2.Request("http://www.python.org/~jeremy/",
                                    "data",
                                    headers={"X-Test": "test"})
>>>>>>> 4f5f3481

    def test_method(self):
        self.assertEqual("POST", self.post.get_method())
        self.assertEqual("GET", self.get.get_method())

    def test_add_data(self):
<<<<<<< HEAD
        self.assertFalse(self.get.has_data())
=======
        self.assertTrue(not self.get.has_data())
>>>>>>> 4f5f3481
        self.assertEqual("GET", self.get.get_method())
        self.get.add_data("spam")
        self.assertTrue(self.get.has_data())
        self.assertEqual("POST", self.get.get_method())

    def test_get_full_url(self):
        self.assertEqual("http://www.python.org/~jeremy/",
                         self.get.get_full_url())

    def test_selector(self):
        self.assertEqual("/~jeremy/", self.get.get_selector())
<<<<<<< HEAD
        req = Request("http://www.python.org/")
=======
        req = urllib2.Request("http://www.python.org/")
>>>>>>> 4f5f3481
        self.assertEqual("/", req.get_selector())

    def test_get_type(self):
        self.assertEqual("http", self.get.get_type())

    def test_get_host(self):
        self.assertEqual("www.python.org", self.get.get_host())

    def test_get_host_unquote(self):
<<<<<<< HEAD
        req = Request("http://www.%70ython.org/")
        self.assertEqual("www.python.org", req.get_host())

    def test_proxy(self):
        self.assertFalse(self.get.has_proxy())
=======
        req = urllib2.Request("http://www.%70ython.org/")
        self.assertEqual("www.python.org", req.get_host())

    def test_proxy(self):
        self.assertTrue(not self.get.has_proxy())
>>>>>>> 4f5f3481
        self.get.set_proxy("www.perl.org", "http")
        self.assertTrue(self.get.has_proxy())
        self.assertEqual("www.python.org", self.get.get_origin_req_host())
        self.assertEqual("www.perl.org", self.get.get_host())

    def test_wrapped_url(self):
        req = Request("<URL:http://www.python.org>")
        self.assertEqual("www.python.org", req.get_host())

<<<<<<< HEAD
    def test_urlwith_fragment(self):
=======
    def test_url_fragment(self):
>>>>>>> 4f5f3481
        req = Request("http://www.python.org/?qs=query#fragment=true")
        self.assertEqual("/?qs=query", req.get_selector())
        req = Request("http://www.python.org/#fun=true")
        self.assertEqual("/", req.get_selector())
<<<<<<< HEAD
=======

        # Issue 11703: geturl() omits fragment in the original URL.
        url = 'http://docs.python.org/library/urllib2.html#OK'
        req = Request(url)
        self.assertEqual(req.get_full_url(), url)

def test_HTTPError_interface():
    """
    Issue 13211 reveals that HTTPError didn't implement the URLError
    interface even though HTTPError is a subclass of URLError.
>>>>>>> 4f5f3481

    >>> err = urllib2.HTTPError(msg='something bad happened', url=None, code=None, hdrs=None, fp=None)
    >>> assert hasattr(err, 'reason')
    >>> err.reason
    'something bad happened'
    """

def test_main(verbose=None):
    from test import test_urllib2
<<<<<<< HEAD
    support.run_doctest(test_urllib2, verbose)
    support.run_doctest(urllib.request, verbose)
=======
    test_support.run_doctest(test_urllib2, verbose)
    test_support.run_doctest(urllib2, verbose)
>>>>>>> 4f5f3481
    tests = (TrivialTests,
             OpenerDirectorTests,
             HandlerTests,
             MiscTests,
             RequestTests)
<<<<<<< HEAD
    support.run_unittest(*tests)
=======
    test_support.run_unittest(*tests)
>>>>>>> 4f5f3481

if __name__ == "__main__":
    test_main(verbose=True)<|MERGE_RESOLUTION|>--- conflicted
+++ resolved
@@ -1,18 +1,12 @@
 import unittest
-from test import support
+from test import test_support
 
 import os
-<<<<<<< HEAD
-import io
-import socket
-import array
-=======
 import socket
 import StringIO
->>>>>>> 4f5f3481
-
-import urllib.request
-from urllib.request import Request, OpenerDirector
+
+import urllib2
+from urllib2 import Request, OpenerDirector
 
 # XXX
 # Request
@@ -23,12 +17,9 @@
     def test_trivial(self):
         # A couple trivial tests
 
-        self.assertRaises(ValueError, urllib.request.urlopen, 'bogus url')
+        self.assertRaises(ValueError, urllib2.urlopen, 'bogus url')
 
         # XXX Name hacking to get this to work on Windows.
-<<<<<<< HEAD
-        fname = os.path.abspath(urllib.request.__file__).replace('\\', '/')
-=======
         fname = os.path.abspath(urllib2.__file__).replace('\\', '/')
 
         # And more hacking to get it to work on MacOS. This assumes
@@ -37,36 +28,24 @@
             import string
             fname = os.expand(fname)
             fname = fname.translate(string.maketrans("/.", "./"))
->>>>>>> 4f5f3481
 
         if os.name == 'nt':
             file_url = "file:///%s" % fname
         else:
             file_url = "file://%s" % fname
 
-<<<<<<< HEAD
-        f = urllib.request.urlopen(file_url)
-=======
         f = urllib2.urlopen(file_url)
->>>>>>> 4f5f3481
 
         buf = f.read()
         f.close()
 
     def test_parse_http_list(self):
-        tests = [
-            ('a,b,c', ['a', 'b', 'c']),
-            ('path"o,l"og"i"cal, example', ['path"o,l"og"i"cal', 'example']),
-            ('a, b, "c", "d", "e,f", g, h',
-             ['a', 'b', '"c"', '"d"', '"e,f"', 'g', 'h']),
-            ('a="b\\"c", d="e\\,f", g="h\\\\i"',
-             ['a="b"c"', 'd="e,f"', 'g="h\\i"'])]
+        tests = [('a,b,c', ['a', 'b', 'c']),
+                 ('path"o,l"og"i"cal, example', ['path"o,l"og"i"cal', 'example']),
+                 ('a, b, "c", "d", "e,f", g, h', ['a', 'b', '"c"', '"d"', '"e,f"', 'g', 'h']),
+                 ('a="b\\"c", d="e\\,f", g="h\\\\i"', ['a="b"c"', 'd="e,f"', 'g="h\\i"'])]
         for string, list in tests:
-<<<<<<< HEAD
-            self.assertEqual(urllib.request.parse_http_list(string), list)
-=======
             self.assertEqual(urllib2.parse_http_list(string), list)
->>>>>>> 4f5f3481
 
 
 def test_request_headers_dict():
@@ -104,11 +83,7 @@
     Note the case normalization of header names here, to .capitalize()-case.
     This should be preserved for backwards-compatibility.  (In the HTTP case,
     normalization to .title()-case is done by urllib2 before sending headers to
-<<<<<<< HEAD
-    http.client).
-=======
     httplib).
->>>>>>> 4f5f3481
 
     >>> url = "http://example.com"
     >>> r = Request(url, headers={"Spam-eggs": "blah"})
@@ -117,12 +92,8 @@
     >>> r.header_items()
     [('Spam-eggs', 'blah')]
     >>> r.add_header("Foo-Bar", "baz")
-<<<<<<< HEAD
-    >>> items = sorted(r.header_items())
-=======
     >>> items = r.header_items()
     >>> items.sort()
->>>>>>> 4f5f3481
     >>> items
     [('Foo-bar', 'baz'), ('Spam-eggs', 'blah')]
 
@@ -132,22 +103,17 @@
 
     >>> r.has_header("Not-there")
     False
-<<<<<<< HEAD
-    >>> print(r.get_header("Not-there"))
-=======
     >>> print r.get_header("Not-there")
->>>>>>> 4f5f3481
     None
     >>> r.get_header("Not-there", "default")
     'default'
 
     """
-<<<<<<< HEAD
 
 
 def test_password_manager(self):
     """
-    >>> mgr = urllib.request.HTTPPasswordMgr()
+    >>> mgr = urllib2.HTTPPasswordMgr()
     >>> add = mgr.add_password
     >>> add("Some Realm", "http://example.com/", "joe", "password")
     >>> add("Some Realm", "http://example.com/ni", "ni", "ni")
@@ -212,7 +178,7 @@
 
 def test_password_manager_default_port(self):
     """
-    >>> mgr = urllib.request.HTTPPasswordMgr()
+    >>> mgr = urllib2.HTTPPasswordMgr()
     >>> add = mgr.add_password
 
     The point to note here is that we can't guess the default port if there's
@@ -254,132 +220,13 @@
     ('13', 'm')
     >>> mgr.find_user_password("i", "http://j.example.com:80")
     (None, None)
-=======
->>>>>>> 4f5f3481
-
-    """
-
-def test_password_manager(self):
-    """
-    >>> mgr = urllib2.HTTPPasswordMgr()
-    >>> add = mgr.add_password
-    >>> add("Some Realm", "http://example.com/", "joe", "password")
-    >>> add("Some Realm", "http://example.com/ni", "ni", "ni")
-    >>> add("c", "http://example.com/foo", "foo", "ni")
-    >>> add("c", "http://example.com/bar", "bar", "nini")
-    >>> add("b", "http://example.com/", "first", "blah")
-    >>> add("b", "http://example.com/", "second", "spam")
-    >>> add("a", "http://example.com", "1", "a")
-    >>> add("Some Realm", "http://c.example.com:3128", "3", "c")
-    >>> add("Some Realm", "d.example.com", "4", "d")
-    >>> add("Some Realm", "e.example.com:3128", "5", "e")
-
-    >>> mgr.find_user_password("Some Realm", "example.com")
-    ('joe', 'password')
-    >>> mgr.find_user_password("Some Realm", "http://example.com")
-    ('joe', 'password')
-    >>> mgr.find_user_password("Some Realm", "http://example.com/")
-    ('joe', 'password')
-    >>> mgr.find_user_password("Some Realm", "http://example.com/spam")
-    ('joe', 'password')
-    >>> mgr.find_user_password("Some Realm", "http://example.com/spam/spam")
-    ('joe', 'password')
-    >>> mgr.find_user_password("c", "http://example.com/foo")
-    ('foo', 'ni')
-    >>> mgr.find_user_password("c", "http://example.com/bar")
-    ('bar', 'nini')
-
-    Actually, this is really undefined ATM
-##     Currently, we use the highest-level path where more than one match:
-
-##     >>> mgr.find_user_password("Some Realm", "http://example.com/ni")
-##     ('joe', 'password')
-
-    Use latest add_password() in case of conflict:
-
-    >>> mgr.find_user_password("b", "http://example.com/")
-    ('second', 'spam')
-
-    No special relationship between a.example.com and example.com:
-
-    >>> mgr.find_user_password("a", "http://example.com/")
-    ('1', 'a')
-    >>> mgr.find_user_password("a", "http://a.example.com/")
-    (None, None)
-
-    Ports:
-
-    >>> mgr.find_user_password("Some Realm", "c.example.com")
-    (None, None)
-    >>> mgr.find_user_password("Some Realm", "c.example.com:3128")
-    ('3', 'c')
-    >>> mgr.find_user_password("Some Realm", "http://c.example.com:3128")
-    ('3', 'c')
-    >>> mgr.find_user_password("Some Realm", "d.example.com")
-    ('4', 'd')
-    >>> mgr.find_user_password("Some Realm", "e.example.com:3128")
-    ('5', 'e')
-
-    """
-    pass
-
-
-def test_password_manager_default_port(self):
-    """
-    >>> mgr = urllib2.HTTPPasswordMgr()
-    >>> add = mgr.add_password
-
-    The point to note here is that we can't guess the default port if there's
-    no scheme.  This applies to both add_password and find_user_password.
-
-    >>> add("f", "http://g.example.com:80", "10", "j")
-    >>> add("g", "http://h.example.com", "11", "k")
-    >>> add("h", "i.example.com:80", "12", "l")
-    >>> add("i", "j.example.com", "13", "m")
-    >>> mgr.find_user_password("f", "g.example.com:100")
-    (None, None)
-    >>> mgr.find_user_password("f", "g.example.com:80")
-    ('10', 'j')
-    >>> mgr.find_user_password("f", "g.example.com")
-    (None, None)
-    >>> mgr.find_user_password("f", "http://g.example.com:100")
-    (None, None)
-    >>> mgr.find_user_password("f", "http://g.example.com:80")
-    ('10', 'j')
-    >>> mgr.find_user_password("f", "http://g.example.com")
-    ('10', 'j')
-    >>> mgr.find_user_password("g", "h.example.com")
-    ('11', 'k')
-    >>> mgr.find_user_password("g", "h.example.com:80")
-    ('11', 'k')
-    >>> mgr.find_user_password("g", "http://h.example.com:80")
-    ('11', 'k')
-    >>> mgr.find_user_password("h", "i.example.com")
-    (None, None)
-    >>> mgr.find_user_password("h", "i.example.com:80")
-    ('12', 'l')
-    >>> mgr.find_user_password("h", "http://i.example.com:80")
-    ('12', 'l')
-    >>> mgr.find_user_password("i", "j.example.com")
-    ('13', 'm')
-    >>> mgr.find_user_password("i", "j.example.com:80")
-    (None, None)
-    >>> mgr.find_user_password("i", "http://j.example.com")
-    ('13', 'm')
-    >>> mgr.find_user_password("i", "http://j.example.com:80")
-    (None, None)
 
     """
 
 class MockOpener:
     addheaders = []
-<<<<<<< HEAD
-    def open(self, req, data=None, timeout=socket._GLOBAL_DEFAULT_TIMEOUT):
-        self.req, self.data, self.timeout = req, data, timeout
-=======
     def open(self, req, data=None,timeout=socket._GLOBAL_DEFAULT_TIMEOUT):
         self.req, self.data, self.timeout  = req, data, timeout
->>>>>>> 4f5f3481
     def error(self, proto, *args):
         self.proto, self.args = proto, args
 
@@ -390,11 +237,11 @@
 
 class MockHeaders(dict):
     def getheaders(self, name):
-        return list(self.values())
-
-class MockResponse(io.StringIO):
+        return self.values()
+
+class MockResponse(StringIO.StringIO):
     def __init__(self, code, msg, headers, data, url=None):
-        io.StringIO.__init__(self, data)
+        StringIO.StringIO.__init__(self, data)
         self.code, self.msg, self.headers, self.url = code, msg, headers, url
     def info(self):
         return self.headers
@@ -415,39 +262,17 @@
     def __call__(self, *args):
         return self.handle(self.meth_name, self.action, *args)
 
-<<<<<<< HEAD
-class MockHTTPResponse(io.IOBase):
-=======
 class MockHTTPResponse:
->>>>>>> 4f5f3481
     def __init__(self, fp, msg, status, reason):
         self.fp = fp
         self.msg = msg
         self.status = status
         self.reason = reason
-<<<<<<< HEAD
-        self.code = 200
-
     def read(self):
         return ''
 
-    def info(self):
-        return {}
-
-    def geturl(self):
-        return self.url
-
-
 class MockHTTPClass:
     def __init__(self):
-        self.level = 0
-=======
-    def read(self):
-        return ''
-
-class MockHTTPClass:
-    def __init__(self):
->>>>>>> 4f5f3481
         self.req_headers = []
         self.data = None
         self.raise_on_endheaders = False
@@ -480,19 +305,13 @@
         if self.raise_on_endheaders:
             import socket
             raise socket.error()
-<<<<<<< HEAD
+
     def getresponse(self):
         return MockHTTPResponse(MockFile(), {}, 200, "OK")
 
-=======
-
-    def getresponse(self):
-        return MockHTTPResponse(MockFile(), {}, 200, "OK")
-
     def close(self):
         pass
 
->>>>>>> 4f5f3481
 class MockHandler:
     # useful for testing handler machinery
     # see add_ordered_mock_handlers() docstring
@@ -525,7 +344,7 @@
             res = MockResponse(200, "OK", {}, "")
             return self.parent.error("http", args[0], res, code, "", {})
         elif action == "raise":
-            raise urllib.error.URLError("blah")
+            raise urllib2.URLError("blah")
         assert False
     def close(self): pass
     def add_parent(self, parent):
@@ -574,11 +393,7 @@
         opener.add_handler(h)
     return opener
 
-<<<<<<< HEAD
-class MockHTTPHandler(urllib.request.BaseHandler):
-=======
 class MockHTTPHandler(urllib2.BaseHandler):
->>>>>>> 4f5f3481
     # useful for testing redirections and auth
     # sends supplied headers and code as first response
     # sends 200 OK as second response
@@ -590,15 +405,6 @@
         self._count = 0
         self.requests = []
     def http_open(self, req):
-<<<<<<< HEAD
-        import email, http.client, copy
-        from io import StringIO
-        self.requests.append(copy.deepcopy(req))
-        if self._count == 0:
-            self._count = self._count + 1
-            name = http.client.responses[self.code]
-            msg = email.message_from_string(self.headers)
-=======
         import mimetools, httplib, copy
         from StringIO import StringIO
         self.requests.append(copy.deepcopy(req))
@@ -606,31 +412,19 @@
             self._count = self._count + 1
             name = httplib.responses[self.code]
             msg = mimetools.Message(StringIO(self.headers))
->>>>>>> 4f5f3481
             return self.parent.error(
                 "http", req, MockFile(), self.code, name, msg)
         else:
             self.req = req
-<<<<<<< HEAD
-            msg = email.message_from_string("\r\n\r\n")
-            return MockResponse(200, "OK", msg, "", req.get_full_url())
-
-class MockHTTPSHandler(urllib.request.AbstractHTTPHandler):
-=======
             msg = mimetools.Message(StringIO("\r\n\r\n"))
             return MockResponse(200, "OK", msg, "", req.get_full_url())
 
 class MockHTTPSHandler(urllib2.AbstractHTTPHandler):
->>>>>>> 4f5f3481
     # Useful for testing the Proxy-Authorization request by verifying the
     # properties of httpcon
 
     def __init__(self):
-<<<<<<< HEAD
-        urllib.request.AbstractHTTPHandler.__init__(self)
-=======
         urllib2.AbstractHTTPHandler.__init__(self)
->>>>>>> 4f5f3481
         self.httpconn = MockHTTPClass()
 
     def https_open(self, req):
@@ -665,11 +459,7 @@
         # TypeError in real code; here, returning self from these mock
         # methods would either cause no exception, or AttributeError.
 
-<<<<<<< HEAD
-        from urllib.error import URLError
-=======
         from urllib2 import URLError
->>>>>>> 4f5f3481
 
         o = OpenerDirector()
         meth_spec = [
@@ -677,11 +467,7 @@
             [("redirect_request", "return self")],
             ]
         handlers = add_ordered_mock_handlers(o, meth_spec)
-<<<<<<< HEAD
-        o.add_handler(urllib.request.UnknownHandler())
-=======
         o.add_handler(urllib2.UnknownHandler())
->>>>>>> 4f5f3481
         for scheme in "do", "proxy", "redirect":
             self.assertRaises(URLError, o.open, scheme+"://example.com/")
 
@@ -739,7 +525,7 @@
         handlers = add_ordered_mock_handlers(o, meth_spec)
 
         req = Request("http://example.com/")
-        self.assertRaises(urllib.error.URLError, o.open, req)
+        self.assertRaises(urllib2.URLError, o.open, req)
         self.assertEqual(o.calls, [(handlers[0], "http_open", (req,), {})])
 
 ##     def test_error(self):
@@ -810,11 +596,8 @@
 
 
 def sanepathname2url(path):
-    try:
-        path.encode("utf8")
-    except UnicodeEncodeError:
-        raise unittest.SkipTest("path is not encodable to utf8")
-    urlpath = urllib.request.pathname2url(path)
+    import urllib
+    urlpath = urllib.pathname2url(path)
     if os.name == "nt" and urlpath.startswith("///"):
         urlpath = urlpath[2:]
     # XXX don't ask me about the mac...
@@ -827,14 +610,10 @@
             def __init__(self, data): self.data = data
             def retrfile(self, filename, filetype):
                 self.filename, self.filetype = filename, filetype
-<<<<<<< HEAD
-                return io.StringIO(self.data), len(self.data)
-=======
                 return StringIO.StringIO(self.data), len(self.data)
             def close(self): pass
->>>>>>> 4f5f3481
-
-        class NullFTPHandler(urllib.request.FTPHandler):
+
+        class NullFTPHandler(urllib2.FTPHandler):
             def __init__(self, data): self.data = data
             def connect_ftp(self, user, passwd, host, port, dirs,
                             timeout=socket._GLOBAL_DEFAULT_TIMEOUT):
@@ -885,22 +664,13 @@
             self.assertEqual(int(headers["Content-length"]), len(data))
 
     def test_file(self):
-<<<<<<< HEAD
-        import email.utils, socket
-        h = urllib.request.FileHandler()
-=======
         import rfc822, socket
         h = urllib2.FileHandler()
->>>>>>> 4f5f3481
         o = h.parent = MockOpener()
 
-        TESTFN = support.TESTFN
+        TESTFN = test_support.TESTFN
         urlpath = sanepathname2url(os.path.abspath(TESTFN))
-<<<<<<< HEAD
-        towrite = b"hello, world\n"
-=======
         towrite = "hello, world\n"
->>>>>>> 4f5f3481
         urls = [
             "file://localhost%s" % urlpath,
             "file://%s" % urlpath,
@@ -929,7 +699,7 @@
                 finally:
                     r.close()
                 stats = os.stat(TESTFN)
-                modified = email.utils.formatdate(stats.st_mtime, usegmt=True)
+                modified = rfc822.formatdate(stats.st_mtime)
             finally:
                 os.remove(TESTFN)
             self.assertEqual(data, towrite)
@@ -953,12 +723,12 @@
                 finally:
                     f.close()
 
-                self.assertRaises(urllib.error.URLError,
+                self.assertRaises(urllib2.URLError,
                                   h.file_open, Request(url))
             finally:
                 os.remove(TESTFN)
 
-        h = urllib.request.FileHandler()
+        h = urllib2.FileHandler()
         o = h.parent = MockOpener()
         # XXXX why does // mean ftp (and /// mean not ftp!), and where
         #  is file: scheme specified?  I think this is really a bug, and
@@ -968,46 +738,31 @@
         # file:///blah.txt (a file)
         # file://ftp.example.com/blah.txt (an ftp URL)
         for url, ftp in [
-            ("file://ftp.example.com//foo.txt", False),
+            ("file://ftp.example.com//foo.txt", True),
             ("file://ftp.example.com///foo.txt", False),
 # XXXX bug: fails with OSError, should be URLError
             ("file://ftp.example.com/foo.txt", False),
-<<<<<<< HEAD
-            ("file://somehost//foo/something.txt", False),
-=======
             ("file://somehost//foo/something.txt", True),
->>>>>>> 4f5f3481
             ("file://localhost//foo/something.txt", False),
             ]:
             req = Request(url)
             try:
                 h.file_open(req)
             # XXXX remove OSError when bug fixed
-<<<<<<< HEAD
-            except (urllib.error.URLError, OSError):
-                self.assertFalse(ftp)
-            else:
-                self.assertIs(o.req, req)
-=======
             except (urllib2.URLError, OSError):
                 self.assertTrue(not ftp)
             else:
                 self.assertTrue(o.req is req)
->>>>>>> 4f5f3481
                 self.assertEqual(req.type, "ftp")
             self.assertEqual(req.type == "ftp", ftp)
 
     def test_http(self):
 
-<<<<<<< HEAD
-        h = urllib.request.AbstractHTTPHandler()
-=======
         h = urllib2.AbstractHTTPHandler()
->>>>>>> 4f5f3481
         o = h.parent = MockOpener()
 
         url = "http://example.com/"
-        for method, data in [("GET", None), ("POST", b"blah")]:
+        for method, data in [("GET", None), ("POST", "blah")]:
             req = Request(url, data, {"Foo": "bar"})
             req.timeout = None
             req.add_unredirected_header("Spam", "eggs")
@@ -1019,7 +774,7 @@
             r.info; r.geturl  # addinfourl methods
             r.code, r.msg == 200, "OK"  # added from MockHTTPClass.getreply()
             hdrs = r.info()
-            hdrs.get; hdrs.__contains__  # r.info() gives dict from .getreply()
+            hdrs.get; hdrs.has_key  # r.info() gives dict from .getreply()
             self.assertEqual(r.geturl(), url)
 
             self.assertEqual(http.host, "example.com")
@@ -1033,15 +788,11 @@
 
         # check socket.error converted to URLError
         http.raise_on_endheaders = True
-        self.assertRaises(urllib.error.URLError, h.do_open, http, req)
-
-        # Check for TypeError on POST data which is str.
-        req = Request("http://example.com/","badpost")
-        self.assertRaises(TypeError, h.do_request_, req)
+        self.assertRaises(urllib2.URLError, h.do_open, http, req)
 
         # check adding of standard headers
         o.addheaders = [("Spam", "eggs")]
-        for data in b"", None:  # POST, GET
+        for data in "", None:  # POST, GET
             req = Request("http://example.com/", data)
             r = MockResponse(200, "OK", {}, "")
             newreq = h.do_request_(req)
@@ -1067,58 +818,6 @@
             self.assertEqual(req.unredirected_hdrs["Host"], "baz")
             self.assertEqual(req.unredirected_hdrs["Spam"], "foo")
 
-<<<<<<< HEAD
-        # Check iterable body support
-        def iterable_body():
-            yield b"one"
-            yield b"two"
-            yield b"three"
-
-        for headers in {}, {"Content-Length": 11}:
-            req = Request("http://example.com/", iterable_body(), headers)
-            if not headers:
-                # Having an iterable body without a Content-Length should
-                # raise an exception
-                self.assertRaises(ValueError, h.do_request_, req)
-            else:
-                newreq = h.do_request_(req)
-
-        # A file object.
-        # Test only Content-Length attribute of request.
-
-        file_obj = io.BytesIO()
-        file_obj.write(b"Something\nSomething\nSomething\n")
-
-        for headers in {}, {"Content-Length": 30}:
-            req = Request("http://example.com/", file_obj, headers)
-            if not headers:
-                # Having an iterable body without a Content-Length should
-                # raise an exception
-                self.assertRaises(ValueError, h.do_request_, req)
-            else:
-                newreq = h.do_request_(req)
-                self.assertEqual(int(newreq.get_header('Content-length')),30)
-
-        file_obj.close()
-
-        # array.array Iterable - Content Length is calculated
-
-        iterable_array = array.array("I",[1,2,3,4])
-
-        for headers in {}, {"Content-Length": 16}:
-            req = Request("http://example.com/", iterable_array, headers)
-            newreq = h.do_request_(req)
-            self.assertEqual(int(newreq.get_header('Content-length')),16)
-
-    def test_http_doubleslash(self):
-        # Checks the presence of any unnecessary double slash in url does not
-        # break anything. Previously, a double slash directly after the host
-        # could could cause incorrect parsing.
-        h = urllib.request.AbstractHTTPHandler()
-        o = h.parent = MockOpener()
-
-        data = b""
-=======
     def test_http_doubleslash(self):
         # Checks that the presence of an unnecessary double slash in a url doesn't break anything
         # Previously, a double slash directly after the host could cause incorrect parsing of the url
@@ -1126,18 +825,12 @@
         o = h.parent = MockOpener()
 
         data = ""
->>>>>>> 4f5f3481
         ds_urls = [
             "http://example.com/foo/bar/baz.html",
             "http://example.com//foo/bar/baz.html",
             "http://example.com/foo//bar/baz.html",
-<<<<<<< HEAD
-            "http://example.com/foo/bar//baz.html"
-            ]
-=======
             "http://example.com/foo/bar//baz.html",
         ]
->>>>>>> 4f5f3481
 
         for ds_url in ds_urls:
             ds_req = Request(ds_url, data)
@@ -1155,38 +848,23 @@
         # Issue4493: urllib2 to supply '/' when to urls where path does not
         # start with'/'
 
-<<<<<<< HEAD
-        h = urllib.request.AbstractHTTPHandler()
-=======
         h = urllib2.AbstractHTTPHandler()
->>>>>>> 4f5f3481
         o = h.parent = MockOpener()
 
         weird_url = 'http://www.python.org?getspam'
         req = Request(weird_url)
         newreq = h.do_request_(req)
-<<<<<<< HEAD
-        self.assertEqual(newreq.host,'www.python.org')
-        self.assertEqual(newreq.selector,'/?getspam')
-=======
         self.assertEqual(newreq.get_host(),'www.python.org')
         self.assertEqual(newreq.get_selector(),'/?getspam')
->>>>>>> 4f5f3481
 
         url_without_path = 'http://www.python.org'
         req = Request(url_without_path)
         newreq = h.do_request_(req)
-<<<<<<< HEAD
-        self.assertEqual(newreq.host,'www.python.org')
-        self.assertEqual(newreq.selector,'')
-
-=======
         self.assertEqual(newreq.get_host(),'www.python.org')
         self.assertEqual(newreq.get_selector(),'')
->>>>>>> 4f5f3481
 
     def test_errors(self):
-        h = urllib.request.HTTPErrorProcessor()
+        h = urllib2.HTTPErrorProcessor()
         o = h.parent = MockOpener()
 
         url = "http://example.com/"
@@ -1194,21 +872,6 @@
         # all 2xx are passed through
         r = MockResponse(200, "OK", {}, "", url)
         newr = h.http_response(req, r)
-<<<<<<< HEAD
-        self.assertIs(r, newr)
-        self.assertFalse(hasattr(o, "proto"))  # o.error not called
-        r = MockResponse(202, "Accepted", {}, "", url)
-        newr = h.http_response(req, r)
-        self.assertIs(r, newr)
-        self.assertFalse(hasattr(o, "proto"))  # o.error not called
-        r = MockResponse(206, "Partial content", {}, "", url)
-        newr = h.http_response(req, r)
-        self.assertIs(r, newr)
-        self.assertFalse(hasattr(o, "proto"))  # o.error not called
-        # anything else calls o.error (and MockOpener returns None, here)
-        r = MockResponse(502, "Bad gateway", {}, "", url)
-        self.assertIsNone(h.http_response(req, r))
-=======
         self.assertTrue(r is newr)
         self.assertTrue(not hasattr(o, "proto"))  # o.error not called
         r = MockResponse(202, "Accepted", {}, "", url)
@@ -1222,40 +885,28 @@
         # anything else calls o.error (and MockOpener returns None, here)
         r = MockResponse(502, "Bad gateway", {}, "", url)
         self.assertTrue(h.http_response(req, r) is None)
->>>>>>> 4f5f3481
         self.assertEqual(o.proto, "http")  # o.error called
         self.assertEqual(o.args, (req, r, 502, "Bad gateway", {}))
 
     def test_cookies(self):
         cj = MockCookieJar()
-        h = urllib.request.HTTPCookieProcessor(cj)
+        h = urllib2.HTTPCookieProcessor(cj)
         o = h.parent = MockOpener()
 
         req = Request("http://example.com/")
         r = MockResponse(200, "OK", {}, "")
         newreq = h.http_request(req)
-<<<<<<< HEAD
-        self.assertIs(cj.ach_req, req)
-        self.assertIs(cj.ach_req, newreq)
-        self.assertEqual(req.get_origin_req_host(), "example.com")
-        self.assertFalse(req.is_unverifiable())
-        newr = h.http_response(req, r)
-        self.assertIs(cj.ec_req, req)
-        self.assertIs(cj.ec_r, r)
-        self.assertIs(r, newr)
-=======
         self.assertTrue(cj.ach_req is req is newreq)
         self.assertEqual(req.get_origin_req_host(), "example.com")
         self.assertTrue(not req.is_unverifiable())
         newr = h.http_response(req, r)
         self.assertTrue(cj.ec_req is req)
         self.assertTrue(cj.ec_r is r is newr)
->>>>>>> 4f5f3481
 
     def test_redirect(self):
         from_url = "http://example.com/a.html"
         to_url = "http://example.com/b.html"
-        h = urllib.request.HTTPRedirectHandler()
+        h = urllib2.HTTPRedirectHandler()
         o = h.parent = MockOpener()
 
         # ordinary redirect behaviour
@@ -1263,30 +914,22 @@
             for data in None, "blah\nblah\n":
                 method = getattr(h, "http_error_%s" % code)
                 req = Request(from_url, data)
+                req.add_header("Nonsense", "viking=withhold")
                 req.timeout = socket._GLOBAL_DEFAULT_TIMEOUT
-                req.add_header("Nonsense", "viking=withhold")
-<<<<<<< HEAD
-=======
-                req.timeout = socket._GLOBAL_DEFAULT_TIMEOUT
->>>>>>> 4f5f3481
                 if data is not None:
                     req.add_header("Content-Length", str(len(data)))
                 req.add_unredirected_header("Spam", "spam")
                 try:
                     method(req, MockFile(), code, "Blah",
                            MockHeaders({"location": to_url}))
-                except urllib.error.HTTPError:
+                except urllib2.HTTPError:
                     # 307 in response to POST requires user OK
                     self.assertTrue(code == 307 and data is not None)
                 self.assertEqual(o.req.get_full_url(), to_url)
                 try:
                     self.assertEqual(o.req.get_method(), "GET")
                 except AttributeError:
-<<<<<<< HEAD
-                    self.assertFalse(o.req.has_data())
-=======
                     self.assertTrue(not o.req.has_data())
->>>>>>> 4f5f3481
 
                 # now it's a GET, there should not be headers regarding content
                 # (possibly dragged from before being a POST)
@@ -1316,9 +959,9 @@
             while 1:
                 redirect(h, req, "http://example.com/")
                 count = count + 1
-        except urllib.error.HTTPError:
+        except urllib2.HTTPError:
             # don't stop until max_repeats, because cookies may introduce state
-            self.assertEqual(count, urllib.request.HTTPRedirectHandler.max_repeats)
+            self.assertEqual(count, urllib2.HTTPRedirectHandler.max_repeats)
 
         # detect endless non-repeating chain of redirects
         req = Request(from_url, origin_req_host="example.com")
@@ -1328,9 +971,9 @@
             while 1:
                 redirect(h, req, "http://example.com/%d" % count)
                 count = count + 1
-        except urllib.error.HTTPError:
+        except urllib2.HTTPError:
             self.assertEqual(count,
-                             urllib.request.HTTPRedirectHandler.max_redirections)
+                             urllib2.HTTPRedirectHandler.max_redirections)
 
     def test_invalid_redirect(self):
         from_url = "http://example.com/a.html"
@@ -1356,26 +999,13 @@
 
     def test_cookie_redirect(self):
         # cookies shouldn't leak into redirected requests
-<<<<<<< HEAD
-        from http.cookiejar import CookieJar
-        from test.test_http_cookiejar import interact_netscape
-=======
         from cookielib import CookieJar
 
         from test.test_cookielib import interact_netscape
->>>>>>> 4f5f3481
 
         cj = CookieJar()
         interact_netscape(cj, "http://www.example.com/", "spam=eggs")
         hh = MockHTTPHandler(302, "Location: http://www.cracker.com/\r\n\r\n")
-<<<<<<< HEAD
-        hdeh = urllib.request.HTTPDefaultErrorHandler()
-        hrh = urllib.request.HTTPRedirectHandler()
-        cp = urllib.request.HTTPCookieProcessor(cj)
-        o = build_test_opener(hh, hdeh, hrh, cp)
-        o.open("http://www.example.com/")
-        self.assertFalse(hh.req.has_header("Cookie"))
-=======
         hdeh = urllib2.HTTPDefaultErrorHandler()
         hrh = urllib2.HTTPRedirectHandler()
         cp = urllib2.HTTPCookieProcessor(cj)
@@ -1423,199 +1053,7 @@
         r = o.open(req)
         self.assertEqual(req.get_host(), "www.python.org")
         del os.environ['no_proxy']
->>>>>>> 4f5f3481
-
-    def test_proxy(self):
-        o = OpenerDirector()
-        ph = urllib.request.ProxyHandler(dict(http="proxy.example.com:3128"))
-        o.add_handler(ph)
-        meth_spec = [
-            [("http_open", "return response")]
-            ]
-        handlers = add_ordered_mock_handlers(o, meth_spec)
-
-        req = Request("http://acme.example.com/")
-        self.assertEqual(req.get_host(), "acme.example.com")
-        r = o.open(req)
-        self.assertEqual(req.get_host(), "proxy.example.com:3128")
-
-        self.assertEqual([(handlers[0], "http_open")],
-                         [tup[0:2] for tup in o.calls])
-
-    def test_proxy_no_proxy(self):
-        os.environ['no_proxy'] = 'python.org'
-        o = OpenerDirector()
-        ph = urllib.request.ProxyHandler(dict(http="proxy.example.com"))
-        o.add_handler(ph)
-        req = Request("http://www.perl.org/")
-        self.assertEqual(req.get_host(), "www.perl.org")
-        r = o.open(req)
-        self.assertEqual(req.get_host(), "proxy.example.com")
-        req = Request("http://www.python.org")
-        self.assertEqual(req.get_host(), "www.python.org")
-        r = o.open(req)
-        self.assertEqual(req.get_host(), "www.python.org")
-        del os.environ['no_proxy']
-
-
-    def test_proxy_https(self):
-        o = OpenerDirector()
-        ph = urllib.request.ProxyHandler(dict(https="proxy.example.com:3128"))
-        o.add_handler(ph)
-        meth_spec = [
-            [("https_open", "return response")]
-        ]
-        handlers = add_ordered_mock_handlers(o, meth_spec)
-
-        req = Request("https://www.example.com/")
-        self.assertEqual(req.get_host(), "www.example.com")
-        r = o.open(req)
-        self.assertEqual(req.get_host(), "proxy.example.com:3128")
-        self.assertEqual([(handlers[0], "https_open")],
-                         [tup[0:2] for tup in o.calls])
-
-    def test_proxy_https_proxy_authorization(self):
-        o = OpenerDirector()
-        ph = urllib.request.ProxyHandler(dict(https='proxy.example.com:3128'))
-        o.add_handler(ph)
-        https_handler = MockHTTPSHandler()
-        o.add_handler(https_handler)
-        req = Request("https://www.example.com/")
-        req.add_header("Proxy-Authorization","FooBar")
-        req.add_header("User-Agent","Grail")
-        self.assertEqual(req.get_host(), "www.example.com")
-        self.assertIsNone(req._tunnel_host)
-        r = o.open(req)
-        # Verify Proxy-Authorization gets tunneled to request.
-        # httpsconn req_headers do not have the Proxy-Authorization header but
-        # the req will have.
-        self.assertNotIn(("Proxy-Authorization","FooBar"),
-                         https_handler.httpconn.req_headers)
-        self.assertIn(("User-Agent","Grail"),
-                      https_handler.httpconn.req_headers)
-        self.assertIsNotNone(req._tunnel_host)
-        self.assertEqual(req.get_host(), "proxy.example.com:3128")
-        self.assertEqual(req.get_header("Proxy-authorization"),"FooBar")
-
-    def test_basic_auth(self, quote_char='"'):
-        opener = OpenerDirector()
-        password_manager = MockPasswordManager()
-        auth_handler = urllib.request.HTTPBasicAuthHandler(password_manager)
-        realm = "ACME Widget Store"
-        http_handler = MockHTTPHandler(
-            401, 'WWW-Authenticate: Basic realm=%s%s%s\r\n\r\n' %
-            (quote_char, realm, quote_char) )
-        opener.add_handler(auth_handler)
-        opener.add_handler(http_handler)
-        self._test_basic_auth(opener, auth_handler, "Authorization",
-                              realm, http_handler, password_manager,
-                              "http://acme.example.com/protected",
-                              "http://acme.example.com/protected",
-                              )
-
-    def test_basic_auth_with_single_quoted_realm(self):
-        self.test_basic_auth(quote_char="'")
-
-    def test_proxy_basic_auth(self):
-        opener = OpenerDirector()
-        ph = urllib.request.ProxyHandler(dict(http="proxy.example.com:3128"))
-        opener.add_handler(ph)
-        password_manager = MockPasswordManager()
-        auth_handler = urllib.request.ProxyBasicAuthHandler(password_manager)
-        realm = "ACME Networks"
-        http_handler = MockHTTPHandler(
-            407, 'Proxy-Authenticate: Basic realm="%s"\r\n\r\n' % realm)
-        opener.add_handler(auth_handler)
-        opener.add_handler(http_handler)
-        self._test_basic_auth(opener, auth_handler, "Proxy-authorization",
-                              realm, http_handler, password_manager,
-                              "http://acme.example.com:3128/protected",
-                              "proxy.example.com:3128",
-                              )
-
-    def test_basic_and_digest_auth_handlers(self):
-        # HTTPDigestAuthHandler threw an exception if it couldn't handle a 40*
-        # response (http://python.org/sf/1479302), where it should instead
-        # return None to allow another handler (especially
-        # HTTPBasicAuthHandler) to handle the response.
-
-        # Also (http://python.org/sf/14797027, RFC 2617 section 1.2), we must
-        # try digest first (since it's the strongest auth scheme), so we record
-        # order of calls here to check digest comes first:
-        class RecordingOpenerDirector(OpenerDirector):
-            def __init__(self):
-                OpenerDirector.__init__(self)
-                self.recorded = []
-            def record(self, info):
-                self.recorded.append(info)
-        class TestDigestAuthHandler(urllib.request.HTTPDigestAuthHandler):
-            def http_error_401(self, *args, **kwds):
-                self.parent.record("digest")
-                urllib.request.HTTPDigestAuthHandler.http_error_401(self,
-                                                             *args, **kwds)
-        class TestBasicAuthHandler(urllib.request.HTTPBasicAuthHandler):
-            def http_error_401(self, *args, **kwds):
-                self.parent.record("basic")
-                urllib.request.HTTPBasicAuthHandler.http_error_401(self,
-                                                            *args, **kwds)
-
-        opener = RecordingOpenerDirector()
-        password_manager = MockPasswordManager()
-        digest_handler = TestDigestAuthHandler(password_manager)
-        basic_handler = TestBasicAuthHandler(password_manager)
-        realm = "ACME Networks"
-        http_handler = MockHTTPHandler(
-            401, 'WWW-Authenticate: Basic realm="%s"\r\n\r\n' % realm)
-        opener.add_handler(basic_handler)
-        opener.add_handler(digest_handler)
-        opener.add_handler(http_handler)
-
-        # check basic auth isn't blocked by digest handler failing
-        self._test_basic_auth(opener, basic_handler, "Authorization",
-                              realm, http_handler, password_manager,
-                              "http://acme.example.com/protected",
-                              "http://acme.example.com/protected",
-                              )
-        # check digest was tried before basic (twice, because
-        # _test_basic_auth called .open() twice)
-        self.assertEqual(opener.recorded, ["digest", "basic"]*2)
-
-    def _test_basic_auth(self, opener, auth_handler, auth_header,
-                         realm, http_handler, password_manager,
-                         request_url, protected_url):
-        import base64
-        user, password = "wile", "coyote"
-
-        # .add_password() fed through to password manager
-        auth_handler.add_password(realm, request_url, user, password)
-        self.assertEqual(realm, password_manager.realm)
-        self.assertEqual(request_url, password_manager.url)
-        self.assertEqual(user, password_manager.user)
-        self.assertEqual(password, password_manager.password)
-
-        r = opener.open(request_url)
-
-        # should have asked the password manager for the username/password
-        self.assertEqual(password_manager.target_realm, realm)
-        self.assertEqual(password_manager.target_url, protected_url)
-
-        # expect one request without authorization, then one with
-        self.assertEqual(len(http_handler.requests), 2)
-        self.assertFalse(http_handler.requests[0].has_header(auth_header))
-        userpass = bytes('%s:%s' % (user, password), "ascii")
-        auth_hdr_value = ('Basic ' +
-            base64.encodebytes(userpass).strip().decode())
-        self.assertEqual(http_handler.requests[1].get_header(auth_header),
-                         auth_hdr_value)
-        self.assertEqual(http_handler.requests[1].unredirected_hdrs[auth_header],
-                         auth_hdr_value)
-        # if the password manager can't find a password, the handler won't
-        # handle the HTTP auth error
-        password_manager.user = password_manager.password = None
-        http_handler.reset()
-        r = opener.open(request_url)
-        self.assertEqual(len(http_handler.requests), 1)
-        self.assertFalse(http_handler.requests[0].has_header(auth_header))
+
 
     def test_proxy_https(self):
         o = OpenerDirector()
@@ -1795,13 +1233,13 @@
 class MiscTests(unittest.TestCase):
 
     def test_build_opener(self):
-        class MyHTTPHandler(urllib.request.HTTPHandler): pass
-        class FooHandler(urllib.request.BaseHandler):
+        class MyHTTPHandler(urllib2.HTTPHandler): pass
+        class FooHandler(urllib2.BaseHandler):
             def foo_open(self): pass
-        class BarHandler(urllib.request.BaseHandler):
+        class BarHandler(urllib2.BaseHandler):
             def bar_open(self): pass
 
-        build_opener = urllib.request.build_opener
+        build_opener = urllib2.build_opener
 
         o = build_opener(FooHandler, BarHandler)
         self.opener_has_handler(o, FooHandler)
@@ -1819,17 +1257,11 @@
         # a particular case of overriding: default handlers can be passed
         # in explicitly
         o = build_opener()
-        self.opener_has_handler(o, urllib.request.HTTPHandler)
-        o = build_opener(urllib.request.HTTPHandler)
-        self.opener_has_handler(o, urllib.request.HTTPHandler)
-        o = build_opener(urllib.request.HTTPHandler())
-        self.opener_has_handler(o, urllib.request.HTTPHandler)
-
-        # Issue2670: multiple handlers sharing the same base class
-        class MyOtherHTTPHandler(urllib.request.HTTPHandler): pass
-        o = build_opener(MyHTTPHandler, MyOtherHTTPHandler)
-        self.opener_has_handler(o, MyHTTPHandler)
-        self.opener_has_handler(o, MyOtherHTTPHandler)
+        self.opener_has_handler(o, urllib2.HTTPHandler)
+        o = build_opener(urllib2.HTTPHandler)
+        self.opener_has_handler(o, urllib2.HTTPHandler)
+        o = build_opener(urllib2.HTTPHandler())
+        self.opener_has_handler(o, urllib2.HTTPHandler)
 
         # Issue2670: multiple handlers sharing the same base class
         class MyOtherHTTPHandler(urllib2.HTTPHandler): pass
@@ -1838,42 +1270,26 @@
         self.opener_has_handler(o, MyOtherHTTPHandler)
 
     def opener_has_handler(self, opener, handler_class):
-<<<<<<< HEAD
-        self.assertTrue(any(h.__class__ == handler_class
-                            for h in opener.handlers))
-=======
         for h in opener.handlers:
             if h.__class__ == handler_class:
                 break
         else:
             self.assertTrue(False)
->>>>>>> 4f5f3481
 
 class RequestTests(unittest.TestCase):
 
     def setUp(self):
-<<<<<<< HEAD
-        self.get = Request("http://www.python.org/~jeremy/")
-        self.post = Request("http://www.python.org/~jeremy/",
-                            "data",
-                            headers={"X-Test": "test"})
-=======
         self.get = urllib2.Request("http://www.python.org/~jeremy/")
         self.post = urllib2.Request("http://www.python.org/~jeremy/",
                                     "data",
                                     headers={"X-Test": "test"})
->>>>>>> 4f5f3481
 
     def test_method(self):
         self.assertEqual("POST", self.post.get_method())
         self.assertEqual("GET", self.get.get_method())
 
     def test_add_data(self):
-<<<<<<< HEAD
-        self.assertFalse(self.get.has_data())
-=======
         self.assertTrue(not self.get.has_data())
->>>>>>> 4f5f3481
         self.assertEqual("GET", self.get.get_method())
         self.get.add_data("spam")
         self.assertTrue(self.get.has_data())
@@ -1885,11 +1301,7 @@
 
     def test_selector(self):
         self.assertEqual("/~jeremy/", self.get.get_selector())
-<<<<<<< HEAD
-        req = Request("http://www.python.org/")
-=======
         req = urllib2.Request("http://www.python.org/")
->>>>>>> 4f5f3481
         self.assertEqual("/", req.get_selector())
 
     def test_get_type(self):
@@ -1899,19 +1311,11 @@
         self.assertEqual("www.python.org", self.get.get_host())
 
     def test_get_host_unquote(self):
-<<<<<<< HEAD
-        req = Request("http://www.%70ython.org/")
-        self.assertEqual("www.python.org", req.get_host())
-
-    def test_proxy(self):
-        self.assertFalse(self.get.has_proxy())
-=======
         req = urllib2.Request("http://www.%70ython.org/")
         self.assertEqual("www.python.org", req.get_host())
 
     def test_proxy(self):
         self.assertTrue(not self.get.has_proxy())
->>>>>>> 4f5f3481
         self.get.set_proxy("www.perl.org", "http")
         self.assertTrue(self.get.has_proxy())
         self.assertEqual("www.python.org", self.get.get_origin_req_host())
@@ -1921,17 +1325,11 @@
         req = Request("<URL:http://www.python.org>")
         self.assertEqual("www.python.org", req.get_host())
 
-<<<<<<< HEAD
-    def test_urlwith_fragment(self):
-=======
     def test_url_fragment(self):
->>>>>>> 4f5f3481
         req = Request("http://www.python.org/?qs=query#fragment=true")
         self.assertEqual("/?qs=query", req.get_selector())
         req = Request("http://www.python.org/#fun=true")
         self.assertEqual("/", req.get_selector())
-<<<<<<< HEAD
-=======
 
         # Issue 11703: geturl() omits fragment in the original URL.
         url = 'http://docs.python.org/library/urllib2.html#OK'
@@ -1942,7 +1340,6 @@
     """
     Issue 13211 reveals that HTTPError didn't implement the URLError
     interface even though HTTPError is a subclass of URLError.
->>>>>>> 4f5f3481
 
     >>> err = urllib2.HTTPError(msg='something bad happened', url=None, code=None, hdrs=None, fp=None)
     >>> assert hasattr(err, 'reason')
@@ -1952,23 +1349,14 @@
 
 def test_main(verbose=None):
     from test import test_urllib2
-<<<<<<< HEAD
-    support.run_doctest(test_urllib2, verbose)
-    support.run_doctest(urllib.request, verbose)
-=======
     test_support.run_doctest(test_urllib2, verbose)
     test_support.run_doctest(urllib2, verbose)
->>>>>>> 4f5f3481
     tests = (TrivialTests,
              OpenerDirectorTests,
              HandlerTests,
              MiscTests,
              RequestTests)
-<<<<<<< HEAD
-    support.run_unittest(*tests)
-=======
     test_support.run_unittest(*tests)
->>>>>>> 4f5f3481
 
 if __name__ == "__main__":
     test_main(verbose=True)