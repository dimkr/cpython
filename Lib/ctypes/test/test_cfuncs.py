--- conflicted
+++ resolved
@@ -107,11 +107,7 @@
     def test_ulong_plus(self):
         self._dll.tf_bL.restype = c_ulong
         self._dll.tf_bL.argtypes = (c_char, c_ulong)
-<<<<<<< HEAD
-        self.assertEqual(self._dll.tf_bL(' ', 4294967295), 1431655765)
-=======
         self.assertEqual(self._dll.tf_bL(b' ', 4294967295), 1431655765)
->>>>>>> 175d89ef
         self.assertEqual(self.U(), 4294967295)
 
     def test_longlong(self):
