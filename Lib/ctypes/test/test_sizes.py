--- conflicted
+++ resolved
@@ -25,13 +25,10 @@
 
     def test_size_t(self):
         self.assertEqual(sizeof(c_void_p), sizeof(c_size_t))
-<<<<<<< HEAD
-=======
 
     def test_ssize_t(self):
         self.assertEqual(sizeof(c_void_p), sizeof(c_ssize_t))
 
->>>>>>> 175d89ef
 
 if __name__ == "__main__":
     unittest.main()