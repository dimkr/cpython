import unittest, os, errno
from ctypes import *
from ctypes.util import find_library
try:
    import threading
except ImportError:
    threading = None

class Test(unittest.TestCase):
    def test_open(self):
        libc_name = find_library("c")
        if libc_name is None:
            raise unittest.SkipTest("Unable to find C library")
        libc = CDLL(libc_name, use_errno=True)
        if os.name == "nt":
            libc_open = libc._open
        else:
            libc_open = libc.open

        libc_open.argtypes = c_char_p, c_int

<<<<<<< HEAD
            self.assertEqual(libc_open("", 0), -1)
            self.assertEqual(get_errno(), errno.ENOENT)

            self.assertEqual(set_errno(32), errno.ENOENT)
            self.assertEqual(get_errno(), 32)
=======
        self.assertEqual(libc_open(b"", 0), -1)
        self.assertEqual(get_errno(), errno.ENOENT)
>>>>>>> 175d89ef

        self.assertEqual(set_errno(32), errno.ENOENT)
        self.assertEqual(get_errno(), 32)

        if threading:
            def _worker():
                set_errno(0)

                libc = CDLL(libc_name, use_errno=False)
                if os.name == "nt":
                    libc_open = libc._open
                else:
                    libc_open = libc.open
                libc_open.argtypes = c_char_p, c_int
<<<<<<< HEAD
                self.assertEqual(libc_open("", 0), -1)
=======
                self.assertEqual(libc_open(b"", 0), -1)
>>>>>>> 175d89ef
                self.assertEqual(get_errno(), 0)

            t = threading.Thread(target=_worker)
            t.start()
            t.join()

            self.assertEqual(get_errno(), 32)
            set_errno(0)

    @unittest.skipUnless(os.name == "nt", 'Test specific to Windows')
    def test_GetLastError(self):
        dll = WinDLL("kernel32", use_last_error=True)
        GetModuleHandle = dll.GetModuleHandleA
        GetModuleHandle.argtypes = [c_wchar_p]

<<<<<<< HEAD
            self.assertEqual(0, GetModuleHandle("foo"))
            self.assertEqual(get_last_error(), 126)

            self.assertEqual(set_last_error(32), 126)
            self.assertEqual(get_last_error(), 32)
=======
        self.assertEqual(0, GetModuleHandle("foo"))
        self.assertEqual(get_last_error(), 126)

        self.assertEqual(set_last_error(32), 126)
        self.assertEqual(get_last_error(), 32)
>>>>>>> 175d89ef

        def _worker():
            set_last_error(0)

            dll = WinDLL("kernel32", use_last_error=False)
            GetModuleHandle = dll.GetModuleHandleW
            GetModuleHandle.argtypes = [c_wchar_p]
            GetModuleHandle("bar")

<<<<<<< HEAD
                self.assertEqual(get_last_error(), 0)
=======
            self.assertEqual(get_last_error(), 0)
>>>>>>> 175d89ef

        t = threading.Thread(target=_worker)
        t.start()
        t.join()

<<<<<<< HEAD
            self.assertEqual(get_last_error(), 32)
=======
        self.assertEqual(get_last_error(), 32)
>>>>>>> 175d89ef

        set_last_error(0)

if __name__ == "__main__":
    unittest.main()<|MERGE_RESOLUTION|>--- conflicted
+++ resolved
@@ -19,16 +19,8 @@
 
         libc_open.argtypes = c_char_p, c_int
 
-<<<<<<< HEAD
-            self.assertEqual(libc_open("", 0), -1)
-            self.assertEqual(get_errno(), errno.ENOENT)
-
-            self.assertEqual(set_errno(32), errno.ENOENT)
-            self.assertEqual(get_errno(), 32)
-=======
         self.assertEqual(libc_open(b"", 0), -1)
         self.assertEqual(get_errno(), errno.ENOENT)
->>>>>>> 175d89ef
 
         self.assertEqual(set_errno(32), errno.ENOENT)
         self.assertEqual(get_errno(), 32)
@@ -43,11 +35,7 @@
                 else:
                     libc_open = libc.open
                 libc_open.argtypes = c_char_p, c_int
-<<<<<<< HEAD
-                self.assertEqual(libc_open("", 0), -1)
-=======
                 self.assertEqual(libc_open(b"", 0), -1)
->>>>>>> 175d89ef
                 self.assertEqual(get_errno(), 0)
 
             t = threading.Thread(target=_worker)
@@ -63,19 +51,11 @@
         GetModuleHandle = dll.GetModuleHandleA
         GetModuleHandle.argtypes = [c_wchar_p]
 
-<<<<<<< HEAD
-            self.assertEqual(0, GetModuleHandle("foo"))
-            self.assertEqual(get_last_error(), 126)
-
-            self.assertEqual(set_last_error(32), 126)
-            self.assertEqual(get_last_error(), 32)
-=======
         self.assertEqual(0, GetModuleHandle("foo"))
         self.assertEqual(get_last_error(), 126)
 
         self.assertEqual(set_last_error(32), 126)
         self.assertEqual(get_last_error(), 32)
->>>>>>> 175d89ef
 
         def _worker():
             set_last_error(0)
@@ -85,21 +65,13 @@
             GetModuleHandle.argtypes = [c_wchar_p]
             GetModuleHandle("bar")
 
-<<<<<<< HEAD
-                self.assertEqual(get_last_error(), 0)
-=======
             self.assertEqual(get_last_error(), 0)
->>>>>>> 175d89ef
 
         t = threading.Thread(target=_worker)
         t.start()
         t.join()
 
-<<<<<<< HEAD
-            self.assertEqual(get_last_error(), 32)
-=======
         self.assertEqual(get_last_error(), 32)
->>>>>>> 175d89ef
 
         set_last_error(0)
 
