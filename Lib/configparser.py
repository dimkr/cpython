--- conflicted
+++ resolved
@@ -1102,85 +1102,6 @@
         """Create a sequence of lookups with 'vars' taking priority over
         the 'section' which takes priority over the DEFAULTSECT.
 
-<<<<<<< HEAD
-class _Chainmap:
-    """Combine multiple mappings for successive lookups.
-
-    For example, to emulate Python's normal lookup sequence:
-
-        import __builtin__
-        pylookup = _Chainmap(locals(), globals(), vars(__builtin__))
-    """
-
-    def __init__(self, *maps):
-        self.maps = maps
-
-    def __getitem__(self, key):
-        for mapping in self.maps:
-            try:
-                return mapping[key]
-            except KeyError:
-                pass
-        raise KeyError(key)
-
-    def __iter__(self):
-        seen = set()
-        for mapping in self.maps:
-            s = set(mapping) - seen
-            for elem in s:
-                yield elem
-            seen.update(s)
-
-    def __len__(self):
-        s = set()
-        s.update(*self.maps)
-        return len(s)
-
-    def get(self, key, default=None):
-        try:
-            return self[key]
-        except KeyError:
-            return default
-
-    def __contains__(self, key):
-        try:
-            self[key]
-        except KeyError:
-            return False
-        else:
-            return True
-
-    def keys(self):
-        return list(self)
-
-    def items(self):
-        return [(k, self[k]) for k in self]
-
-    def values(self):
-        return [self[k] for k in self]
-
-    def __eq__(self, other):
-        return dict(self.items()) == dict(other.items())
-
-    def __ne__(self, other):
-        return not (self == other)
-
-
-class ConfigParser(RawConfigParser):
-
-    def get(self, section, option, raw=False, vars=None):
-        """Get an option value for a given section.
-
-        If `vars' is provided, it must be a dictionary. The option is looked up
-        in `vars' (if provided), `section', and in `defaults' in that order.
-
-        All % interpolations are expanded in the return values, unless the
-        optional argument `raw' is true.  Values for interpolation keys are
-        looked up in the same manner as the option.
-
-        The section DEFAULT is special.
-=======
->>>>>>> 175d89ef
         """
         sectiondict = {}
         try:
@@ -1192,20 +1113,10 @@
         vardict = {}
         if vars:
             for key, value in vars.items():
-<<<<<<< HEAD
-                vardict[self.optionxform(key)] = value
-        d = _Chainmap(vardict, sectiondict, self._defaults)
-        option = self.optionxform(option)
-        try:
-            value = d[option]
-        except KeyError:
-            raise NoOptionError(option, section)
-=======
                 if value is not None:
                     value = str(value)
                 vardict[self.optionxform(key)] = value
         return _ChainMap(vardict, sectiondict, self._defaults)
->>>>>>> 175d89ef
 
     def _convert_to_boolean(self, value):
         """Return a boolean value translating from other types if necessary.
