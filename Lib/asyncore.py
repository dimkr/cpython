# -*- Mode: Python -*-
#   Id: asyncore.py,v 2.51 2000/09/07 22:29:26 rushing Exp
#   Author: Sam Rushing <rushing@nightmare.com>

# ======================================================================
# Copyright 1996 by Sam Rushing
#
#                         All Rights Reserved
#
# Permission to use, copy, modify, and distribute this software and
# its documentation for any purpose and without fee is hereby
# granted, provided that the above copyright notice appear in all
# copies and that both that copyright notice and this permission
# notice appear in supporting documentation, and that the name of Sam
# Rushing not be used in advertising or publicity pertaining to
# distribution of the software without specific, written prior
# permission.
#
# SAM RUSHING DISCLAIMS ALL WARRANTIES WITH REGARD TO THIS SOFTWARE,
# INCLUDING ALL IMPLIED WARRANTIES OF MERCHANTABILITY AND FITNESS, IN
# NO EVENT SHALL SAM RUSHING BE LIABLE FOR ANY SPECIAL, INDIRECT OR
# CONSEQUENTIAL DAMAGES OR ANY DAMAGES WHATSOEVER RESULTING FROM LOSS
# OF USE, DATA OR PROFITS, WHETHER IN AN ACTION OF CONTRACT,
# NEGLIGENCE OR OTHER TORTIOUS ACTION, ARISING OUT OF OR IN
# CONNECTION WITH THE USE OR PERFORMANCE OF THIS SOFTWARE.
# ======================================================================

"""Basic infrastructure for asynchronous socket service clients and servers.

There are only two ways to have a program on a single processor do "more
than one thing at a time".  Multi-threaded programming is the simplest and
most popular way to do it, but there is another very different technique,
that lets you have nearly all the advantages of multi-threading, without
actually using multiple threads. it's really only practical if your program
is largely I/O bound. If your program is CPU bound, then pre-emptive
scheduled threads are probably what you really need. Network servers are
rarely CPU-bound, however.

If your operating system supports the select() system call in its I/O
library (and nearly all do), then you can use it to juggle multiple
communication channels at once; doing other work while your I/O is taking
place in the "background."  Although this strategy can seem strange and
complex, especially at first, it is in many ways easier to understand and
control than multi-threaded programming. The module documented here solves
many of the difficult problems for you, making the task of building
sophisticated high-performance network servers and clients a snap.
"""

import select
import socket
import sys
import time
import warnings

import os
from errno import EALREADY, EINPROGRESS, EWOULDBLOCK, ECONNRESET, EINVAL, \
<<<<<<< HEAD
     ENOTCONN, ESHUTDOWN, EINTR, EISCONN, EBADF, ECONNABORTED, EPIPE, \
     EAGAIN, errorcode
=======
     ENOTCONN, ESHUTDOWN, EINTR, EISCONN, EBADF, ECONNABORTED, EPIPE, EAGAIN, \
     errorcode
>>>>>>> 175d89ef

_DISCONNECTED = frozenset((ECONNRESET, ENOTCONN, ESHUTDOWN, ECONNABORTED, EPIPE,
                           EBADF))

try:
    socket_map
except NameError:
    socket_map = {}

def _strerror(err):
    try:
        return os.strerror(err)
    except (ValueError, OverflowError, NameError):
        if err in errorcode:
            return errorcode[err]
        return "Unknown error %s" %err

class ExitNow(Exception):
    pass

_reraised_exceptions = (ExitNow, KeyboardInterrupt, SystemExit)

def read(obj):
    try:
        obj.handle_read_event()
    except _reraised_exceptions:
        raise
    except:
        obj.handle_error()

def write(obj):
    try:
        obj.handle_write_event()
    except _reraised_exceptions:
        raise
    except:
        obj.handle_error()

def _exception(obj):
    try:
        obj.handle_expt_event()
    except _reraised_exceptions:
        raise
    except:
        obj.handle_error()

def readwrite(obj, flags):
    try:
        if flags & select.POLLIN:
            obj.handle_read_event()
        if flags & select.POLLOUT:
            obj.handle_write_event()
        if flags & select.POLLPRI:
            obj.handle_expt_event()
        if flags & (select.POLLHUP | select.POLLERR | select.POLLNVAL):
            obj.handle_close()
    except socket.error as e:
        if e.args[0] not in _DISCONNECTED:
            obj.handle_error()
        else:
            obj.handle_close()
    except _reraised_exceptions:
        raise
    except:
        obj.handle_error()

def poll(timeout=0.0, map=None):
    if map is None:
        map = socket_map
    if map:
        r = []; w = []; e = []
        for fd, obj in list(map.items()):
            is_r = obj.readable()
            is_w = obj.writable()
            if is_r:
                r.append(fd)
            if is_w:
                w.append(fd)
            if is_r or is_w:
                e.append(fd)
        if [] == r == w == e:
            time.sleep(timeout)
            return

        try:
            r, w, e = select.select(r, w, e, timeout)
        except select.error as err:
            if err.args[0] != EINTR:
                raise
            else:
                return

        for fd in r:
            obj = map.get(fd)
            if obj is None:
                continue
            read(obj)

        for fd in w:
            obj = map.get(fd)
            if obj is None:
                continue
            write(obj)

        for fd in e:
            obj = map.get(fd)
            if obj is None:
                continue
            _exception(obj)

def poll2(timeout=0.0, map=None):
    # Use the poll() support added to the select module in Python 2.0
    if map is None:
        map = socket_map
    if timeout is not None:
        # timeout is in milliseconds
        timeout = int(timeout*1000)
    pollster = select.poll()
    if map:
        for fd, obj in list(map.items()):
            flags = 0
            if obj.readable():
                flags |= select.POLLIN | select.POLLPRI
            if obj.writable():
                flags |= select.POLLOUT
            if flags:
                # Only check for exceptions if object was either readable
                # or writable.
                flags |= select.POLLERR | select.POLLHUP | select.POLLNVAL
                pollster.register(fd, flags)
        try:
            r = pollster.poll(timeout)
        except select.error as err:
            if err.args[0] != EINTR:
                raise
            r = []
        for fd, flags in r:
            obj = map.get(fd)
            if obj is None:
                continue
            readwrite(obj, flags)

poll3 = poll2                           # Alias for backward compatibility

def loop(timeout=30.0, use_poll=False, map=None, count=None):
    if map is None:
        map = socket_map

    if use_poll and hasattr(select, 'poll'):
        poll_fun = poll2
    else:
        poll_fun = poll

    if count is None:
        while map:
            poll_fun(timeout, map)

    else:
        while map and count > 0:
            poll_fun(timeout, map)
            count = count - 1

class dispatcher:

    debug = False
    connected = False
    accepting = False
    closing = False
    addr = None
    ignore_log_types = frozenset(['warning'])

    def __init__(self, sock=None, map=None):
        if map is None:
            self._map = socket_map
        else:
            self._map = map

        self._fileno = None

        if sock:
            # Set to nonblocking just to make sure for cases where we
            # get a socket from a blocking source.
            sock.setblocking(0)
            self.set_socket(sock, map)
            self.connected = True
            # The constructor no longer requires that the socket
            # passed be connected.
            try:
                self.addr = sock.getpeername()
            except socket.error as err:
                if err.args[0] == ENOTCONN:
                    # To handle the case where we got an unconnected
                    # socket.
                    self.connected = False
                else:
                    # The socket is broken in some unknown way, alert
                    # the user and remove it from the map (to prevent
                    # polling of broken sockets).
                    self.del_channel(map)
                    raise
        else:
            self.socket = None

    def __repr__(self):
        status = [self.__class__.__module__+"."+self.__class__.__name__]
        if self.accepting and self.addr:
            status.append('listening')
        elif self.connected:
            status.append('connected')
        if self.addr is not None:
            try:
                status.append('%s:%d' % self.addr)
            except TypeError:
                status.append(repr(self.addr))
        return '<%s at %#x>' % (' '.join(status), id(self))

    __str__ = __repr__

    def add_channel(self, map=None):
        #self.log_info('adding channel %s' % self)
        if map is None:
            map = self._map
        map[self._fileno] = self

    def del_channel(self, map=None):
        fd = self._fileno
        if map is None:
            map = self._map
        if fd in map:
            #self.log_info('closing channel %d:%s' % (fd, self))
            del map[fd]
        self._fileno = None

    def create_socket(self, family, type):
        self.family_and_type = family, type
        sock = socket.socket(family, type)
        sock.setblocking(0)
        self.set_socket(sock)

    def set_socket(self, sock, map=None):
        self.socket = sock
##        self.__dict__['socket'] = sock
        self._fileno = sock.fileno()
        self.add_channel(map)

    def set_reuse_addr(self):
        # try to re-use a server port if possible
        try:
            self.socket.setsockopt(
                socket.SOL_SOCKET, socket.SO_REUSEADDR,
                self.socket.getsockopt(socket.SOL_SOCKET,
                                       socket.SO_REUSEADDR) | 1
                )
        except socket.error:
            pass

    # ==================================================
    # predicates for select()
    # these are used as filters for the lists of sockets
    # to pass to select().
    # ==================================================

    def readable(self):
        return True

    def writable(self):
        return True

    # ==================================================
    # socket object methods.
    # ==================================================

    def listen(self, num):
        self.accepting = True
        if os.name == 'nt' and num > 5:
            num = 5
        return self.socket.listen(num)

    def bind(self, addr):
        self.addr = addr
        return self.socket.bind(addr)

    def connect(self, address):
        self.connected = False
        err = self.socket.connect_ex(address)
        if err in (EINPROGRESS, EALREADY, EWOULDBLOCK) \
        or err == EINVAL and os.name in ('nt', 'ce'):
            return
        if err in (0, EISCONN):
            self.addr = address
            self.handle_connect_event()
        else:
            raise socket.error(err, errorcode[err])

    def accept(self):
        # XXX can return either an address pair or None
        try:
            conn, addr = self.socket.accept()
        except TypeError:
            return None
        except socket.error as why:
            if why.args[0] in (EWOULDBLOCK, ECONNABORTED, EAGAIN):
                return None
            else:
                raise
        else:
            return conn, addr

    def send(self, data):
        try:
            result = self.socket.send(data)
            return result
        except socket.error as why:
            if why.args[0] == EWOULDBLOCK:
                return 0
            elif why.args[0] in _DISCONNECTED:
                self.handle_close()
                return 0
            else:
                raise

    def recv(self, buffer_size):
        try:
            data = self.socket.recv(buffer_size)
            if not data:
                # a closed connection is indicated by signaling
                # a read condition, and having recv() return 0.
                self.handle_close()
                return b''
            else:
                return data
        except socket.error as why:
            # winsock sometimes throws ENOTCONN
            if why.args[0] in _DISCONNECTED:
                self.handle_close()
                return b''
            else:
                raise

    def close(self):
        self.connected = False
        self.accepting = False
        self.del_channel()
        try:
            self.socket.close()
        except socket.error as why:
            if why.args[0] not in (ENOTCONN, EBADF):
                raise

    # cheap inheritance, used to pass all other attribute
    # references to the underlying socket object.
    def __getattr__(self, attr):
        try:
<<<<<<< HEAD
            return getattr(self.socket, attr)
        except AttributeError:
            raise AttributeError("%s instance has no attribute '%s'"
                                 %(self.__class__.__name__, attr))
=======
            retattr = getattr(self.socket, attr)
        except AttributeError:
            raise AttributeError("%s instance has no attribute '%s'"
                                 %(self.__class__.__name__, attr))
        else:
            msg = "%(me)s.%(attr)s is deprecated; use %(me)s.socket.%(attr)s " \
                  "instead" % {'me' : self.__class__.__name__, 'attr' : attr}
            warnings.warn(msg, DeprecationWarning, stacklevel=2)
            return retattr
>>>>>>> 175d89ef

    # log and log_info may be overridden to provide more sophisticated
    # logging and warning methods. In general, log is for 'hit' logging
    # and 'log_info' is for informational, warning and error logging.

    def log(self, message):
        sys.stderr.write('log: %s\n' % str(message))

    def log_info(self, message, type='info'):
        if type not in self.ignore_log_types:
            print('%s: %s' % (type, message))

    def handle_read_event(self):
        if self.accepting:
            # accepting sockets are never connected, they "spawn" new
            # sockets that are connected
            self.handle_accept()
        elif not self.connected:
            self.handle_connect_event()
            self.handle_read()
        else:
            self.handle_read()

    def handle_connect_event(self):
        err = self.socket.getsockopt(socket.SOL_SOCKET, socket.SO_ERROR)
        if err != 0:
            raise socket.error(err, _strerror(err))
        self.handle_connect()
        self.connected = True

    def handle_write_event(self):
        if self.accepting:
            # Accepting sockets shouldn't get a write event.
            # We will pretend it didn't happen.
            return

        if not self.connected:
            #check for errors
            err = self.socket.getsockopt(socket.SOL_SOCKET, socket.SO_ERROR)
            if err != 0:
                raise socket.error(err, _strerror(err))

            self.handle_connect_event()
        self.handle_write()

    def handle_expt_event(self):
        # handle_expt_event() is called if there might be an error on the
        # socket, or if there is OOB data
        # check for the error condition first
        err = self.socket.getsockopt(socket.SOL_SOCKET, socket.SO_ERROR)
        if err != 0:
            # we can get here when select.select() says that there is an
            # exceptional condition on the socket
            # since there is an error, we'll go ahead and close the socket
            # like we would in a subclassed handle_read() that received no
            # data
            self.handle_close()
        else:
            self.handle_expt()

    def handle_error(self):
        nil, t, v, tbinfo = compact_traceback()

        # sometimes a user repr method will crash.
        try:
            self_repr = repr(self)
        except:
            self_repr = '<__repr__(self) failed for object at %0x>' % id(self)

        self.log_info(
            'uncaptured python exception, closing channel %s (%s:%s %s)' % (
                self_repr,
                t,
                v,
                tbinfo
                ),
            'error'
            )
        self.handle_close()

    def handle_expt(self):
        self.log_info('unhandled incoming priority event', 'warning')

    def handle_read(self):
        self.log_info('unhandled read event', 'warning')

    def handle_write(self):
        self.log_info('unhandled write event', 'warning')

    def handle_connect(self):
        self.log_info('unhandled connect event', 'warning')

    def handle_accept(self):
        pair = self.accept()
        if pair is not None:
            self.handle_accepted(*pair)

    def handle_accepted(self, sock, addr):
        sock.close()
        self.log_info('unhandled accepted event', 'warning')

    def handle_close(self):
        self.log_info('unhandled close event', 'warning')
        self.close()

# ---------------------------------------------------------------------------
# adds simple buffered output capability, useful for simple clients.
# [for more sophisticated usage use asynchat.async_chat]
# ---------------------------------------------------------------------------

class dispatcher_with_send(dispatcher):

    def __init__(self, sock=None, map=None):
        dispatcher.__init__(self, sock, map)
        self.out_buffer = b''

    def initiate_send(self):
        num_sent = 0
        num_sent = dispatcher.send(self, self.out_buffer[:512])
        self.out_buffer = self.out_buffer[num_sent:]

    def handle_write(self):
        self.initiate_send()

    def writable(self):
        return (not self.connected) or len(self.out_buffer)

    def send(self, data):
        if self.debug:
            self.log_info('sending %s' % repr(data))
        self.out_buffer = self.out_buffer + data
        self.initiate_send()

# ---------------------------------------------------------------------------
# used for debugging.
# ---------------------------------------------------------------------------

def compact_traceback():
    t, v, tb = sys.exc_info()
    tbinfo = []
    if not tb: # Must have a traceback
        raise AssertionError("traceback does not exist")
    while tb:
        tbinfo.append((
            tb.tb_frame.f_code.co_filename,
            tb.tb_frame.f_code.co_name,
            str(tb.tb_lineno)
            ))
        tb = tb.tb_next

    # just to be safe
    del tb

    file, function, line = tbinfo[-1]
    info = ' '.join(['[%s|%s|%s]' % x for x in tbinfo])
    return (file, function, line), t, v, info

def close_all(map=None, ignore_all=False):
    if map is None:
        map = socket_map
    for x in list(map.values()):
        try:
            x.close()
        except OSError as x:
            if x.args[0] == EBADF:
                pass
            elif not ignore_all:
                raise
        except _reraised_exceptions:
            raise
        except:
            if not ignore_all:
                raise
    map.clear()

# Asynchronous File I/O:
#
# After a little research (reading man pages on various unixen, and
# digging through the linux kernel), I've determined that select()
# isn't meant for doing asynchronous file i/o.
# Heartening, though - reading linux/mm/filemap.c shows that linux
# supports asynchronous read-ahead.  So _MOST_ of the time, the data
# will be sitting in memory for us already when we go to read it.
#
# What other OS's (besides NT) support async file i/o?  [VMS?]
#
# Regardless, this is useful for pipes, and stdin/stdout...

if os.name == 'posix':
    import fcntl

    class file_wrapper:
        # Here we override just enough to make a file
        # look like a socket for the purposes of asyncore.
        # The passed fd is automatically os.dup()'d

        def __init__(self, fd):
            self.fd = os.dup(fd)

        def recv(self, *args):
            return os.read(self.fd, *args)

        def send(self, *args):
            return os.write(self.fd, *args)

        def getsockopt(self, level, optname, buflen=None):
            if (level == socket.SOL_SOCKET and
                optname == socket.SO_ERROR and
                not buflen):
                return 0
            raise NotImplementedError("Only asyncore specific behaviour "
                                      "implemented.")

        read = recv
        write = send

        def close(self):
            os.close(self.fd)

        def fileno(self):
            return self.fd

    class file_dispatcher(dispatcher):

        def __init__(self, fd, map=None):
            dispatcher.__init__(self, None, map)
            self.connected = True
            try:
                fd = fd.fileno()
            except AttributeError:
                pass
            self.set_file(fd)
            # set it to non-blocking mode
            flags = fcntl.fcntl(fd, fcntl.F_GETFL, 0)
            flags = flags | os.O_NONBLOCK
            fcntl.fcntl(fd, fcntl.F_SETFL, flags)

        def set_file(self, fd):
            self.socket = file_wrapper(fd)
            self._fileno = self.socket.fileno()
            self.add_channel()<|MERGE_RESOLUTION|>--- conflicted
+++ resolved
@@ -54,13 +54,8 @@
 
 import os
 from errno import EALREADY, EINPROGRESS, EWOULDBLOCK, ECONNRESET, EINVAL, \
-<<<<<<< HEAD
-     ENOTCONN, ESHUTDOWN, EINTR, EISCONN, EBADF, ECONNABORTED, EPIPE, \
-     EAGAIN, errorcode
-=======
      ENOTCONN, ESHUTDOWN, EINTR, EISCONN, EBADF, ECONNABORTED, EPIPE, EAGAIN, \
      errorcode
->>>>>>> 175d89ef
 
 _DISCONNECTED = frozenset((ECONNRESET, ENOTCONN, ESHUTDOWN, ECONNABORTED, EPIPE,
                            EBADF))
@@ -414,12 +409,6 @@
     # references to the underlying socket object.
     def __getattr__(self, attr):
         try:
-<<<<<<< HEAD
-            return getattr(self.socket, attr)
-        except AttributeError:
-            raise AttributeError("%s instance has no attribute '%s'"
-                                 %(self.__class__.__name__, attr))
-=======
             retattr = getattr(self.socket, attr)
         except AttributeError:
             raise AttributeError("%s instance has no attribute '%s'"
@@ -429,7 +418,6 @@
                   "instead" % {'me' : self.__class__.__name__, 'attr' : attr}
             warnings.warn(msg, DeprecationWarning, stacklevel=2)
             return retattr
->>>>>>> 175d89ef
 
     # log and log_info may be overridden to provide more sophisticated
     # logging and warning methods. In general, log is for 'hit' logging
