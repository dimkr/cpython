"""An extensible library for opening URLs using a variety of protocols

The simplest way to use this module is to call the urlopen function,
which accepts a string containing a URL or a Request object (described
below).  It opens the URL and returns the results as file-like
object; the returned object has some extra methods described below.

The OpenerDirector manages a collection of Handler objects that do
all the actual work.  Each Handler implements a particular protocol or
option.  The OpenerDirector is a composite object that invokes the
Handlers needed to open the requested URL.  For example, the
HTTPHandler performs HTTP GET and POST requests and deals with
non-error returns.  The HTTPRedirectHandler automatically deals with
HTTP 301, 302, 303 and 307 redirect errors, and the HTTPDigestAuthHandler
deals with digest authentication.

urlopen(url, data=None) -- Basic usage is the same as original
urllib.  pass the url and optionally data to post to an HTTP URL, and
get a file-like object back.  One difference is that you can also pass
a Request instance instead of URL.  Raises a URLError (subclass of
IOError); for HTTP errors, raises an HTTPError, which can also be
treated as a valid response.

build_opener -- Function that creates a new OpenerDirector instance.
Will install the default handlers.  Accepts one or more Handlers as
arguments, either instances or Handler classes that it will
instantiate.  If one of the argument is a subclass of the default
handler, the argument will be installed instead of the default.

install_opener -- Installs a new opener as the default opener.

objects of interest:

OpenerDirector -- Sets up the User Agent as the Python-urllib client and manages
the Handler classes, while dealing with requests and responses.

Request -- An object that encapsulates the state of a request.  The
state can be as simple as the URL.  It can also include extra HTTP
headers, e.g. a User-Agent.

BaseHandler --

internals:
BaseHandler and parent
_call_chain conventions

Example usage:

import urllib.request

# set up authentication info
authinfo = urllib.request.HTTPBasicAuthHandler()
authinfo.add_password(realm='PDQ Application',
                      uri='https://mahler:8092/site-updates.py',
                      user='klem',
                      passwd='geheim$parole')

proxy_support = urllib.request.ProxyHandler({"http" : "http://ahad-haam:3128"})

# build a new opener that adds authentication and caching FTP handlers
opener = urllib.request.build_opener(proxy_support, authinfo,
                                     urllib.request.CacheFTPHandler)

# install it
urllib.request.install_opener(opener)

f = urllib.request.urlopen('http://www.python.org/')
"""

# XXX issues:
# If an authentication error handler that tries to perform
# authentication for some reason but fails, how should the error be
# signalled?  The client needs to know the HTTP error code.  But if
# the handler knows that the problem was, e.g., that it didn't know
# that hash algo that requested in the challenge, it would be good to
# pass that information along to the client, too.
# ftp errors aren't handled cleanly
# check digest against correct (i.e. non-apache) implementation

# Possible extensions:
# complex proxies  XXX not sure what exactly was meant by this
# abstract factory for opener

import base64
import bisect
import email
import hashlib
import http.client
import io
import os
import posixpath
import re
import socket
import sys
import time
import collections
import tempfile
import contextlib
import warnings


from urllib.error import URLError, HTTPError, ContentTooShortError
from urllib.parse import (
    urlparse, urlsplit, urljoin, unwrap, quote, unquote,
    splittype, splithost, splitport, splituser, splitpasswd,
    splitattr, splitquery, splitvalue, splittag, to_bytes, urlunparse)
from urllib.response import addinfourl, addclosehook

# check for SSL
try:
    import ssl
except ImportError:
    _have_ssl = False
else:
    _have_ssl = True

__all__ = [
    # Classes
    'Request', 'OpenerDirector', 'BaseHandler', 'HTTPDefaultErrorHandler',
    'HTTPRedirectHandler', 'HTTPCookieProcessor', 'ProxyHandler',
    'HTTPPasswordMgr', 'HTTPPasswordMgrWithDefaultRealm',
    'AbstractBasicAuthHandler', 'HTTPBasicAuthHandler', 'ProxyBasicAuthHandler',
    'AbstractDigestAuthHandler', 'HTTPDigestAuthHandler', 'ProxyDigestAuthHandler',
    'HTTPHandler', 'FileHandler', 'FTPHandler', 'CacheFTPHandler',
    'UnknownHandler', 'HTTPErrorProcessor',
    # Functions
    'urlopen', 'install_opener', 'build_opener',
    'pathname2url', 'url2pathname', 'getproxies',
    # Legacy interface
    'urlretrieve', 'urlcleanup', 'URLopener', 'FancyURLopener',
]

# used in User-Agent header sent
__version__ = sys.version[:3]

_opener = None
def urlopen(url, data=None, timeout=socket._GLOBAL_DEFAULT_TIMEOUT,
            *, cafile=None, capath=None, cadefault=False):
    global _opener
    if cafile or capath or cadefault:
        if not _have_ssl:
            raise ValueError('SSL support not available')
        context = ssl.SSLContext(ssl.PROTOCOL_SSLv23)
        context.options |= ssl.OP_NO_SSLv2
        if cafile or capath or cadefault:
            context.verify_mode = ssl.CERT_REQUIRED
            if cafile or capath:
                context.load_verify_locations(cafile, capath)
            else:
                context.set_default_verify_paths()
            check_hostname = True
        else:
            check_hostname = False
        https_handler = HTTPSHandler(context=context, check_hostname=check_hostname)
        opener = build_opener(https_handler)
    elif _opener is None:
        _opener = opener = build_opener()
    else:
        opener = _opener
    return opener.open(url, data, timeout)

def install_opener(opener):
    global _opener
    _opener = opener

_url_tempfiles = []
def urlretrieve(url, filename=None, reporthook=None, data=None):
    """
    Retrieve a URL into a temporary location on disk.

    Requires a URL argument. If a filename is passed, it is used as
    the temporary file location. The reporthook argument should be
    a callable that accepts a block number, a read size, and the
    total file size of the URL target. The data argument should be
    valid URL encoded data.

    If a filename is passed and the URL points to a local resource,
    the result is a copy from local file to new file.

    Returns a tuple containing the path to the newly created
    data file as well as the resulting HTTPMessage object.
    """
    url_type, path = splittype(url)

    with contextlib.closing(urlopen(url, data)) as fp:
        headers = fp.info()

        # Just return the local path and the "headers" for file://
        # URLs. No sense in performing a copy unless requested.
        if url_type == "file" and not filename:
            return os.path.normpath(path), headers

        # Handle temporary file setup.
        if filename:
            tfp = open(filename, 'wb')
        else:
            tfp = tempfile.NamedTemporaryFile(delete=False)
            filename = tfp.name
            _url_tempfiles.append(filename)

        with tfp:
            result = filename, headers
            bs = 1024*8
            size = -1
            read = 0
            blocknum = 0
            if "content-length" in headers:
                size = int(headers["Content-Length"])

            if reporthook:
                reporthook(blocknum, bs, size)

            while True:
                block = fp.read(bs)
                if not block:
                    break
                read += len(block)
                tfp.write(block)
                blocknum += 1
                if reporthook:
                    reporthook(blocknum, bs, size)

    if size >= 0 and read < size:
        raise ContentTooShortError(
            "retrieval incomplete: got only %i out of %i bytes"
            % (read, size), result)

    return result

def urlcleanup():
    for temp_file in _url_tempfiles:
        try:
            os.unlink(temp_file)
        except EnvironmentError:
            pass

    del _url_tempfiles[:]
    global _opener
    if _opener:
        _opener = None

# copied from cookielib.py
_cut_port_re = re.compile(r":\d+$", re.ASCII)
def request_host(request):
    """Return request-host, as defined by RFC 2965.

    Variation from RFC: returned value is lowercased, for convenient
    comparison.

    """
    url = request.full_url
    host = urlparse(url)[1]
    if host == "":
        host = request.get_header("Host", "")

    # remove port, if present
    host = _cut_port_re.sub("", host, 1)
    return host.lower()

class Request:

    def __init__(self, url, data=None, headers={},
                 origin_req_host=None, unverifiable=False,
                 method=None):
        # unwrap('<URL:type://host/path>') --> 'type://host/path'
        self.full_url = unwrap(url)
        self.full_url, self.fragment = splittag(self.full_url)
        self.data = data
        self.headers = {}
        self._tunnel_host = None
        for key, value in headers.items():
            self.add_header(key, value)
        self.unredirected_hdrs = {}
        if origin_req_host is None:
            origin_req_host = request_host(self)
        self.origin_req_host = origin_req_host
        self.unverifiable = unverifiable
        self.method = method
        self._parse()

    def _parse(self):
        self.type, rest = splittype(self.full_url)
        if self.type is None:
            raise ValueError("unknown url type: %s" % self.full_url)
        self.host, self.selector = splithost(rest)
        if self.host:
            self.host = unquote(self.host)

    def get_method(self):
        """Return a string indicating the HTTP request method."""
        if self.method is not None:
            return self.method
        elif self.data is not None:
            return "POST"
        else:
            return "GET"

    def get_full_url(self):
        if self.fragment:
            return '%s#%s' % (self.full_url, self.fragment)
        else:
            return self.full_url

    # Begin deprecated methods

    def add_data(self, data):
        msg = "Request.add_data method is deprecated."
        warnings.warn(msg, DeprecationWarning, stacklevel=1)
        self.data = data

    def has_data(self):
        msg = "Request.has_data method is deprecated."
        warnings.warn(msg, DeprecationWarning, stacklevel=1)
        return self.data is not None

    def get_data(self):
        msg = "Request.get_data method is deprecated."
        warnings.warn(msg, DeprecationWarning, stacklevel=1)
        return self.data

    def get_type(self):
        msg = "Request.get_type method is deprecated."
        warnings.warn(msg, DeprecationWarning, stacklevel=1)
        return self.type

    def get_host(self):
        msg = "Request.get_host method is deprecated."
        warnings.warn(msg, DeprecationWarning, stacklevel=1)
        return self.host

    def get_selector(self):
        msg = "Request.get_selector method is deprecated."
        warnings.warn(msg, DeprecationWarning, stacklevel=1)
        return self.selector

    def is_unverifiable(self):
        msg = "Request.is_unverifiable method is deprecated."
        warnings.warn(msg, DeprecationWarning, stacklevel=1)
        return self.unverifiable

    def get_origin_req_host(self):
        msg = "Request.get_origin_req_host method is deprecated."
        warnings.warn(msg, DeprecationWarning, stacklevel=1)
        return self.origin_req_host

    # End deprecated methods

    def set_proxy(self, host, type):
        if self.type == 'https' and not self._tunnel_host:
            self._tunnel_host = self.host
        else:
            self.type= type
            self.selector = self.full_url
        self.host = host

    def has_proxy(self):
        return self.selector == self.full_url

    def add_header(self, key, val):
        # useful for something like authentication
        self.headers[key.capitalize()] = val

    def add_unredirected_header(self, key, val):
        # will not be added to a redirected request
        self.unredirected_hdrs[key.capitalize()] = val

    def has_header(self, header_name):
        return (header_name in self.headers or
                header_name in self.unredirected_hdrs)

    def get_header(self, header_name, default=None):
        return self.headers.get(
            header_name,
            self.unredirected_hdrs.get(header_name, default))

    def header_items(self):
        hdrs = self.unredirected_hdrs.copy()
        hdrs.update(self.headers)
        return list(hdrs.items())

class OpenerDirector:
    def __init__(self):
        client_version = "Python-urllib/%s" % __version__
        self.addheaders = [('User-agent', client_version)]
        # self.handlers is retained only for backward compatibility
        self.handlers = []
        # manage the individual handlers
        self.handle_open = {}
        self.handle_error = {}
        self.process_response = {}
        self.process_request = {}

    def add_handler(self, handler):
        if not hasattr(handler, "add_parent"):
            raise TypeError("expected BaseHandler instance, got %r" %
                            type(handler))

        added = False
        for meth in dir(handler):
            if meth in ["redirect_request", "do_open", "proxy_open"]:
                # oops, coincidental match
                continue

            i = meth.find("_")
            protocol = meth[:i]
            condition = meth[i+1:]

            if condition.startswith("error"):
                j = condition.find("_") + i + 1
                kind = meth[j+1:]
                try:
                    kind = int(kind)
                except ValueError:
                    pass
                lookup = self.handle_error.get(protocol, {})
                self.handle_error[protocol] = lookup
            elif condition == "open":
                kind = protocol
                lookup = self.handle_open
            elif condition == "response":
                kind = protocol
                lookup = self.process_response
            elif condition == "request":
                kind = protocol
                lookup = self.process_request
            else:
                continue

            handlers = lookup.setdefault(kind, [])
            if handlers:
                bisect.insort(handlers, handler)
            else:
                handlers.append(handler)
            added = True

        if added:
            bisect.insort(self.handlers, handler)
            handler.add_parent(self)

    def close(self):
        # Only exists for backwards compatibility.
        pass

    def _call_chain(self, chain, kind, meth_name, *args):
        # Handlers raise an exception if no one else should try to handle
        # the request, or return None if they can't but another handler
        # could.  Otherwise, they return the response.
        handlers = chain.get(kind, ())
        for handler in handlers:
            func = getattr(handler, meth_name)
            result = func(*args)
            if result is not None:
                return result

    def open(self, fullurl, data=None, timeout=socket._GLOBAL_DEFAULT_TIMEOUT):
        # accept a URL or a Request object
        if isinstance(fullurl, str):
            req = Request(fullurl, data)
        else:
            req = fullurl
            if data is not None:
                req.data = data

        req.timeout = timeout
        protocol = req.type

        # pre-process request
        meth_name = protocol+"_request"
        for processor in self.process_request.get(protocol, []):
            meth = getattr(processor, meth_name)
            req = meth(req)

        response = self._open(req, data)

        # post-process response
        meth_name = protocol+"_response"
        for processor in self.process_response.get(protocol, []):
            meth = getattr(processor, meth_name)
            response = meth(req, response)

        return response

    def _open(self, req, data=None):
        result = self._call_chain(self.handle_open, 'default',
                                  'default_open', req)
        if result:
            return result

        protocol = req.type
        result = self._call_chain(self.handle_open, protocol, protocol +
                                  '_open', req)
        if result:
            return result

        return self._call_chain(self.handle_open, 'unknown',
                                'unknown_open', req)

    def error(self, proto, *args):
        if proto in ('http', 'https'):
            # XXX http[s] protocols are special-cased
            dict = self.handle_error['http'] # https is not different than http
            proto = args[2]  # YUCK!
            meth_name = 'http_error_%s' % proto
            http_err = 1
            orig_args = args
        else:
            dict = self.handle_error
            meth_name = proto + '_error'
            http_err = 0
        args = (dict, proto, meth_name) + args
        result = self._call_chain(*args)
        if result:
            return result

        if http_err:
            args = (dict, 'default', 'http_error_default') + orig_args
            return self._call_chain(*args)

# XXX probably also want an abstract factory that knows when it makes
# sense to skip a superclass in favor of a subclass and when it might
# make sense to include both

def build_opener(*handlers):
    """Create an opener object from a list of handlers.

    The opener will use several default handlers, including support
    for HTTP, FTP and when applicable HTTPS.

    If any of the handlers passed as arguments are subclasses of the
    default handlers, the default handlers will not be used.
    """
    def isclass(obj):
        return isinstance(obj, type) or hasattr(obj, "__bases__")

    opener = OpenerDirector()
    default_classes = [ProxyHandler, UnknownHandler, HTTPHandler,
                       HTTPDefaultErrorHandler, HTTPRedirectHandler,
                       FTPHandler, FileHandler, HTTPErrorProcessor]
    if hasattr(http.client, "HTTPSConnection"):
        default_classes.append(HTTPSHandler)
    skip = set()
    for klass in default_classes:
        for check in handlers:
            if isclass(check):
                if issubclass(check, klass):
                    skip.add(klass)
            elif isinstance(check, klass):
                skip.add(klass)
    for klass in skip:
        default_classes.remove(klass)

    for klass in default_classes:
        opener.add_handler(klass())

    for h in handlers:
        if isclass(h):
            h = h()
        opener.add_handler(h)
    return opener

class BaseHandler:
    handler_order = 500

    def add_parent(self, parent):
        self.parent = parent

    def close(self):
        # Only exists for backwards compatibility
        pass

    def __lt__(self, other):
        if not hasattr(other, "handler_order"):
            # Try to preserve the old behavior of having custom classes
            # inserted after default ones (works only for custom user
            # classes which are not aware of handler_order).
            return True
        return self.handler_order < other.handler_order


class HTTPErrorProcessor(BaseHandler):
    """Process HTTP error responses."""
    handler_order = 1000  # after all other processing

    def http_response(self, request, response):
        code, msg, hdrs = response.code, response.msg, response.info()

        # According to RFC 2616, "2xx" code indicates that the client's
        # request was successfully received, understood, and accepted.
        if not (200 <= code < 300):
            response = self.parent.error(
                'http', request, response, code, msg, hdrs)

        return response

    https_response = http_response

class HTTPDefaultErrorHandler(BaseHandler):
    def http_error_default(self, req, fp, code, msg, hdrs):
        raise HTTPError(req.full_url, code, msg, hdrs, fp)

class HTTPRedirectHandler(BaseHandler):
    # maximum number of redirections to any single URL
    # this is needed because of the state that cookies introduce
    max_repeats = 4
    # maximum total number of redirections (regardless of URL) before
    # assuming we're in a loop
    max_redirections = 10

    def redirect_request(self, req, fp, code, msg, headers, newurl):
        """Return a Request or None in response to a redirect.

        This is called by the http_error_30x methods when a
        redirection response is received.  If a redirection should
        take place, return a new Request to allow http_error_30x to
        perform the redirect.  Otherwise, raise HTTPError if no-one
        else should try to handle this url.  Return None if you can't
        but another Handler might.
        """
        m = req.get_method()
        if (not (code in (301, 302, 303, 307) and m in ("GET", "HEAD")
            or code in (301, 302, 303) and m == "POST")):
            raise HTTPError(req.full_url, code, msg, headers, fp)

        # Strictly (according to RFC 2616), 301 or 302 in response to
        # a POST MUST NOT cause a redirection without confirmation
        # from the user (of urllib.request, in this case).  In practice,
        # essentially all clients do redirect in this case, so we do
        # the same.
        # be conciliant with URIs containing a space
        newurl = newurl.replace(' ', '%20')
        CONTENT_HEADERS = ("content-length", "content-type")
        newheaders = dict((k, v) for k, v in req.headers.items()
                          if k.lower() not in CONTENT_HEADERS)
        return Request(newurl,
                       headers=newheaders,
                       origin_req_host=req.origin_req_host,
                       unverifiable=True)

    # Implementation note: To avoid the server sending us into an
    # infinite loop, the request object needs to track what URLs we
    # have already seen.  Do this by adding a handler-specific
    # attribute to the Request object.
    def http_error_302(self, req, fp, code, msg, headers):
        # Some servers (incorrectly) return multiple Location headers
        # (so probably same goes for URI).  Use first header.
        if "location" in headers:
            newurl = headers["location"]
        elif "uri" in headers:
            newurl = headers["uri"]
        else:
            return

        # fix a possible malformed URL
        urlparts = urlparse(newurl)

        # For security reasons we don't allow redirection to anything other
        # than http, https or ftp.

        if urlparts.scheme not in ('http', 'https', 'ftp', ''):
            raise HTTPError(
                newurl, code,
                "%s - Redirection to url '%s' is not allowed" % (msg, newurl),
                headers, fp)

        if not urlparts.path:
            urlparts = list(urlparts)
            urlparts[2] = "/"
        newurl = urlunparse(urlparts)

        newurl = urljoin(req.full_url, newurl)

        # XXX Probably want to forget about the state of the current
        # request, although that might interact poorly with other
        # handlers that also use handler-specific request attributes
        new = self.redirect_request(req, fp, code, msg, headers, newurl)
        if new is None:
            return

        # loop detection
        # .redirect_dict has a key url if url was previously visited.
        if hasattr(req, 'redirect_dict'):
            visited = new.redirect_dict = req.redirect_dict
            if (visited.get(newurl, 0) >= self.max_repeats or
                len(visited) >= self.max_redirections):
                raise HTTPError(req.full_url, code,
                                self.inf_msg + msg, headers, fp)
        else:
            visited = new.redirect_dict = req.redirect_dict = {}
        visited[newurl] = visited.get(newurl, 0) + 1

        # Don't close the fp until we are sure that we won't use it
        # with HTTPError.
        fp.read()
        fp.close()

        return self.parent.open(new, timeout=req.timeout)

    http_error_301 = http_error_303 = http_error_307 = http_error_302

    inf_msg = "The HTTP server returned a redirect error that would " \
              "lead to an infinite loop.\n" \
              "The last 30x error message was:\n"


def _parse_proxy(proxy):
    """Return (scheme, user, password, host/port) given a URL or an authority.

    If a URL is supplied, it must have an authority (host:port) component.
    According to RFC 3986, having an authority component means the URL must
    have two slashes after the scheme:

    >>> _parse_proxy('file:/ftp.example.com/')
    Traceback (most recent call last):
    ValueError: proxy URL with no authority: 'file:/ftp.example.com/'

    The first three items of the returned tuple may be None.

    Examples of authority parsing:

    >>> _parse_proxy('proxy.example.com')
    (None, None, None, 'proxy.example.com')
    >>> _parse_proxy('proxy.example.com:3128')
    (None, None, None, 'proxy.example.com:3128')

    The authority component may optionally include userinfo (assumed to be
    username:password):

    >>> _parse_proxy('joe:password@proxy.example.com')
    (None, 'joe', 'password', 'proxy.example.com')
    >>> _parse_proxy('joe:password@proxy.example.com:3128')
    (None, 'joe', 'password', 'proxy.example.com:3128')

    Same examples, but with URLs instead:

    >>> _parse_proxy('http://proxy.example.com/')
    ('http', None, None, 'proxy.example.com')
    >>> _parse_proxy('http://proxy.example.com:3128/')
    ('http', None, None, 'proxy.example.com:3128')
    >>> _parse_proxy('http://joe:password@proxy.example.com/')
    ('http', 'joe', 'password', 'proxy.example.com')
    >>> _parse_proxy('http://joe:password@proxy.example.com:3128')
    ('http', 'joe', 'password', 'proxy.example.com:3128')

    Everything after the authority is ignored:

    >>> _parse_proxy('ftp://joe:password@proxy.example.com/rubbish:3128')
    ('ftp', 'joe', 'password', 'proxy.example.com')

    Test for no trailing '/' case:

    >>> _parse_proxy('http://joe:password@proxy.example.com')
    ('http', 'joe', 'password', 'proxy.example.com')

    """
    scheme, r_scheme = splittype(proxy)
    if not r_scheme.startswith("/"):
        # authority
        scheme = None
        authority = proxy
    else:
        # URL
        if not r_scheme.startswith("//"):
            raise ValueError("proxy URL with no authority: %r" % proxy)
        # We have an authority, so for RFC 3986-compliant URLs (by ss 3.
        # and 3.3.), path is empty or starts with '/'
        end = r_scheme.find("/", 2)
        if end == -1:
            end = None
        authority = r_scheme[2:end]
    userinfo, hostport = splituser(authority)
    if userinfo is not None:
        user, password = splitpasswd(userinfo)
    else:
        user = password = None
    return scheme, user, password, hostport

class ProxyHandler(BaseHandler):
    # Proxies must be in front
    handler_order = 100

    def __init__(self, proxies=None):
        if proxies is None:
            proxies = getproxies()
        assert hasattr(proxies, 'keys'), "proxies must be a mapping"
        self.proxies = proxies
        for type, url in proxies.items():
            setattr(self, '%s_open' % type,
                    lambda r, proxy=url, type=type, meth=self.proxy_open:
                        meth(r, proxy, type))

    def proxy_open(self, req, proxy, type):
        orig_type = req.type
        proxy_type, user, password, hostport = _parse_proxy(proxy)
        if proxy_type is None:
            proxy_type = orig_type

        if req.host and proxy_bypass(req.host):
            return None

        if user and password:
            user_pass = '%s:%s' % (unquote(user),
                                   unquote(password))
            creds = base64.b64encode(user_pass.encode()).decode("ascii")
            req.add_header('Proxy-authorization', 'Basic ' + creds)
        hostport = unquote(hostport)
        req.set_proxy(hostport, proxy_type)
        if orig_type == proxy_type or orig_type == 'https':
            # let other handlers take care of it
            return None
        else:
            # need to start over, because the other handlers don't
            # grok the proxy's URL type
            # e.g. if we have a constructor arg proxies like so:
            # {'http': 'ftp://proxy.example.com'}, we may end up turning
            # a request for http://acme.example.com/a into one for
            # ftp://proxy.example.com/a
            return self.parent.open(req, timeout=req.timeout)

class HTTPPasswordMgr:

    def __init__(self):
        self.passwd = {}

    def add_password(self, realm, uri, user, passwd):
        # uri could be a single URI or a sequence
        if isinstance(uri, str):
            uri = [uri]
        if realm not in self.passwd:
            self.passwd[realm] = {}
        for default_port in True, False:
            reduced_uri = tuple(
                [self.reduce_uri(u, default_port) for u in uri])
            self.passwd[realm][reduced_uri] = (user, passwd)

    def find_user_password(self, realm, authuri):
        domains = self.passwd.get(realm, {})
        for default_port in True, False:
            reduced_authuri = self.reduce_uri(authuri, default_port)
            for uris, authinfo in domains.items():
                for uri in uris:
                    if self.is_suburi(uri, reduced_authuri):
                        return authinfo
        return None, None

    def reduce_uri(self, uri, default_port=True):
        """Accept authority or URI and extract only the authority and path."""
        # note HTTP URLs do not have a userinfo component
        parts = urlsplit(uri)
        if parts[1]:
            # URI
            scheme = parts[0]
            authority = parts[1]
            path = parts[2] or '/'
        else:
            # host or host:port
            scheme = None
            authority = uri
            path = '/'
        host, port = splitport(authority)
        if default_port and port is None and scheme is not None:
            dport = {"http": 80,
                     "https": 443,
                     }.get(scheme)
            if dport is not None:
                authority = "%s:%d" % (host, dport)
        return authority, path

    def is_suburi(self, base, test):
        """Check if test is below base in a URI tree

        Both args must be URIs in reduced form.
        """
        if base == test:
            return True
        if base[0] != test[0]:
            return False
        common = posixpath.commonprefix((base[1], test[1]))
        if len(common) == len(base[1]):
            return True
        return False


class HTTPPasswordMgrWithDefaultRealm(HTTPPasswordMgr):

    def find_user_password(self, realm, authuri):
        user, password = HTTPPasswordMgr.find_user_password(self, realm,
                                                            authuri)
        if user is not None:
            return user, password
        return HTTPPasswordMgr.find_user_password(self, None, authuri)


class AbstractBasicAuthHandler:

    # XXX this allows for multiple auth-schemes, but will stupidly pick
    # the last one with a realm specified.

    # allow for double- and single-quoted realm values
    # (single quotes are a violation of the RFC, but appear in the wild)
    rx = re.compile('(?:.*,)*[ \t]*([^ \t]+)[ \t]+'
                    'realm=(["\']?)([^"\']*)\\2', re.I)

    # XXX could pre-emptively send auth info already accepted (RFC 2617,
    # end of section 2, and section 1.2 immediately after "credentials"
    # production).

    def __init__(self, password_mgr=None):
        if password_mgr is None:
            password_mgr = HTTPPasswordMgr()
        self.passwd = password_mgr
        self.add_password = self.passwd.add_password
        self.retried = 0

    def reset_retry_count(self):
        self.retried = 0

    def http_error_auth_reqed(self, authreq, host, req, headers):
        # host may be an authority (without userinfo) or a URL with an
        # authority
        # XXX could be multiple headers
        authreq = headers.get(authreq, None)

        if self.retried > 5:
            # retry sending the username:password 5 times before failing.
            raise HTTPError(req.get_full_url(), 401, "basic auth failed",
                    headers, None)
        else:
            self.retried += 1

        if authreq:
            scheme = authreq.split()[0]
            if scheme.lower() != 'basic':
                raise ValueError("AbstractBasicAuthHandler does not"
                                 " support the following scheme: '%s'" %
                                 scheme)
            else:
                mo = AbstractBasicAuthHandler.rx.search(authreq)
                if mo:
                    scheme, quote, realm = mo.groups()
                    if quote not in ['"',"'"]:
                        warnings.warn("Basic Auth Realm was unquoted",
                                      UserWarning, 2)
                    if scheme.lower() == 'basic':
                        response = self.retry_http_basic_auth(host, req, realm)
                        if response and response.code != 401:
                            self.retried = 0
                        return response

    def retry_http_basic_auth(self, host, req, realm):
        user, pw = self.passwd.find_user_password(realm, host)
        if pw is not None:
            raw = "%s:%s" % (user, pw)
            auth = "Basic " + base64.b64encode(raw.encode()).decode("ascii")
            if req.headers.get(self.auth_header, None) == auth:
                return None
            req.add_unredirected_header(self.auth_header, auth)
            return self.parent.open(req, timeout=req.timeout)
        else:
            return None


class HTTPBasicAuthHandler(AbstractBasicAuthHandler, BaseHandler):

    auth_header = 'Authorization'

    def http_error_401(self, req, fp, code, msg, headers):
        url = req.full_url
        response = self.http_error_auth_reqed('www-authenticate',
                                          url, req, headers)
        self.reset_retry_count()
        return response


class ProxyBasicAuthHandler(AbstractBasicAuthHandler, BaseHandler):

    auth_header = 'Proxy-authorization'

    def http_error_407(self, req, fp, code, msg, headers):
        # http_error_auth_reqed requires that there is no userinfo component in
        # authority.  Assume there isn't one, since urllib.request does not (and
        # should not, RFC 3986 s. 3.2.1) support requests for URLs containing
        # userinfo.
        authority = req.host
        response = self.http_error_auth_reqed('proxy-authenticate',
                                          authority, req, headers)
        self.reset_retry_count()
        return response


# Return n random bytes.
_randombytes = os.urandom


class AbstractDigestAuthHandler:
    # Digest authentication is specified in RFC 2617.

    # XXX The client does not inspect the Authentication-Info header
    # in a successful response.

    # XXX It should be possible to test this implementation against
    # a mock server that just generates a static set of challenges.

    # XXX qop="auth-int" supports is shaky

    def __init__(self, passwd=None):
        if passwd is None:
            passwd = HTTPPasswordMgr()
        self.passwd = passwd
        self.add_password = self.passwd.add_password
        self.retried = 0
        self.nonce_count = 0
        self.last_nonce = None

    def reset_retry_count(self):
        self.retried = 0

    def http_error_auth_reqed(self, auth_header, host, req, headers):
        authreq = headers.get(auth_header, None)
        if self.retried > 5:
            # Don't fail endlessly - if we failed once, we'll probably
            # fail a second time. Hm. Unless the Password Manager is
            # prompting for the information. Crap. This isn't great
            # but it's better than the current 'repeat until recursion
            # depth exceeded' approach <wink>
            raise HTTPError(req.full_url, 401, "digest auth failed",
                            headers, None)
        else:
            self.retried += 1
        if authreq:
            scheme = authreq.split()[0]
            if scheme.lower() == 'digest':
                return self.retry_http_digest_auth(req, authreq)
            elif scheme.lower() != 'basic':
                raise ValueError("AbstractDigestAuthHandler does not support"
                                 " the following scheme: '%s'" % scheme)

    def retry_http_digest_auth(self, req, auth):
        token, challenge = auth.split(' ', 1)
        chal = parse_keqv_list(filter(None, parse_http_list(challenge)))
        auth = self.get_authorization(req, chal)
        if auth:
            auth_val = 'Digest %s' % auth
            if req.headers.get(self.auth_header, None) == auth_val:
                return None
            req.add_unredirected_header(self.auth_header, auth_val)
            resp = self.parent.open(req, timeout=req.timeout)
            return resp

    def get_cnonce(self, nonce):
        # The cnonce-value is an opaque
        # quoted string value provided by the client and used by both client
        # and server to avoid chosen plaintext attacks, to provide mutual
        # authentication, and to provide some message integrity protection.
        # This isn't a fabulous effort, but it's probably Good Enough.
        s = "%s:%s:%s:" % (self.nonce_count, nonce, time.ctime())
        b = s.encode("ascii") + _randombytes(8)
        dig = hashlib.sha1(b).hexdigest()
        return dig[:16]

    def get_authorization(self, req, chal):
        try:
            realm = chal['realm']
            nonce = chal['nonce']
            qop = chal.get('qop')
            algorithm = chal.get('algorithm', 'MD5')
            # mod_digest doesn't send an opaque, even though it isn't
            # supposed to be optional
            opaque = chal.get('opaque', None)
        except KeyError:
            return None

        H, KD = self.get_algorithm_impls(algorithm)
        if H is None:
            return None

        user, pw = self.passwd.find_user_password(realm, req.full_url)
        if user is None:
            return None

        # XXX not implemented yet
        if req.data is not None:
            entdig = self.get_entity_digest(req.data, chal)
        else:
            entdig = None

        A1 = "%s:%s:%s" % (user, realm, pw)
        A2 = "%s:%s" % (req.get_method(),
                        # XXX selector: what about proxies and full urls
                        req.selector)
        if qop == 'auth':
            if nonce == self.last_nonce:
                self.nonce_count += 1
            else:
                self.nonce_count = 1
                self.last_nonce = nonce
            ncvalue = '%08x' % self.nonce_count
            cnonce = self.get_cnonce(nonce)
            noncebit = "%s:%s:%s:%s:%s" % (nonce, ncvalue, cnonce, qop, H(A2))
            respdig = KD(H(A1), noncebit)
        elif qop is None:
            respdig = KD(H(A1), "%s:%s" % (nonce, H(A2)))
        else:
            # XXX handle auth-int.
            raise URLError("qop '%s' is not supported." % qop)

        # XXX should the partial digests be encoded too?

        base = 'username="%s", realm="%s", nonce="%s", uri="%s", ' \
               'response="%s"' % (user, realm, nonce, req.selector,
                                  respdig)
        if opaque:
            base += ', opaque="%s"' % opaque
        if entdig:
            base += ', digest="%s"' % entdig
        base += ', algorithm="%s"' % algorithm
        if qop:
            base += ', qop=auth, nc=%s, cnonce="%s"' % (ncvalue, cnonce)
        return base

    def get_algorithm_impls(self, algorithm):
        # lambdas assume digest modules are imported at the top level
        if algorithm == 'MD5':
            H = lambda x: hashlib.md5(x.encode("ascii")).hexdigest()
        elif algorithm == 'SHA':
            H = lambda x: hashlib.sha1(x.encode("ascii")).hexdigest()
        # XXX MD5-sess
        KD = lambda s, d: H("%s:%s" % (s, d))
        return H, KD

    def get_entity_digest(self, data, chal):
        # XXX not implemented yet
        return None


class HTTPDigestAuthHandler(BaseHandler, AbstractDigestAuthHandler):
    """An authentication protocol defined by RFC 2069

    Digest authentication improves on basic authentication because it
    does not transmit passwords in the clear.
    """

    auth_header = 'Authorization'
    handler_order = 490  # before Basic auth

    def http_error_401(self, req, fp, code, msg, headers):
        host = urlparse(req.full_url)[1]
        retry = self.http_error_auth_reqed('www-authenticate',
                                           host, req, headers)
        self.reset_retry_count()
        return retry


class ProxyDigestAuthHandler(BaseHandler, AbstractDigestAuthHandler):

    auth_header = 'Proxy-Authorization'
    handler_order = 490  # before Basic auth

    def http_error_407(self, req, fp, code, msg, headers):
        host = req.host
        retry = self.http_error_auth_reqed('proxy-authenticate',
                                           host, req, headers)
        self.reset_retry_count()
        return retry

class AbstractHTTPHandler(BaseHandler):

    def __init__(self, debuglevel=0):
        self._debuglevel = debuglevel

    def set_http_debuglevel(self, level):
        self._debuglevel = level

    def do_request_(self, request):
        host = request.host
        if not host:
            raise URLError('no host given')

        if request.data is not None:  # POST
            data = request.data
            if isinstance(data, str):
                msg = "POST data should be bytes or an iterable of bytes. " \
                      "It cannot be of type str."
                raise TypeError(msg)
            if not request.has_header('Content-type'):
                request.add_unredirected_header(
                    'Content-type',
                    'application/x-www-form-urlencoded')
            if not request.has_header('Content-length'):
                try:
                    mv = memoryview(data)
                except TypeError:
                    if isinstance(data, collections.Iterable):
                        raise ValueError("Content-Length should be specified "
                                "for iterable data of type %r %r" % (type(data),
                                data))
                else:
                    request.add_unredirected_header(
                            'Content-length', '%d' % (len(mv) * mv.itemsize))

        sel_host = host
        if request.has_proxy():
            scheme, sel = splittype(request.selector)
            sel_host, sel_path = splithost(sel)
        if not request.has_header('Host'):
            request.add_unredirected_header('Host', sel_host)
        for name, value in self.parent.addheaders:
            name = name.capitalize()
            if not request.has_header(name):
                request.add_unredirected_header(name, value)

        return request

    def do_open(self, http_class, req, **http_conn_args):
        """Return an HTTPResponse object for the request, using http_class.

        http_class must implement the HTTPConnection API from http.client.
        """
        host = req.host
        if not host:
            raise URLError('no host given')

        # will parse host:port
        h = http_class(host, timeout=req.timeout, **http_conn_args)

        headers = dict(req.unredirected_hdrs)
        headers.update(dict((k, v) for k, v in req.headers.items()
                            if k not in headers))

        # TODO(jhylton): Should this be redesigned to handle
        # persistent connections?

        # We want to make an HTTP/1.1 request, but the addinfourl
        # class isn't prepared to deal with a persistent connection.
        # It will try to read all remaining data from the socket,
        # which will block while the server waits for the next request.
        # So make sure the connection gets closed after the (only)
        # request.
        headers["Connection"] = "close"
        headers = dict((name.title(), val) for name, val in headers.items())

        if req._tunnel_host:
            tunnel_headers = {}
            proxy_auth_hdr = "Proxy-Authorization"
            if proxy_auth_hdr in headers:
                tunnel_headers[proxy_auth_hdr] = headers[proxy_auth_hdr]
                # Proxy-Authorization should not be sent to origin
                # server.
                del headers[proxy_auth_hdr]
            h.set_tunnel(req._tunnel_host, headers=tunnel_headers)

        try:
            h.request(req.get_method(), req.selector, req.data, headers)
        except socket.error as err: # timeout error
            h.close()
            raise URLError(err)
        else:
            r = h.getresponse()
            # If the server does not send us a 'Connection: close' header,
            # HTTPConnection assumes the socket should be left open. Manually
            # mark the socket to be closed when this response object goes away.
            if h.sock:
                h.sock.close()
                h.sock = None

        r.url = req.get_full_url()
        # This line replaces the .msg attribute of the HTTPResponse
        # with .headers, because urllib clients expect the response to
        # have the reason in .msg.  It would be good to mark this
        # attribute is deprecated and get then to use info() or
        # .headers.
        r.msg = r.reason
        return r


class HTTPHandler(AbstractHTTPHandler):

    def http_open(self, req):
        return self.do_open(http.client.HTTPConnection, req)

    http_request = AbstractHTTPHandler.do_request_

if hasattr(http.client, 'HTTPSConnection'):

    class HTTPSHandler(AbstractHTTPHandler):

        def __init__(self, debuglevel=0, context=None, check_hostname=None):
            AbstractHTTPHandler.__init__(self, debuglevel)
            self._context = context
            self._check_hostname = check_hostname

        def https_open(self, req):
            return self.do_open(http.client.HTTPSConnection, req,
                context=self._context, check_hostname=self._check_hostname)

        https_request = AbstractHTTPHandler.do_request_

    __all__.append('HTTPSHandler')

class HTTPCookieProcessor(BaseHandler):
    def __init__(self, cookiejar=None):
        import http.cookiejar
        if cookiejar is None:
            cookiejar = http.cookiejar.CookieJar()
        self.cookiejar = cookiejar

    def http_request(self, request):
        self.cookiejar.add_cookie_header(request)
        return request

    def http_response(self, request, response):
        self.cookiejar.extract_cookies(response, request)
        return response

    https_request = http_request
    https_response = http_response

class UnknownHandler(BaseHandler):
    def unknown_open(self, req):
        type = req.type
        raise URLError('unknown url type: %s' % type)

def parse_keqv_list(l):
    """Parse list of key=value strings where keys are not duplicated."""
    parsed = {}
    for elt in l:
        k, v = elt.split('=', 1)
        if v[0] == '"' and v[-1] == '"':
            v = v[1:-1]
        parsed[k] = v
    return parsed

def parse_http_list(s):
    """Parse lists as described by RFC 2068 Section 2.

    In particular, parse comma-separated lists where the elements of
    the list may include quoted-strings.  A quoted-string could
    contain a comma.  A non-quoted string could have quotes in the
    middle.  Neither commas nor quotes count if they are escaped.
    Only double-quotes count, not single-quotes.
    """
    res = []
    part = ''

    escape = quote = False
    for cur in s:
        if escape:
            part += cur
            escape = False
            continue
        if quote:
            if cur == '\\':
                escape = True
                continue
            elif cur == '"':
                quote = False
            part += cur
            continue

        if cur == ',':
            res.append(part)
            part = ''
            continue

        if cur == '"':
            quote = True

        part += cur

    # append last part
    if part:
        res.append(part)

    return [part.strip() for part in res]

class FileHandler(BaseHandler):
    # Use local file or FTP depending on form of URL
    def file_open(self, req):
        url = req.selector
        if url[:2] == '//' and url[2:3] != '/' and (req.host and
                req.host != 'localhost'):
            if not req.host is self.get_names():
                raise URLError("file:// scheme is supported only on localhost")
        else:
            return self.open_local_file(req)

    # names for the localhost
    names = None
    def get_names(self):
        if FileHandler.names is None:
            try:
                FileHandler.names = tuple(
                    socket.gethostbyname_ex('localhost')[2] +
                    socket.gethostbyname_ex(socket.gethostname())[2])
            except socket.gaierror:
                FileHandler.names = (socket.gethostbyname('localhost'),)
        return FileHandler.names

    # not entirely sure what the rules are here
    def open_local_file(self, req):
        import email.utils
        import mimetypes
        host = req.host
        filename = req.selector
        localfile = url2pathname(filename)
        try:
            stats = os.stat(localfile)
            size = stats.st_size
            modified = email.utils.formatdate(stats.st_mtime, usegmt=True)
            mtype = mimetypes.guess_type(filename)[0]
            headers = email.message_from_string(
                'Content-type: %s\nContent-length: %d\nLast-modified: %s\n' %
                (mtype or 'text/plain', size, modified))
            if host:
                host, port = splitport(host)
            if not host or \
                (not port and _safe_gethostbyname(host) in self.get_names()):
                if host:
                    origurl = 'file://' + host + filename
                else:
                    origurl = 'file://' + filename
                return addinfourl(open(localfile, 'rb'), headers, origurl)
        except OSError as exp:
            # users shouldn't expect OSErrors coming from urlopen()
            raise URLError(exp)
        raise URLError('file not on local host')

def _safe_gethostbyname(host):
    try:
        return socket.gethostbyname(host)
    except socket.gaierror:
        return None

class FTPHandler(BaseHandler):
    def ftp_open(self, req):
        import ftplib
        import mimetypes
        host = req.host
        if not host:
            raise URLError('ftp error: no host given')
        host, port = splitport(host)
        if port is None:
            port = ftplib.FTP_PORT
        else:
            port = int(port)

        # username/password handling
        user, host = splituser(host)
        if user:
            user, passwd = splitpasswd(user)
        else:
            passwd = None
        host = unquote(host)
        user = user or ''
        passwd = passwd or ''

        try:
            host = socket.gethostbyname(host)
        except socket.error as msg:
            raise URLError(msg)
        path, attrs = splitattr(req.selector)
        dirs = path.split('/')
        dirs = list(map(unquote, dirs))
        dirs, file = dirs[:-1], dirs[-1]
        if dirs and not dirs[0]:
            dirs = dirs[1:]
        try:
            fw = self.connect_ftp(user, passwd, host, port, dirs, req.timeout)
            type = file and 'I' or 'D'
            for attr in attrs:
                attr, value = splitvalue(attr)
                if attr.lower() == 'type' and \
                   value in ('a', 'A', 'i', 'I', 'd', 'D'):
                    type = value.upper()
            fp, retrlen = fw.retrfile(file, type)
            headers = ""
            mtype = mimetypes.guess_type(req.full_url)[0]
            if mtype:
                headers += "Content-type: %s\n" % mtype
            if retrlen is not None and retrlen >= 0:
                headers += "Content-length: %d\n" % retrlen
            headers = email.message_from_string(headers)
            return addinfourl(fp, headers, req.full_url)
        except ftplib.all_errors as exp:
            exc = URLError('ftp error: %r' % exp)
            raise exc.with_traceback(sys.exc_info()[2])

    def connect_ftp(self, user, passwd, host, port, dirs, timeout):
        return ftpwrapper(user, passwd, host, port, dirs, timeout,
                          persistent=False)

class CacheFTPHandler(FTPHandler):
    # XXX would be nice to have pluggable cache strategies
    # XXX this stuff is definitely not thread safe
    def __init__(self):
        self.cache = {}
        self.timeout = {}
        self.soonest = 0
        self.delay = 60
        self.max_conns = 16

    def setTimeout(self, t):
        self.delay = t

    def setMaxConns(self, m):
        self.max_conns = m

    def connect_ftp(self, user, passwd, host, port, dirs, timeout):
        key = user, host, port, '/'.join(dirs), timeout
        if key in self.cache:
            self.timeout[key] = time.time() + self.delay
        else:
            self.cache[key] = ftpwrapper(user, passwd, host, port,
                                         dirs, timeout)
            self.timeout[key] = time.time() + self.delay
        self.check_cache()
        return self.cache[key]

    def check_cache(self):
        # first check for old ones
        t = time.time()
        if self.soonest <= t:
            for k, v in list(self.timeout.items()):
                if v < t:
                    self.cache[k].close()
                    del self.cache[k]
                    del self.timeout[k]
        self.soonest = min(list(self.timeout.values()))

        # then check the size
        if len(self.cache) == self.max_conns:
            for k, v in list(self.timeout.items()):
                if v == self.soonest:
                    del self.cache[k]
                    del self.timeout[k]
                    break
            self.soonest = min(list(self.timeout.values()))

    def clear_cache(self):
        for conn in self.cache.values():
            conn.close()
        self.cache.clear()
        self.timeout.clear()


# Code move from the old urllib module

MAXFTPCACHE = 10        # Trim the ftp cache beyond this size

# Helper for non-unix systems
if os.name == 'nt':
    from nturl2path import url2pathname, pathname2url
else:
    def url2pathname(pathname):
        """OS-specific conversion from a relative URL of the 'file' scheme
        to a file system path; not recommended for general use."""
        return unquote(pathname)

    def pathname2url(pathname):
        """OS-specific conversion from a file system path to a relative URL
        of the 'file' scheme; not recommended for general use."""
        return quote(pathname)

# This really consists of two pieces:
# (1) a class which handles opening of all sorts of URLs
#     (plus assorted utilities etc.)
# (2) a set of functions for parsing URLs
# XXX Should these be separated out into different modules?


ftpcache = {}
class URLopener:
    """Class to open URLs.
    This is a class rather than just a subroutine because we may need
    more than one set of global protocol-specific options.
    Note -- this is a base class for those who don't want the
    automatic handling of errors type 302 (relocated) and 401
    (authorization needed)."""

    __tempfiles = None

    version = "Python-urllib/%s" % __version__

    # Constructor
    def __init__(self, proxies=None, **x509):
        msg = "%(class)s style of invoking requests is deprecated. " \
              "Use newer urlopen functions/methods" % {'class': self.__class__.__name__}
        warnings.warn(msg, DeprecationWarning, stacklevel=3)
        if proxies is None:
            proxies = getproxies()
        assert hasattr(proxies, 'keys'), "proxies must be a mapping"
        self.proxies = proxies
        self.key_file = x509.get('key_file')
        self.cert_file = x509.get('cert_file')
        self.addheaders = [('User-Agent', self.version)]
        self.__tempfiles = []
        self.__unlink = os.unlink # See cleanup()
        self.tempcache = None
        # Undocumented feature: if you assign {} to tempcache,
        # it is used to cache files retrieved with
        # self.retrieve().  This is not enabled by default
        # since it does not work for changing documents (and I
        # haven't got the logic to check expiration headers
        # yet).
        self.ftpcache = ftpcache
        # Undocumented feature: you can use a different
        # ftp cache by assigning to the .ftpcache member;
        # in case you want logically independent URL openers
        # XXX This is not threadsafe.  Bah.

    def __del__(self):
        self.close()

    def close(self):
        self.cleanup()

    def cleanup(self):
        # This code sometimes runs when the rest of this module
        # has already been deleted, so it can't use any globals
        # or import anything.
        if self.__tempfiles:
            for file in self.__tempfiles:
                try:
                    self.__unlink(file)
                except OSError:
                    pass
            del self.__tempfiles[:]
        if self.tempcache:
            self.tempcache.clear()

    def addheader(self, *args):
        """Add a header to be used by the HTTP interface only
        e.g. u.addheader('Accept', 'sound/basic')"""
        self.addheaders.append(args)

    # External interface
    def open(self, fullurl, data=None):
        """Use URLopener().open(file) instead of open(file, 'r')."""
        fullurl = unwrap(to_bytes(fullurl))
        fullurl = quote(fullurl, safe="%/:=&?~#+!$,;'@()*[]|")
        if self.tempcache and fullurl in self.tempcache:
            filename, headers = self.tempcache[fullurl]
            fp = open(filename, 'rb')
            return addinfourl(fp, headers, fullurl)
        urltype, url = splittype(fullurl)
        if not urltype:
            urltype = 'file'
        if urltype in self.proxies:
            proxy = self.proxies[urltype]
            urltype, proxyhost = splittype(proxy)
            host, selector = splithost(proxyhost)
            url = (host, fullurl) # Signal special case to open_*()
        else:
            proxy = None
        name = 'open_' + urltype
        self.type = urltype
        name = name.replace('-', '_')
        if not hasattr(self, name):
            if proxy:
                return self.open_unknown_proxy(proxy, fullurl, data)
            else:
                return self.open_unknown(fullurl, data)
        try:
            if data is None:
                return getattr(self, name)(url)
            else:
                return getattr(self, name)(url, data)
<<<<<<< HEAD
        except HTTPError:
=======
        except (HTTPError, URLError):
>>>>>>> aa29e3e1
            raise
        except socket.error as msg:
            raise IOError('socket error', msg).with_traceback(sys.exc_info()[2])

    def open_unknown(self, fullurl, data=None):
        """Overridable interface to open unknown URL type."""
        type, url = splittype(fullurl)
        raise IOError('url error', 'unknown url type', type)

    def open_unknown_proxy(self, proxy, fullurl, data=None):
        """Overridable interface to open unknown URL type."""
        type, url = splittype(fullurl)
        raise IOError('url error', 'invalid proxy for %s' % type, proxy)

    # External interface
    def retrieve(self, url, filename=None, reporthook=None, data=None):
        """retrieve(url) returns (filename, headers) for a local object
        or (tempfilename, headers) for a remote object."""
        url = unwrap(to_bytes(url))
        if self.tempcache and url in self.tempcache:
            return self.tempcache[url]
        type, url1 = splittype(url)
        if filename is None and (not type or type == 'file'):
            try:
                fp = self.open_local_file(url1)
                hdrs = fp.info()
                fp.close()
                return url2pathname(splithost(url1)[1]), hdrs
            except IOError as msg:
                pass
        fp = self.open(url, data)
        try:
            headers = fp.info()
            if filename:
                tfp = open(filename, 'wb')
            else:
                import tempfile
                garbage, path = splittype(url)
                garbage, path = splithost(path or "")
                path, garbage = splitquery(path or "")
                path, garbage = splitattr(path or "")
                suffix = os.path.splitext(path)[1]
                (fd, filename) = tempfile.mkstemp(suffix)
                self.__tempfiles.append(filename)
                tfp = os.fdopen(fd, 'wb')
            try:
                result = filename, headers
                if self.tempcache is not None:
                    self.tempcache[url] = result
                bs = 1024*8
                size = -1
                read = 0
                blocknum = 0
                if "content-length" in headers:
                    size = int(headers["Content-Length"])
                if reporthook:
                    reporthook(blocknum, bs, size)
                while 1:
                    block = fp.read(bs)
                    if not block:
                        break
                    read += len(block)
                    tfp.write(block)
                    blocknum += 1
                    if reporthook:
                        reporthook(blocknum, bs, size)
            finally:
                tfp.close()
        finally:
            fp.close()

        # raise exception if actual size does not match content-length header
        if size >= 0 and read < size:
            raise ContentTooShortError(
                "retrieval incomplete: got only %i out of %i bytes"
                % (read, size), result)

        return result

    # Each method named open_<type> knows how to open that type of URL

    def _open_generic_http(self, connection_factory, url, data):
        """Make an HTTP connection using connection_class.

        This is an internal method that should be called from
        open_http() or open_https().

        Arguments:
        - connection_factory should take a host name and return an
          HTTPConnection instance.
        - url is the url to retrieval or a host, relative-path pair.
        - data is payload for a POST request or None.
        """

        user_passwd = None
        proxy_passwd= None
        if isinstance(url, str):
            host, selector = splithost(url)
            if host:
                user_passwd, host = splituser(host)
                host = unquote(host)
            realhost = host
        else:
            host, selector = url
            # check whether the proxy contains authorization information
            proxy_passwd, host = splituser(host)
            # now we proceed with the url we want to obtain
            urltype, rest = splittype(selector)
            url = rest
            user_passwd = None
            if urltype.lower() != 'http':
                realhost = None
            else:
                realhost, rest = splithost(rest)
                if realhost:
                    user_passwd, realhost = splituser(realhost)
                if user_passwd:
                    selector = "%s://%s%s" % (urltype, realhost, rest)
                if proxy_bypass(realhost):
                    host = realhost

        if not host: raise IOError('http error', 'no host given')

        if proxy_passwd:
            proxy_passwd = unquote(proxy_passwd)
            proxy_auth = base64.b64encode(proxy_passwd.encode()).decode('ascii')
        else:
            proxy_auth = None

        if user_passwd:
            user_passwd = unquote(user_passwd)
            auth = base64.b64encode(user_passwd.encode()).decode('ascii')
        else:
            auth = None
        http_conn = connection_factory(host)
        headers = {}
        if proxy_auth:
            headers["Proxy-Authorization"] = "Basic %s" % proxy_auth
        if auth:
            headers["Authorization"] =  "Basic %s" % auth
        if realhost:
            headers["Host"] = realhost

        # Add Connection:close as we don't support persistent connections yet.
        # This helps in closing the socket and avoiding ResourceWarning

        headers["Connection"] = "close"

        for header, value in self.addheaders:
            headers[header] = value

        if data is not None:
            headers["Content-Type"] = "application/x-www-form-urlencoded"
            http_conn.request("POST", selector, data, headers)
        else:
            http_conn.request("GET", selector, headers=headers)

        try:
            response = http_conn.getresponse()
        except http.client.BadStatusLine:
            # something went wrong with the HTTP status line
            raise URLError("http protocol error: bad status line")

        # According to RFC 2616, "2xx" code indicates that the client's
        # request was successfully received, understood, and accepted.
        if 200 <= response.status < 300:
            return addinfourl(response, response.msg, "http:" + url,
                              response.status)
        else:
            return self.http_error(
                url, response.fp,
                response.status, response.reason, response.msg, data)

    def open_http(self, url, data=None):
        """Use HTTP protocol."""
        return self._open_generic_http(http.client.HTTPConnection, url, data)

    def http_error(self, url, fp, errcode, errmsg, headers, data=None):
        """Handle http errors.

        Derived class can override this, or provide specific handlers
        named http_error_DDD where DDD is the 3-digit error code."""
        # First check if there's a specific handler for this error
        name = 'http_error_%d' % errcode
        if hasattr(self, name):
            method = getattr(self, name)
            if data is None:
                result = method(url, fp, errcode, errmsg, headers)
            else:
                result = method(url, fp, errcode, errmsg, headers, data)
            if result: return result
        return self.http_error_default(url, fp, errcode, errmsg, headers)

    def http_error_default(self, url, fp, errcode, errmsg, headers):
        """Default error handler: close the connection and raise IOError."""
        fp.close()
        raise HTTPError(url, errcode, errmsg, headers, None)

    if _have_ssl:
        def _https_connection(self, host):
            return http.client.HTTPSConnection(host,
                                           key_file=self.key_file,
                                           cert_file=self.cert_file)

        def open_https(self, url, data=None):
            """Use HTTPS protocol."""
            return self._open_generic_http(self._https_connection, url, data)

    def open_file(self, url):
        """Use local file or FTP depending on form of URL."""
        if not isinstance(url, str):
            raise URLError('file error: proxy support for file protocol currently not implemented')
        if url[:2] == '//' and url[2:3] != '/' and url[2:12].lower() != 'localhost/':
            raise ValueError("file:// scheme is supported only on localhost")
        else:
            return self.open_local_file(url)

    def open_local_file(self, url):
        """Use local file."""
        import email.utils
        import mimetypes
        host, file = splithost(url)
        localname = url2pathname(file)
        try:
            stats = os.stat(localname)
        except OSError as e:
            raise URLError(e.strerror, e.filename)
        size = stats.st_size
        modified = email.utils.formatdate(stats.st_mtime, usegmt=True)
        mtype = mimetypes.guess_type(url)[0]
        headers = email.message_from_string(
            'Content-Type: %s\nContent-Length: %d\nLast-modified: %s\n' %
            (mtype or 'text/plain', size, modified))
        if not host:
            urlfile = file
            if file[:1] == '/':
                urlfile = 'file://' + file
            return addinfourl(open(localname, 'rb'), headers, urlfile)
        host, port = splitport(host)
        if (not port
           and socket.gethostbyname(host) in ((localhost(),) + thishost())):
            urlfile = file
            if file[:1] == '/':
                urlfile = 'file://' + file
            elif file[:2] == './':
                raise ValueError("local file url may start with / or file:. Unknown url of type: %s" % url)
            return addinfourl(open(localname, 'rb'), headers, urlfile)
        raise URLError('local file error: not on local host')

    def open_ftp(self, url):
        """Use FTP protocol."""
        if not isinstance(url, str):
            raise URLError('ftp error: proxy support for ftp protocol currently not implemented')
        import mimetypes
        host, path = splithost(url)
        if not host: raise URLError('ftp error: no host given')
        host, port = splitport(host)
        user, host = splituser(host)
        if user: user, passwd = splitpasswd(user)
        else: passwd = None
        host = unquote(host)
        user = unquote(user or '')
        passwd = unquote(passwd or '')
        host = socket.gethostbyname(host)
        if not port:
            import ftplib
            port = ftplib.FTP_PORT
        else:
            port = int(port)
        path, attrs = splitattr(path)
        path = unquote(path)
        dirs = path.split('/')
        dirs, file = dirs[:-1], dirs[-1]
        if dirs and not dirs[0]: dirs = dirs[1:]
        if dirs and not dirs[0]: dirs[0] = '/'
        key = user, host, port, '/'.join(dirs)
        # XXX thread unsafe!
        if len(self.ftpcache) > MAXFTPCACHE:
            # Prune the cache, rather arbitrarily
            for k in self.ftpcache.keys():
                if k != key:
                    v = self.ftpcache[k]
                    del self.ftpcache[k]
                    v.close()
        try:
            if key not in self.ftpcache:
                self.ftpcache[key] = \
                    ftpwrapper(user, passwd, host, port, dirs)
            if not file: type = 'D'
            else: type = 'I'
            for attr in attrs:
                attr, value = splitvalue(attr)
                if attr.lower() == 'type' and \
                   value in ('a', 'A', 'i', 'I', 'd', 'D'):
                    type = value.upper()
            (fp, retrlen) = self.ftpcache[key].retrfile(file, type)
            mtype = mimetypes.guess_type("ftp:" + url)[0]
            headers = ""
            if mtype:
                headers += "Content-Type: %s\n" % mtype
            if retrlen is not None and retrlen >= 0:
                headers += "Content-Length: %d\n" % retrlen
            headers = email.message_from_string(headers)
            return addinfourl(fp, headers, "ftp:" + url)
        except ftperrors() as exp:
            raise URLError('ftp error %r' % exp).with_traceback(sys.exc_info()[2])

    def open_data(self, url, data=None):
        """Use "data" URL."""
        if not isinstance(url, str):
            raise URLError('data error: proxy support for data protocol currently not implemented')
        # ignore POSTed data
        #
        # syntax of data URLs:
        # dataurl   := "data:" [ mediatype ] [ ";base64" ] "," data
        # mediatype := [ type "/" subtype ] *( ";" parameter )
        # data      := *urlchar
        # parameter := attribute "=" value
        try:
            [type, data] = url.split(',', 1)
        except ValueError:
            raise IOError('data error', 'bad data URL')
        if not type:
            type = 'text/plain;charset=US-ASCII'
        semi = type.rfind(';')
        if semi >= 0 and '=' not in type[semi:]:
            encoding = type[semi+1:]
            type = type[:semi]
        else:
            encoding = ''
        msg = []
        msg.append('Date: %s'%time.strftime('%a, %d %b %Y %H:%M:%S GMT',
                                            time.gmtime(time.time())))
        msg.append('Content-type: %s' % type)
        if encoding == 'base64':
            # XXX is this encoding/decoding ok?
            data = base64.decodebytes(data.encode('ascii')).decode('latin-1')
        else:
            data = unquote(data)
        msg.append('Content-Length: %d' % len(data))
        msg.append('')
        msg.append(data)
        msg = '\n'.join(msg)
        headers = email.message_from_string(msg)
        f = io.StringIO(msg)
        #f.fileno = None     # needed for addinfourl
        return addinfourl(f, headers, url)


class FancyURLopener(URLopener):
    """Derived class with handlers for errors we can handle (perhaps)."""

    def __init__(self, *args, **kwargs):
        URLopener.__init__(self, *args, **kwargs)
        self.auth_cache = {}
        self.tries = 0
        self.maxtries = 10

    def http_error_default(self, url, fp, errcode, errmsg, headers):
        """Default error handling -- don't raise an exception."""
        return addinfourl(fp, headers, "http:" + url, errcode)

    def http_error_302(self, url, fp, errcode, errmsg, headers, data=None):
        """Error 302 -- relocated (temporarily)."""
        self.tries += 1
        if self.maxtries and self.tries >= self.maxtries:
            if hasattr(self, "http_error_500"):
                meth = self.http_error_500
            else:
                meth = self.http_error_default
            self.tries = 0
            return meth(url, fp, 500,
                        "Internal Server Error: Redirect Recursion", headers)
        result = self.redirect_internal(url, fp, errcode, errmsg, headers,
                                        data)
        self.tries = 0
        return result

    def redirect_internal(self, url, fp, errcode, errmsg, headers, data):
        if 'location' in headers:
            newurl = headers['location']
        elif 'uri' in headers:
            newurl = headers['uri']
        else:
            return
        fp.close()

        # In case the server sent a relative URL, join with original:
        newurl = urljoin(self.type + ":" + url, newurl)

        urlparts = urlparse(newurl)

        # For security reasons, we don't allow redirection to anything other
        # than http, https and ftp.

        # We are using newer HTTPError with older redirect_internal method
        # This older method will get deprecated in 3.3

        if urlparts.scheme not in ('http', 'https', 'ftp', ''):
            raise HTTPError(newurl, errcode,
                            errmsg +
                            " Redirection to url '%s' is not allowed." % newurl,
                            headers, fp)

        return self.open(newurl)

    def http_error_301(self, url, fp, errcode, errmsg, headers, data=None):
        """Error 301 -- also relocated (permanently)."""
        return self.http_error_302(url, fp, errcode, errmsg, headers, data)

    def http_error_303(self, url, fp, errcode, errmsg, headers, data=None):
        """Error 303 -- also relocated (essentially identical to 302)."""
        return self.http_error_302(url, fp, errcode, errmsg, headers, data)

    def http_error_307(self, url, fp, errcode, errmsg, headers, data=None):
        """Error 307 -- relocated, but turn POST into error."""
        if data is None:
            return self.http_error_302(url, fp, errcode, errmsg, headers, data)
        else:
            return self.http_error_default(url, fp, errcode, errmsg, headers)

    def http_error_401(self, url, fp, errcode, errmsg, headers, data=None,
            retry=False):
        """Error 401 -- authentication required.
        This function supports Basic authentication only."""
        if 'www-authenticate' not in headers:
            URLopener.http_error_default(self, url, fp,
                                         errcode, errmsg, headers)
        stuff = headers['www-authenticate']
        match = re.match('[ \t]*([^ \t]+)[ \t]+realm="([^"]*)"', stuff)
        if not match:
            URLopener.http_error_default(self, url, fp,
                                         errcode, errmsg, headers)
        scheme, realm = match.groups()
        if scheme.lower() != 'basic':
            URLopener.http_error_default(self, url, fp,
                                         errcode, errmsg, headers)
        if not retry:
            URLopener.http_error_default(self, url, fp, errcode, errmsg,
                    headers)
        name = 'retry_' + self.type + '_basic_auth'
        if data is None:
            return getattr(self,name)(url, realm)
        else:
            return getattr(self,name)(url, realm, data)

    def http_error_407(self, url, fp, errcode, errmsg, headers, data=None,
            retry=False):
        """Error 407 -- proxy authentication required.
        This function supports Basic authentication only."""
        if 'proxy-authenticate' not in headers:
            URLopener.http_error_default(self, url, fp,
                                         errcode, errmsg, headers)
        stuff = headers['proxy-authenticate']
        match = re.match('[ \t]*([^ \t]+)[ \t]+realm="([^"]*)"', stuff)
        if not match:
            URLopener.http_error_default(self, url, fp,
                                         errcode, errmsg, headers)
        scheme, realm = match.groups()
        if scheme.lower() != 'basic':
            URLopener.http_error_default(self, url, fp,
                                         errcode, errmsg, headers)
        if not retry:
            URLopener.http_error_default(self, url, fp, errcode, errmsg,
                    headers)
        name = 'retry_proxy_' + self.type + '_basic_auth'
        if data is None:
            return getattr(self,name)(url, realm)
        else:
            return getattr(self,name)(url, realm, data)

    def retry_proxy_http_basic_auth(self, url, realm, data=None):
        host, selector = splithost(url)
        newurl = 'http://' + host + selector
        proxy = self.proxies['http']
        urltype, proxyhost = splittype(proxy)
        proxyhost, proxyselector = splithost(proxyhost)
        i = proxyhost.find('@') + 1
        proxyhost = proxyhost[i:]
        user, passwd = self.get_user_passwd(proxyhost, realm, i)
        if not (user or passwd): return None
        proxyhost = "%s:%s@%s" % (quote(user, safe=''),
                                  quote(passwd, safe=''), proxyhost)
        self.proxies['http'] = 'http://' + proxyhost + proxyselector
        if data is None:
            return self.open(newurl)
        else:
            return self.open(newurl, data)

    def retry_proxy_https_basic_auth(self, url, realm, data=None):
        host, selector = splithost(url)
        newurl = 'https://' + host + selector
        proxy = self.proxies['https']
        urltype, proxyhost = splittype(proxy)
        proxyhost, proxyselector = splithost(proxyhost)
        i = proxyhost.find('@') + 1
        proxyhost = proxyhost[i:]
        user, passwd = self.get_user_passwd(proxyhost, realm, i)
        if not (user or passwd): return None
        proxyhost = "%s:%s@%s" % (quote(user, safe=''),
                                  quote(passwd, safe=''), proxyhost)
        self.proxies['https'] = 'https://' + proxyhost + proxyselector
        if data is None:
            return self.open(newurl)
        else:
            return self.open(newurl, data)

    def retry_http_basic_auth(self, url, realm, data=None):
        host, selector = splithost(url)
        i = host.find('@') + 1
        host = host[i:]
        user, passwd = self.get_user_passwd(host, realm, i)
        if not (user or passwd): return None
        host = "%s:%s@%s" % (quote(user, safe=''),
                             quote(passwd, safe=''), host)
        newurl = 'http://' + host + selector
        if data is None:
            return self.open(newurl)
        else:
            return self.open(newurl, data)

    def retry_https_basic_auth(self, url, realm, data=None):
        host, selector = splithost(url)
        i = host.find('@') + 1
        host = host[i:]
        user, passwd = self.get_user_passwd(host, realm, i)
        if not (user or passwd): return None
        host = "%s:%s@%s" % (quote(user, safe=''),
                             quote(passwd, safe=''), host)
        newurl = 'https://' + host + selector
        if data is None:
            return self.open(newurl)
        else:
            return self.open(newurl, data)

    def get_user_passwd(self, host, realm, clear_cache=0):
        key = realm + '@' + host.lower()
        if key in self.auth_cache:
            if clear_cache:
                del self.auth_cache[key]
            else:
                return self.auth_cache[key]
        user, passwd = self.prompt_user_passwd(host, realm)
        if user or passwd: self.auth_cache[key] = (user, passwd)
        return user, passwd

    def prompt_user_passwd(self, host, realm):
        """Override this in a GUI environment!"""
        import getpass
        try:
            user = input("Enter username for %s at %s: " % (realm, host))
            passwd = getpass.getpass("Enter password for %s in %s at %s: " %
                (user, realm, host))
            return user, passwd
        except KeyboardInterrupt:
            print()
            return None, None


# Utility functions

_localhost = None
def localhost():
    """Return the IP address of the magic hostname 'localhost'."""
    global _localhost
    if _localhost is None:
        _localhost = socket.gethostbyname('localhost')
    return _localhost

_thishost = None
def thishost():
    """Return the IP addresses of the current host."""
    global _thishost
    if _thishost is None:
        _thishost = tuple(socket.gethostbyname_ex(socket.gethostname())[2])
    return _thishost

_ftperrors = None
def ftperrors():
    """Return the set of errors raised by the FTP class."""
    global _ftperrors
    if _ftperrors is None:
        import ftplib
        _ftperrors = ftplib.all_errors
    return _ftperrors

_noheaders = None
def noheaders():
    """Return an empty email Message object."""
    global _noheaders
    if _noheaders is None:
        _noheaders = email.message_from_string("")
    return _noheaders


# Utility classes

class ftpwrapper:
    """Class used by open_ftp() for cache of open FTP connections."""

    def __init__(self, user, passwd, host, port, dirs, timeout=None,
                 persistent=True):
        self.user = user
        self.passwd = passwd
        self.host = host
        self.port = port
        self.dirs = dirs
        self.timeout = timeout
        self.refcount = 0
        self.keepalive = persistent
        self.init()

    def init(self):
        import ftplib
        self.busy = 0
        self.ftp = ftplib.FTP()
        self.ftp.connect(self.host, self.port, self.timeout)
        self.ftp.login(self.user, self.passwd)
        for dir in self.dirs:
            self.ftp.cwd(dir)

    def retrfile(self, file, type):
        import ftplib
        self.endtransfer()
        if type in ('d', 'D'): cmd = 'TYPE A'; isdir = 1
        else: cmd = 'TYPE ' + type; isdir = 0
        try:
            self.ftp.voidcmd(cmd)
        except ftplib.all_errors:
            self.init()
            self.ftp.voidcmd(cmd)
        conn = None
        if file and not isdir:
            # Try to retrieve as a file
            try:
                cmd = 'RETR ' + file
                conn, retrlen = self.ftp.ntransfercmd(cmd)
            except ftplib.error_perm as reason:
                if str(reason)[:3] != '550':
                    raise URLError('ftp error: %d' % reason).with_traceback(
                        sys.exc_info()[2])
        if not conn:
            # Set transfer mode to ASCII!
            self.ftp.voidcmd('TYPE A')
            # Try a directory listing. Verify that directory exists.
            if file:
                pwd = self.ftp.pwd()
                try:
                    try:
                        self.ftp.cwd(file)
                    except ftplib.error_perm as reason:
                        raise URLError('ftp error: %d' % reason) from reason
                finally:
                    self.ftp.cwd(pwd)
                cmd = 'LIST ' + file
            else:
                cmd = 'LIST'
            conn, retrlen = self.ftp.ntransfercmd(cmd)
        self.busy = 1

        ftpobj = addclosehook(conn.makefile('rb'), self.file_close)
        self.refcount += 1
        conn.close()
        # Pass back both a suitably decorated object and a retrieval length
        return (ftpobj, retrlen)

    def endtransfer(self):
        self.busy = 0

    def close(self):
        self.keepalive = False
        if self.refcount <= 0:
            self.real_close()

    def file_close(self):
        self.endtransfer()
        self.refcount -= 1
        if self.refcount <= 0 and not self.keepalive:
            self.real_close()

    def real_close(self):
        self.endtransfer()
        try:
            self.ftp.close()
        except ftperrors():
            pass

# Proxy handling
def getproxies_environment():
    """Return a dictionary of scheme -> proxy server URL mappings.

    Scan the environment for variables named <scheme>_proxy;
    this seems to be the standard convention.  If you need a
    different way, you can pass a proxies dictionary to the
    [Fancy]URLopener constructor.

    """
    proxies = {}
    for name, value in os.environ.items():
        name = name.lower()
        if value and name[-6:] == '_proxy':
            proxies[name[:-6]] = value
    return proxies

def proxy_bypass_environment(host):
    """Test if proxies should not be used for a particular host.

    Checks the environment for a variable named no_proxy, which should
    be a list of DNS suffixes separated by commas, or '*' for all hosts.
    """
    no_proxy = os.environ.get('no_proxy', '') or os.environ.get('NO_PROXY', '')
    # '*' is special case for always bypass
    if no_proxy == '*':
        return 1
    # strip port off host
    hostonly, port = splitport(host)
    # check if the host ends with any of the DNS suffixes
    no_proxy_list = [proxy.strip() for proxy in no_proxy.split(',')]
    for name in no_proxy_list:
        if name and (hostonly.endswith(name) or host.endswith(name)):
            return 1
    # otherwise, don't bypass
    return 0


# This code tests an OSX specific data structure but is testable on all
# platforms
def _proxy_bypass_macosx_sysconf(host, proxy_settings):
    """
    Return True iff this host shouldn't be accessed using a proxy

    This function uses the MacOSX framework SystemConfiguration
    to fetch the proxy information.

    proxy_settings come from _scproxy._get_proxy_settings or get mocked ie:
    { 'exclude_simple': bool,
      'exceptions': ['foo.bar', '*.bar.com', '127.0.0.1', '10.1', '10.0/16']
    }
    """
    from fnmatch import fnmatch

    hostonly, port = splitport(host)

    def ip2num(ipAddr):
        parts = ipAddr.split('.')
        parts = list(map(int, parts))
        if len(parts) != 4:
            parts = (parts + [0, 0, 0, 0])[:4]
        return (parts[0] << 24) | (parts[1] << 16) | (parts[2] << 8) | parts[3]

    # Check for simple host names:
    if '.' not in host:
        if proxy_settings['exclude_simple']:
            return True

    hostIP = None

    for value in proxy_settings.get('exceptions', ()):
        # Items in the list are strings like these: *.local, 169.254/16
        if not value: continue

        m = re.match(r"(\d+(?:\.\d+)*)(/\d+)?", value)
        if m is not None:
            if hostIP is None:
                try:
                    hostIP = socket.gethostbyname(hostonly)
                    hostIP = ip2num(hostIP)
                except socket.error:
                    continue

            base = ip2num(m.group(1))
            mask = m.group(2)
            if mask is None:
                mask = 8 * (m.group(1).count('.') + 1)
            else:
                mask = int(mask[1:])
            mask = 32 - mask

            if (hostIP >> mask) == (base >> mask):
                return True

        elif fnmatch(host, value):
            return True

    return False


if sys.platform == 'darwin':
    from _scproxy import _get_proxy_settings, _get_proxies

    def proxy_bypass_macosx_sysconf(host):
        proxy_settings = _get_proxy_settings()
        return _proxy_bypass_macosx_sysconf(host, proxy_settings)

    def getproxies_macosx_sysconf():
        """Return a dictionary of scheme -> proxy server URL mappings.

        This function uses the MacOSX framework SystemConfiguration
        to fetch the proxy information.
        """
        return _get_proxies()



    def proxy_bypass(host):
        if getproxies_environment():
            return proxy_bypass_environment(host)
        else:
            return proxy_bypass_macosx_sysconf(host)

    def getproxies():
        return getproxies_environment() or getproxies_macosx_sysconf()


elif os.name == 'nt':
    def getproxies_registry():
        """Return a dictionary of scheme -> proxy server URL mappings.

        Win32 uses the registry to store proxies.

        """
        proxies = {}
        try:
            import winreg
        except ImportError:
            # Std module, so should be around - but you never know!
            return proxies
        try:
            internetSettings = winreg.OpenKey(winreg.HKEY_CURRENT_USER,
                r'Software\Microsoft\Windows\CurrentVersion\Internet Settings')
            proxyEnable = winreg.QueryValueEx(internetSettings,
                                               'ProxyEnable')[0]
            if proxyEnable:
                # Returned as Unicode but problems if not converted to ASCII
                proxyServer = str(winreg.QueryValueEx(internetSettings,
                                                       'ProxyServer')[0])
                if '=' in proxyServer:
                    # Per-protocol settings
                    for p in proxyServer.split(';'):
                        protocol, address = p.split('=', 1)
                        # See if address has a type:// prefix
                        if not re.match('^([^/:]+)://', address):
                            address = '%s://%s' % (protocol, address)
                        proxies[protocol] = address
                else:
                    # Use one setting for all protocols
                    if proxyServer[:5] == 'http:':
                        proxies['http'] = proxyServer
                    else:
                        proxies['http'] = 'http://%s' % proxyServer
                        proxies['https'] = 'https://%s' % proxyServer
                        proxies['ftp'] = 'ftp://%s' % proxyServer
            internetSettings.Close()
        except (WindowsError, ValueError, TypeError):
            # Either registry key not found etc, or the value in an
            # unexpected format.
            # proxies already set up to be empty so nothing to do
            pass
        return proxies

    def getproxies():
        """Return a dictionary of scheme -> proxy server URL mappings.

        Returns settings gathered from the environment, if specified,
        or the registry.

        """
        return getproxies_environment() or getproxies_registry()

    def proxy_bypass_registry(host):
        try:
            import winreg
        except ImportError:
            # Std modules, so should be around - but you never know!
            return 0
        try:
            internetSettings = winreg.OpenKey(winreg.HKEY_CURRENT_USER,
                r'Software\Microsoft\Windows\CurrentVersion\Internet Settings')
            proxyEnable = winreg.QueryValueEx(internetSettings,
                                               'ProxyEnable')[0]
            proxyOverride = str(winreg.QueryValueEx(internetSettings,
                                                     'ProxyOverride')[0])
            # ^^^^ Returned as Unicode but problems if not converted to ASCII
        except WindowsError:
            return 0
        if not proxyEnable or not proxyOverride:
            return 0
        # try to make a host list from name and IP address.
        rawHost, port = splitport(host)
        host = [rawHost]
        try:
            addr = socket.gethostbyname(rawHost)
            if addr != rawHost:
                host.append(addr)
        except socket.error:
            pass
        try:
            fqdn = socket.getfqdn(rawHost)
            if fqdn != rawHost:
                host.append(fqdn)
        except socket.error:
            pass
        # make a check value list from the registry entry: replace the
        # '<local>' string by the localhost entry and the corresponding
        # canonical entry.
        proxyOverride = proxyOverride.split(';')
        # now check if we match one of the registry values.
        for test in proxyOverride:
            if test == '<local>':
                if '.' not in rawHost:
                    return 1
            test = test.replace(".", r"\.")     # mask dots
            test = test.replace("*", r".*")     # change glob sequence
            test = test.replace("?", r".")      # change glob char
            for val in host:
                if re.match(test, val, re.I):
                    return 1
        return 0

    def proxy_bypass(host):
        """Return a dictionary of scheme -> proxy server URL mappings.

        Returns settings gathered from the environment, if specified,
        or the registry.

        """
        if getproxies_environment():
            return proxy_bypass_environment(host)
        else:
            return proxy_bypass_registry(host)

else:
    # By default use environment variables
    getproxies = getproxies_environment
    proxy_bypass = proxy_bypass_environment<|MERGE_RESOLUTION|>--- conflicted
+++ resolved
@@ -1664,11 +1664,7 @@
                 return getattr(self, name)(url)
             else:
                 return getattr(self, name)(url, data)
-<<<<<<< HEAD
-        except HTTPError:
-=======
         except (HTTPError, URLError):
->>>>>>> aa29e3e1
             raise
         except socket.error as msg:
             raise IOError('socket error', msg).with_traceback(sys.exc_info()[2])
