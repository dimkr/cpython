--- conflicted
+++ resolved
@@ -489,8 +489,6 @@
         return c
 
 
-<<<<<<< HEAD
-=======
 class LZMACompressor:
 
     def __init__(self):
@@ -542,7 +540,6 @@
         return result
 
 
->>>>>>> c2919f52
 compressor_names = {
     0: 'store',
     1: 'shrink',
@@ -563,8 +560,6 @@
     98: 'ppmd',
 }
 
-<<<<<<< HEAD
-=======
 def _check_compression(compression):
     if compression == ZIP_STORED:
         pass
@@ -612,7 +607,6 @@
         else:
             raise NotImplementedError("compression type %d" % (compress_type,))
 
->>>>>>> c2919f52
 
 class ZipExtFile(io.BufferedIOBase):
     """File-like object for reading an archive member.
@@ -638,19 +632,7 @@
         self._compress_left = zipinfo.compress_size
         self._left = zipinfo.file_size
 
-<<<<<<< HEAD
-        if self._compress_type == ZIP_DEFLATED:
-            self._decompressor = zlib.decompressobj(-15)
-        elif self._compress_type != ZIP_STORED:
-            descr = compressor_names.get(self._compress_type)
-            if descr:
-                raise NotImplementedError("compression type %d (%s)" % (self._compress_type, descr))
-            else:
-                raise NotImplementedError("compression type %d" % (self._compress_type,))
-        self._unconsumed = b''
-=======
         self._decompressor = _get_decompressor(self._compress_type)
->>>>>>> c2919f52
 
         self._eof = False
         self._readbuffer = b''
