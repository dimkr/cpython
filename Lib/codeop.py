--- conflicted
+++ resolved
@@ -80,27 +80,23 @@
 
     try:
         code = compiler(source, filename, symbol)
-    except SyntaxError as err:
+    except SyntaxError, err:
         pass
 
     try:
         code1 = compiler(source + "\n", filename, symbol)
-    except SyntaxError as e:
-        err1 = e
+    except SyntaxError, err1:
+        pass
 
     try:
         code2 = compiler(source + "\n\n", filename, symbol)
-    except SyntaxError as e:
-        err2 = e
+    except SyntaxError, err2:
+        pass
 
     if code:
         return code
     if not code1 and repr(err1) == repr(err2):
-<<<<<<< HEAD
-        raise err1
-=======
         raise SyntaxError, err1
->>>>>>> 4f5f3481
 
 def _compile(source, filename, symbol):
     return compile(source, filename, symbol, PyCF_DONT_IMPLY_DEDENT)
