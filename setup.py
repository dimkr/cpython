--- conflicted
+++ resolved
@@ -69,10 +69,6 @@
     """
     Returns True if 'path' can be located in an OSX SDK
     """
-<<<<<<< HEAD
-    return (path.startswith('/usr/') and not path.startswith('/usr/local')) or path.startswith('/System/')
-=======
->>>>>>> e373735a
     return ( (path.startswith('/usr/') and not path.startswith('/usr/local'))
                 or path.startswith('/System/')
                 or path.startswith('/Library/') )
