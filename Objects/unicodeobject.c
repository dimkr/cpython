/*

Unicode implementation based on original code by Fredrik Lundh,
modified by Marc-Andre Lemburg <mal@lemburg.com>.

Major speed upgrades to the method implementations at the Reykjavik
NeedForSpeed sprint, by Fredrik Lundh and Andrew Dalke.

Copyright (c) Corporation for National Research Initiatives.

--------------------------------------------------------------------
The original string type implementation is:

  Copyright (c) 1999 by Secret Labs AB
  Copyright (c) 1999 by Fredrik Lundh

By obtaining, using, and/or copying this software and/or its
associated documentation, you agree that you have read, understood,
and will comply with the following terms and conditions:

Permission to use, copy, modify, and distribute this software and its
associated documentation for any purpose and without fee is hereby
granted, provided that the above copyright notice appears in all
copies, and that both that copyright notice and this permission notice
appear in supporting documentation, and that the name of Secret Labs
AB or the author not be used in advertising or publicity pertaining to
distribution of the software without specific, written prior
permission.

SECRET LABS AB AND THE AUTHOR DISCLAIMS ALL WARRANTIES WITH REGARD TO
THIS SOFTWARE, INCLUDING ALL IMPLIED WARRANTIES OF MERCHANTABILITY AND
FITNESS.  IN NO EVENT SHALL SECRET LABS AB OR THE AUTHOR BE LIABLE FOR
ANY SPECIAL, INDIRECT OR CONSEQUENTIAL DAMAGES OR ANY DAMAGES
WHATSOEVER RESULTING FROM LOSS OF USE, DATA OR PROFITS, WHETHER IN AN
ACTION OF CONTRACT, NEGLIGENCE OR OTHER TORTIOUS ACTION, ARISING OUT
OF OR IN CONNECTION WITH THE USE OR PERFORMANCE OF THIS SOFTWARE.
--------------------------------------------------------------------

*/

#define PY_SSIZE_T_CLEAN
#include "Python.h"
#include "ucnhash.h"
#include "bytes_methods.h"

#ifdef MS_WINDOWS
#include <windows.h>
#endif

/*[clinic input]
class str "PyUnicodeObject *" "&PyUnicode_Type"
[clinic start generated code]*/
/*[clinic end generated code: output=da39a3ee5e6b4b0d input=604e916854800fa8]*/

/* --- Globals ------------------------------------------------------------

NOTE: In the interpreter's initialization phase, some globals are currently
      initialized dynamically as needed. In the process Unicode objects may
      be created before the Unicode type is ready.

*/


#ifdef __cplusplus
extern "C" {
#endif

/* Maximum code point of Unicode 6.0: 0x10ffff (1,114,111) */
#define MAX_UNICODE 0x10ffff

#ifdef Py_DEBUG
#  define _PyUnicode_CHECK(op) _PyUnicode_CheckConsistency(op, 0)
#else
#  define _PyUnicode_CHECK(op) PyUnicode_Check(op)
#endif

#define _PyUnicode_UTF8(op)                             \
    (((PyCompactUnicodeObject*)(op))->utf8)
#define PyUnicode_UTF8(op)                              \
    (assert(_PyUnicode_CHECK(op)),                      \
     assert(PyUnicode_IS_READY(op)),                    \
     PyUnicode_IS_COMPACT_ASCII(op) ?                   \
         ((char*)((PyASCIIObject*)(op) + 1)) :          \
         _PyUnicode_UTF8(op))
#define _PyUnicode_UTF8_LENGTH(op)                      \
    (((PyCompactUnicodeObject*)(op))->utf8_length)
#define PyUnicode_UTF8_LENGTH(op)                       \
    (assert(_PyUnicode_CHECK(op)),                      \
     assert(PyUnicode_IS_READY(op)),                    \
     PyUnicode_IS_COMPACT_ASCII(op) ?                   \
         ((PyASCIIObject*)(op))->length :               \
         _PyUnicode_UTF8_LENGTH(op))
#define _PyUnicode_WSTR(op)                             \
    (((PyASCIIObject*)(op))->wstr)
#define _PyUnicode_WSTR_LENGTH(op)                      \
    (((PyCompactUnicodeObject*)(op))->wstr_length)
#define _PyUnicode_LENGTH(op)                           \
    (((PyASCIIObject *)(op))->length)
#define _PyUnicode_STATE(op)                            \
    (((PyASCIIObject *)(op))->state)
#define _PyUnicode_HASH(op)                             \
    (((PyASCIIObject *)(op))->hash)
#define _PyUnicode_KIND(op)                             \
    (assert(_PyUnicode_CHECK(op)),                      \
     ((PyASCIIObject *)(op))->state.kind)
#define _PyUnicode_GET_LENGTH(op)                       \
    (assert(_PyUnicode_CHECK(op)),                      \
     ((PyASCIIObject *)(op))->length)
#define _PyUnicode_DATA_ANY(op)                         \
    (((PyUnicodeObject*)(op))->data.any)

#undef PyUnicode_READY
#define PyUnicode_READY(op)                             \
    (assert(_PyUnicode_CHECK(op)),                      \
     (PyUnicode_IS_READY(op) ?                          \
      0 :                                               \
      _PyUnicode_Ready(op)))

#define _PyUnicode_SHARE_UTF8(op)                       \
    (assert(_PyUnicode_CHECK(op)),                      \
     assert(!PyUnicode_IS_COMPACT_ASCII(op)),           \
     (_PyUnicode_UTF8(op) == PyUnicode_DATA(op)))
#define _PyUnicode_SHARE_WSTR(op)                       \
    (assert(_PyUnicode_CHECK(op)),                      \
     (_PyUnicode_WSTR(unicode) == PyUnicode_DATA(op)))

/* true if the Unicode object has an allocated UTF-8 memory block
   (not shared with other data) */
#define _PyUnicode_HAS_UTF8_MEMORY(op)                  \
    ((!PyUnicode_IS_COMPACT_ASCII(op)                   \
      && _PyUnicode_UTF8(op)                            \
      && _PyUnicode_UTF8(op) != PyUnicode_DATA(op)))

/* true if the Unicode object has an allocated wstr memory block
   (not shared with other data) */
#define _PyUnicode_HAS_WSTR_MEMORY(op)                  \
    ((_PyUnicode_WSTR(op) &&                            \
      (!PyUnicode_IS_READY(op) ||                       \
       _PyUnicode_WSTR(op) != PyUnicode_DATA(op))))

/* Generic helper macro to convert characters of different types.
   from_type and to_type have to be valid type names, begin and end
   are pointers to the source characters which should be of type
   "from_type *".  to is a pointer of type "to_type *" and points to the
   buffer where the result characters are written to. */
#define _PyUnicode_CONVERT_BYTES(from_type, to_type, begin, end, to) \
    do {                                                \
        to_type *_to = (to_type *)(to);                \
        const from_type *_iter = (from_type *)(begin);  \
        const from_type *_end = (from_type *)(end);     \
        Py_ssize_t n = (_end) - (_iter);                \
        const from_type *_unrolled_end =                \
            _iter + _Py_SIZE_ROUND_DOWN(n, 4);          \
        while (_iter < (_unrolled_end)) {               \
            _to[0] = (to_type) _iter[0];                \
            _to[1] = (to_type) _iter[1];                \
            _to[2] = (to_type) _iter[2];                \
            _to[3] = (to_type) _iter[3];                \
            _iter += 4; _to += 4;                       \
        }                                               \
        while (_iter < (_end))                          \
            *_to++ = (to_type) *_iter++;                \
    } while (0)

/* This dictionary holds all interned unicode strings.  Note that references
   to strings in this dictionary are *not* counted in the string's ob_refcnt.
   When the interned string reaches a refcnt of 0 the string deallocation
   function will delete the reference from this dictionary.

   Another way to look at this is that to say that the actual reference
   count of a string is:  s->ob_refcnt + (s->state ? 2 : 0)
*/
static PyObject *interned = NULL;

/* The empty Unicode object is shared to improve performance. */
static PyObject *unicode_empty = NULL;

#define _Py_INCREF_UNICODE_EMPTY()                      \
    do {                                                \
        if (unicode_empty != NULL)                      \
            Py_INCREF(unicode_empty);                   \
        else {                                          \
            unicode_empty = PyUnicode_New(0, 0);        \
            if (unicode_empty != NULL) {                \
                Py_INCREF(unicode_empty);               \
                assert(_PyUnicode_CheckConsistency(unicode_empty, 1)); \
            }                                           \
        }                                               \
    } while (0)

#define _Py_RETURN_UNICODE_EMPTY()                      \
    do {                                                \
        _Py_INCREF_UNICODE_EMPTY();                     \
        return unicode_empty;                           \
    } while (0)

/* Forward declaration */
Py_LOCAL_INLINE(int)
_PyUnicodeWriter_WriteCharInline(_PyUnicodeWriter *writer, Py_UCS4 ch);

/* List of static strings. */
static _Py_Identifier *static_strings = NULL;

/* Single character Unicode strings in the Latin-1 range are being
   shared as well. */
static PyObject *unicode_latin1[256] = {NULL};

/* Fast detection of the most frequent whitespace characters */
const unsigned char _Py_ascii_whitespace[] = {
    0, 0, 0, 0, 0, 0, 0, 0,
/*     case 0x0009: * CHARACTER TABULATION */
/*     case 0x000A: * LINE FEED */
/*     case 0x000B: * LINE TABULATION */
/*     case 0x000C: * FORM FEED */
/*     case 0x000D: * CARRIAGE RETURN */
    0, 1, 1, 1, 1, 1, 0, 0,
    0, 0, 0, 0, 0, 0, 0, 0,
/*     case 0x001C: * FILE SEPARATOR */
/*     case 0x001D: * GROUP SEPARATOR */
/*     case 0x001E: * RECORD SEPARATOR */
/*     case 0x001F: * UNIT SEPARATOR */
    0, 0, 0, 0, 1, 1, 1, 1,
/*     case 0x0020: * SPACE */
    1, 0, 0, 0, 0, 0, 0, 0,
    0, 0, 0, 0, 0, 0, 0, 0,
    0, 0, 0, 0, 0, 0, 0, 0,
    0, 0, 0, 0, 0, 0, 0, 0,

    0, 0, 0, 0, 0, 0, 0, 0,
    0, 0, 0, 0, 0, 0, 0, 0,
    0, 0, 0, 0, 0, 0, 0, 0,
    0, 0, 0, 0, 0, 0, 0, 0,
    0, 0, 0, 0, 0, 0, 0, 0,
    0, 0, 0, 0, 0, 0, 0, 0,
    0, 0, 0, 0, 0, 0, 0, 0,
    0, 0, 0, 0, 0, 0, 0, 0
};

/* forward */
static PyUnicodeObject *_PyUnicode_New(Py_ssize_t length);
static PyObject* get_latin1_char(unsigned char ch);
static int unicode_modifiable(PyObject *unicode);


static PyObject *
_PyUnicode_FromUCS1(const Py_UCS1 *s, Py_ssize_t size);
static PyObject *
_PyUnicode_FromUCS2(const Py_UCS2 *s, Py_ssize_t size);
static PyObject *
_PyUnicode_FromUCS4(const Py_UCS4 *s, Py_ssize_t size);

static PyObject *
unicode_encode_call_errorhandler(const char *errors,
       PyObject **errorHandler,const char *encoding, const char *reason,
       PyObject *unicode, PyObject **exceptionObject,
       Py_ssize_t startpos, Py_ssize_t endpos, Py_ssize_t *newpos);

static void
raise_encode_exception(PyObject **exceptionObject,
                       const char *encoding,
                       PyObject *unicode,
                       Py_ssize_t startpos, Py_ssize_t endpos,
                       const char *reason);

/* Same for linebreaks */
static unsigned char ascii_linebreak[] = {
    0, 0, 0, 0, 0, 0, 0, 0,
/*         0x000A, * LINE FEED */
/*         0x000B, * LINE TABULATION */
/*         0x000C, * FORM FEED */
/*         0x000D, * CARRIAGE RETURN */
    0, 0, 1, 1, 1, 1, 0, 0,
    0, 0, 0, 0, 0, 0, 0, 0,
/*         0x001C, * FILE SEPARATOR */
/*         0x001D, * GROUP SEPARATOR */
/*         0x001E, * RECORD SEPARATOR */
    0, 0, 0, 0, 1, 1, 1, 0,
    0, 0, 0, 0, 0, 0, 0, 0,
    0, 0, 0, 0, 0, 0, 0, 0,
    0, 0, 0, 0, 0, 0, 0, 0,
    0, 0, 0, 0, 0, 0, 0, 0,

    0, 0, 0, 0, 0, 0, 0, 0,
    0, 0, 0, 0, 0, 0, 0, 0,
    0, 0, 0, 0, 0, 0, 0, 0,
    0, 0, 0, 0, 0, 0, 0, 0,
    0, 0, 0, 0, 0, 0, 0, 0,
    0, 0, 0, 0, 0, 0, 0, 0,
    0, 0, 0, 0, 0, 0, 0, 0,
    0, 0, 0, 0, 0, 0, 0, 0
};

/* The max unicode value is always 0x10FFFF while using the PEP-393 API.
   This function is kept for backward compatibility with the old API. */
Py_UNICODE
PyUnicode_GetMax(void)
{
#ifdef Py_UNICODE_WIDE
    return 0x10FFFF;
#else
    /* This is actually an illegal character, so it should
       not be passed to unichr. */
    return 0xFFFF;
#endif
}

#ifdef Py_DEBUG
int
_PyUnicode_CheckConsistency(PyObject *op, int check_content)
{
    PyASCIIObject *ascii;
    unsigned int kind;

    assert(PyUnicode_Check(op));

    ascii = (PyASCIIObject *)op;
    kind = ascii->state.kind;

    if (ascii->state.ascii == 1 && ascii->state.compact == 1) {
        assert(kind == PyUnicode_1BYTE_KIND);
        assert(ascii->state.ready == 1);
    }
    else {
        PyCompactUnicodeObject *compact = (PyCompactUnicodeObject *)op;
        void *data;

        if (ascii->state.compact == 1) {
            data = compact + 1;
            assert(kind == PyUnicode_1BYTE_KIND
                   || kind == PyUnicode_2BYTE_KIND
                   || kind == PyUnicode_4BYTE_KIND);
            assert(ascii->state.ascii == 0);
            assert(ascii->state.ready == 1);
            assert (compact->utf8 != data);
        }
        else {
            PyUnicodeObject *unicode = (PyUnicodeObject *)op;

            data = unicode->data.any;
            if (kind == PyUnicode_WCHAR_KIND) {
                assert(ascii->length == 0);
                assert(ascii->hash == -1);
                assert(ascii->state.compact == 0);
                assert(ascii->state.ascii == 0);
                assert(ascii->state.ready == 0);
                assert(ascii->state.interned == SSTATE_NOT_INTERNED);
                assert(ascii->wstr != NULL);
                assert(data == NULL);
                assert(compact->utf8 == NULL);
            }
            else {
                assert(kind == PyUnicode_1BYTE_KIND
                       || kind == PyUnicode_2BYTE_KIND
                       || kind == PyUnicode_4BYTE_KIND);
                assert(ascii->state.compact == 0);
                assert(ascii->state.ready == 1);
                assert(data != NULL);
                if (ascii->state.ascii) {
                    assert (compact->utf8 == data);
                    assert (compact->utf8_length == ascii->length);
                }
                else
                    assert (compact->utf8 != data);
            }
        }
        if (kind != PyUnicode_WCHAR_KIND) {
            if (
#if SIZEOF_WCHAR_T == 2
                kind == PyUnicode_2BYTE_KIND
#else
                kind == PyUnicode_4BYTE_KIND
#endif
               )
            {
                assert(ascii->wstr == data);
                assert(compact->wstr_length == ascii->length);
            } else
                assert(ascii->wstr != data);
        }

        if (compact->utf8 == NULL)
            assert(compact->utf8_length == 0);
        if (ascii->wstr == NULL)
            assert(compact->wstr_length == 0);
    }
    /* check that the best kind is used */
    if (check_content && kind != PyUnicode_WCHAR_KIND)
    {
        Py_ssize_t i;
        Py_UCS4 maxchar = 0;
        void *data;
        Py_UCS4 ch;

        data = PyUnicode_DATA(ascii);
        for (i=0; i < ascii->length; i++)
        {
            ch = PyUnicode_READ(kind, data, i);
            if (ch > maxchar)
                maxchar = ch;
        }
        if (kind == PyUnicode_1BYTE_KIND) {
            if (ascii->state.ascii == 0) {
                assert(maxchar >= 128);
                assert(maxchar <= 255);
            }
            else
                assert(maxchar < 128);
        }
        else if (kind == PyUnicode_2BYTE_KIND) {
            assert(maxchar >= 0x100);
            assert(maxchar <= 0xFFFF);
        }
        else {
            assert(maxchar >= 0x10000);
            assert(maxchar <= MAX_UNICODE);
        }
        assert(PyUnicode_READ(kind, data, ascii->length) == 0);
    }
    return 1;
}
#endif

static PyObject*
unicode_result_wchar(PyObject *unicode)
{
#ifndef Py_DEBUG
    Py_ssize_t len;

    len = _PyUnicode_WSTR_LENGTH(unicode);
    if (len == 0) {
        Py_DECREF(unicode);
        _Py_RETURN_UNICODE_EMPTY();
    }

    if (len == 1) {
        wchar_t ch = _PyUnicode_WSTR(unicode)[0];
        if ((Py_UCS4)ch < 256) {
            PyObject *latin1_char = get_latin1_char((unsigned char)ch);
            Py_DECREF(unicode);
            return latin1_char;
        }
    }

    if (_PyUnicode_Ready(unicode) < 0) {
        Py_DECREF(unicode);
        return NULL;
    }
#else
    assert(Py_REFCNT(unicode) == 1);

    /* don't make the result ready in debug mode to ensure that the caller
       makes the string ready before using it */
    assert(_PyUnicode_CheckConsistency(unicode, 1));
#endif
    return unicode;
}

static PyObject*
unicode_result_ready(PyObject *unicode)
{
    Py_ssize_t length;

    length = PyUnicode_GET_LENGTH(unicode);
    if (length == 0) {
        if (unicode != unicode_empty) {
            Py_DECREF(unicode);
            _Py_RETURN_UNICODE_EMPTY();
        }
        return unicode_empty;
    }

    if (length == 1) {
        void *data = PyUnicode_DATA(unicode);
        int kind = PyUnicode_KIND(unicode);
        Py_UCS4 ch = PyUnicode_READ(kind, data, 0);
        if (ch < 256) {
            PyObject *latin1_char = unicode_latin1[ch];
            if (latin1_char != NULL) {
                if (unicode != latin1_char) {
                    Py_INCREF(latin1_char);
                    Py_DECREF(unicode);
                }
                return latin1_char;
            }
            else {
                assert(_PyUnicode_CheckConsistency(unicode, 1));
                Py_INCREF(unicode);
                unicode_latin1[ch] = unicode;
                return unicode;
            }
        }
    }

    assert(_PyUnicode_CheckConsistency(unicode, 1));
    return unicode;
}

static PyObject*
unicode_result(PyObject *unicode)
{
    assert(_PyUnicode_CHECK(unicode));
    if (PyUnicode_IS_READY(unicode))
        return unicode_result_ready(unicode);
    else
        return unicode_result_wchar(unicode);
}

static PyObject*
unicode_result_unchanged(PyObject *unicode)
{
    if (PyUnicode_CheckExact(unicode)) {
        if (PyUnicode_READY(unicode) == -1)
            return NULL;
        Py_INCREF(unicode);
        return unicode;
    }
    else
        /* Subtype -- return genuine unicode string with the same value. */
        return _PyUnicode_Copy(unicode);
}

#ifdef HAVE_MBCS
static OSVERSIONINFOEX winver;
#endif

/* --- Bloom Filters ----------------------------------------------------- */

/* stuff to implement simple "bloom filters" for Unicode characters.
   to keep things simple, we use a single bitmask, using the least 5
   bits from each unicode characters as the bit index. */

/* the linebreak mask is set up by Unicode_Init below */

#if LONG_BIT >= 128
#define BLOOM_WIDTH 128
#elif LONG_BIT >= 64
#define BLOOM_WIDTH 64
#elif LONG_BIT >= 32
#define BLOOM_WIDTH 32
#else
#error "LONG_BIT is smaller than 32"
#endif

#define BLOOM_MASK unsigned long

static BLOOM_MASK bloom_linebreak = ~(BLOOM_MASK)0;

#define BLOOM(mask, ch)     ((mask &  (1UL << ((ch) & (BLOOM_WIDTH - 1)))))

#define BLOOM_LINEBREAK(ch)                                             \
    ((ch) < 128U ? ascii_linebreak[(ch)] :                              \
     (BLOOM(bloom_linebreak, (ch)) && Py_UNICODE_ISLINEBREAK(ch)))

Py_LOCAL_INLINE(BLOOM_MASK)
make_bloom_mask(int kind, void* ptr, Py_ssize_t len)
{
#define BLOOM_UPDATE(TYPE, MASK, PTR, LEN)             \
    do {                                               \
        TYPE *data = (TYPE *)PTR;                      \
        TYPE *end = data + LEN;                        \
        Py_UCS4 ch;                                    \
        for (; data != end; data++) {                  \
            ch = *data;                                \
            MASK |= (1UL << (ch & (BLOOM_WIDTH - 1))); \
        }                                              \
        break;                                         \
    } while (0)

    /* calculate simple bloom-style bitmask for a given unicode string */

    BLOOM_MASK mask;

    mask = 0;
    switch (kind) {
    case PyUnicode_1BYTE_KIND:
        BLOOM_UPDATE(Py_UCS1, mask, ptr, len);
        break;
    case PyUnicode_2BYTE_KIND:
        BLOOM_UPDATE(Py_UCS2, mask, ptr, len);
        break;
    case PyUnicode_4BYTE_KIND:
        BLOOM_UPDATE(Py_UCS4, mask, ptr, len);
        break;
    default:
        assert(0);
    }
    return mask;

#undef BLOOM_UPDATE
}

/* Compilation of templated routines */

#include "stringlib/asciilib.h"
#include "stringlib/fastsearch.h"
#include "stringlib/partition.h"
#include "stringlib/split.h"
#include "stringlib/count.h"
#include "stringlib/find.h"
#include "stringlib/find_max_char.h"
#include "stringlib/localeutil.h"
#include "stringlib/undef.h"

#include "stringlib/ucs1lib.h"
#include "stringlib/fastsearch.h"
#include "stringlib/partition.h"
#include "stringlib/split.h"
#include "stringlib/count.h"
#include "stringlib/find.h"
#include "stringlib/replace.h"
#include "stringlib/find_max_char.h"
#include "stringlib/localeutil.h"
#include "stringlib/undef.h"

#include "stringlib/ucs2lib.h"
#include "stringlib/fastsearch.h"
#include "stringlib/partition.h"
#include "stringlib/split.h"
#include "stringlib/count.h"
#include "stringlib/find.h"
#include "stringlib/replace.h"
#include "stringlib/find_max_char.h"
#include "stringlib/localeutil.h"
#include "stringlib/undef.h"

#include "stringlib/ucs4lib.h"
#include "stringlib/fastsearch.h"
#include "stringlib/partition.h"
#include "stringlib/split.h"
#include "stringlib/count.h"
#include "stringlib/find.h"
#include "stringlib/replace.h"
#include "stringlib/find_max_char.h"
#include "stringlib/localeutil.h"
#include "stringlib/undef.h"

#include "stringlib/unicodedefs.h"
#include "stringlib/fastsearch.h"
#include "stringlib/count.h"
#include "stringlib/find.h"
#include "stringlib/undef.h"

/* --- Unicode Object ----------------------------------------------------- */

static PyObject *
fixup(PyObject *self, Py_UCS4 (*fixfct)(PyObject *s));

Py_LOCAL_INLINE(Py_ssize_t) findchar(void *s, int kind,
                                     Py_ssize_t size, Py_UCS4 ch,
                                     int direction)
{
    int mode = (direction == 1) ? FAST_SEARCH : FAST_RSEARCH;

    switch (kind) {
    case PyUnicode_1BYTE_KIND:
        {
            Py_UCS1 ch1 = (Py_UCS1) ch;
            if (ch1 == ch)
                return ucs1lib_fastsearch((Py_UCS1 *) s, size, &ch1, 1, 0, mode);
            else
                return -1;
        }
    case PyUnicode_2BYTE_KIND:
        {
            Py_UCS2 ch2 = (Py_UCS2) ch;
            if (ch2 == ch)
                return ucs2lib_fastsearch((Py_UCS2 *) s, size, &ch2, 1, 0, mode);
            else
                return -1;
        }
    case PyUnicode_4BYTE_KIND:
        return ucs4lib_fastsearch((Py_UCS4 *) s, size, &ch, 1, 0, mode);
    default:
        assert(0);
        return -1;
    }
}

#ifdef Py_DEBUG
/* Fill the data of an Unicode string with invalid characters to detect bugs
   earlier.

   _PyUnicode_CheckConsistency(str, 1) detects invalid characters, at least for
   ASCII and UCS-4 strings. U+00FF is invalid in ASCII and U+FFFFFFFF is an
   invalid character in Unicode 6.0. */
static void
unicode_fill_invalid(PyObject *unicode, Py_ssize_t old_length)
{
    int kind = PyUnicode_KIND(unicode);
    Py_UCS1 *data = PyUnicode_1BYTE_DATA(unicode);
    Py_ssize_t length = _PyUnicode_LENGTH(unicode);
    if (length <= old_length)
        return;
    memset(data + old_length * kind, 0xff, (length - old_length) * kind);
}
#endif

static PyObject*
resize_compact(PyObject *unicode, Py_ssize_t length)
{
    Py_ssize_t char_size;
    Py_ssize_t struct_size;
    Py_ssize_t new_size;
    int share_wstr;
    PyObject *new_unicode;
#ifdef Py_DEBUG
    Py_ssize_t old_length = _PyUnicode_LENGTH(unicode);
#endif

    assert(unicode_modifiable(unicode));
    assert(PyUnicode_IS_READY(unicode));
    assert(PyUnicode_IS_COMPACT(unicode));

    char_size = PyUnicode_KIND(unicode);
    if (PyUnicode_IS_ASCII(unicode))
        struct_size = sizeof(PyASCIIObject);
    else
        struct_size = sizeof(PyCompactUnicodeObject);
    share_wstr = _PyUnicode_SHARE_WSTR(unicode);

    if (length > ((PY_SSIZE_T_MAX - struct_size) / char_size - 1)) {
        PyErr_NoMemory();
        return NULL;
    }
    new_size = (struct_size + (length + 1) * char_size);

    _Py_DEC_REFTOTAL;
    _Py_ForgetReference(unicode);

    new_unicode = (PyObject *)PyObject_REALLOC(unicode, new_size);
    if (new_unicode == NULL) {
        _Py_NewReference(unicode);
        PyErr_NoMemory();
        return NULL;
    }
    unicode = new_unicode;
    _Py_NewReference(unicode);

    _PyUnicode_LENGTH(unicode) = length;
    if (share_wstr) {
        _PyUnicode_WSTR(unicode) = PyUnicode_DATA(unicode);
        if (!PyUnicode_IS_ASCII(unicode))
            _PyUnicode_WSTR_LENGTH(unicode) = length;
    }
    else if (_PyUnicode_HAS_WSTR_MEMORY(unicode)) {
        PyObject_DEL(_PyUnicode_WSTR(unicode));
        _PyUnicode_WSTR(unicode) = NULL;
    }
#ifdef Py_DEBUG
    unicode_fill_invalid(unicode, old_length);
#endif
    PyUnicode_WRITE(PyUnicode_KIND(unicode), PyUnicode_DATA(unicode),
                    length, 0);
    assert(_PyUnicode_CheckConsistency(unicode, 0));
    return unicode;
}

static int
resize_inplace(PyObject *unicode, Py_ssize_t length)
{
    wchar_t *wstr;
    Py_ssize_t new_size;
    assert(!PyUnicode_IS_COMPACT(unicode));
    assert(Py_REFCNT(unicode) == 1);

    if (PyUnicode_IS_READY(unicode)) {
        Py_ssize_t char_size;
        int share_wstr, share_utf8;
        void *data;
#ifdef Py_DEBUG
        Py_ssize_t old_length = _PyUnicode_LENGTH(unicode);
#endif

        data = _PyUnicode_DATA_ANY(unicode);
        char_size = PyUnicode_KIND(unicode);
        share_wstr = _PyUnicode_SHARE_WSTR(unicode);
        share_utf8 = _PyUnicode_SHARE_UTF8(unicode);

        if (length > (PY_SSIZE_T_MAX / char_size - 1)) {
            PyErr_NoMemory();
            return -1;
        }
        new_size = (length + 1) * char_size;

        if (!share_utf8 && _PyUnicode_HAS_UTF8_MEMORY(unicode))
        {
            PyObject_DEL(_PyUnicode_UTF8(unicode));
            _PyUnicode_UTF8(unicode) = NULL;
            _PyUnicode_UTF8_LENGTH(unicode) = 0;
        }

        data = (PyObject *)PyObject_REALLOC(data, new_size);
        if (data == NULL) {
            PyErr_NoMemory();
            return -1;
        }
        _PyUnicode_DATA_ANY(unicode) = data;
        if (share_wstr) {
            _PyUnicode_WSTR(unicode) = data;
            _PyUnicode_WSTR_LENGTH(unicode) = length;
        }
        if (share_utf8) {
            _PyUnicode_UTF8(unicode) = data;
            _PyUnicode_UTF8_LENGTH(unicode) = length;
        }
        _PyUnicode_LENGTH(unicode) = length;
        PyUnicode_WRITE(PyUnicode_KIND(unicode), data, length, 0);
#ifdef Py_DEBUG
        unicode_fill_invalid(unicode, old_length);
#endif
        if (share_wstr || _PyUnicode_WSTR(unicode) == NULL) {
            assert(_PyUnicode_CheckConsistency(unicode, 0));
            return 0;
        }
    }
    assert(_PyUnicode_WSTR(unicode) != NULL);

    /* check for integer overflow */
    if (length > PY_SSIZE_T_MAX / (Py_ssize_t)sizeof(wchar_t) - 1) {
        PyErr_NoMemory();
        return -1;
    }
    new_size = sizeof(wchar_t) * (length + 1);
    wstr =  _PyUnicode_WSTR(unicode);
    wstr = PyObject_REALLOC(wstr, new_size);
    if (!wstr) {
        PyErr_NoMemory();
        return -1;
    }
    _PyUnicode_WSTR(unicode) = wstr;
    _PyUnicode_WSTR(unicode)[length] = 0;
    _PyUnicode_WSTR_LENGTH(unicode) = length;
    assert(_PyUnicode_CheckConsistency(unicode, 0));
    return 0;
}

static PyObject*
resize_copy(PyObject *unicode, Py_ssize_t length)
{
    Py_ssize_t copy_length;
    if (_PyUnicode_KIND(unicode) != PyUnicode_WCHAR_KIND) {
        PyObject *copy;

        if (PyUnicode_READY(unicode) == -1)
            return NULL;

        copy = PyUnicode_New(length, PyUnicode_MAX_CHAR_VALUE(unicode));
        if (copy == NULL)
            return NULL;

        copy_length = Py_MIN(length, PyUnicode_GET_LENGTH(unicode));
        _PyUnicode_FastCopyCharacters(copy, 0, unicode, 0, copy_length);
        return copy;
    }
    else {
        PyObject *w;

        w = (PyObject*)_PyUnicode_New(length);
        if (w == NULL)
            return NULL;
        copy_length = _PyUnicode_WSTR_LENGTH(unicode);
        copy_length = Py_MIN(copy_length, length);
        Py_MEMCPY(_PyUnicode_WSTR(w), _PyUnicode_WSTR(unicode),
                  copy_length * sizeof(wchar_t));
        return w;
    }
}

/* We allocate one more byte to make sure the string is
   Ux0000 terminated; some code (e.g. new_identifier)
   relies on that.

   XXX This allocator could further be enhanced by assuring that the
   free list never reduces its size below 1.

*/

static PyUnicodeObject *
_PyUnicode_New(Py_ssize_t length)
{
    PyUnicodeObject *unicode;
    size_t new_size;

    /* Optimization for empty strings */
    if (length == 0 && unicode_empty != NULL) {
        Py_INCREF(unicode_empty);
        return (PyUnicodeObject*)unicode_empty;
    }

    /* Ensure we won't overflow the size. */
    if (length > ((PY_SSIZE_T_MAX / (Py_ssize_t)sizeof(Py_UNICODE)) - 1)) {
        return (PyUnicodeObject *)PyErr_NoMemory();
    }
    if (length < 0) {
        PyErr_SetString(PyExc_SystemError,
                        "Negative size passed to _PyUnicode_New");
        return NULL;
    }

    unicode = PyObject_New(PyUnicodeObject, &PyUnicode_Type);
    if (unicode == NULL)
        return NULL;
    new_size = sizeof(Py_UNICODE) * ((size_t)length + 1);

    _PyUnicode_WSTR_LENGTH(unicode) = length;
    _PyUnicode_HASH(unicode) = -1;
    _PyUnicode_STATE(unicode).interned = 0;
    _PyUnicode_STATE(unicode).kind = 0;
    _PyUnicode_STATE(unicode).compact = 0;
    _PyUnicode_STATE(unicode).ready = 0;
    _PyUnicode_STATE(unicode).ascii = 0;
    _PyUnicode_DATA_ANY(unicode) = NULL;
    _PyUnicode_LENGTH(unicode) = 0;
    _PyUnicode_UTF8(unicode) = NULL;
    _PyUnicode_UTF8_LENGTH(unicode) = 0;

    _PyUnicode_WSTR(unicode) = (Py_UNICODE*) PyObject_MALLOC(new_size);
    if (!_PyUnicode_WSTR(unicode)) {
        Py_DECREF(unicode);
        PyErr_NoMemory();
        return NULL;
    }

    /* Initialize the first element to guard against cases where
     * the caller fails before initializing str -- unicode_resize()
     * reads str[0], and the Keep-Alive optimization can keep memory
     * allocated for str alive across a call to unicode_dealloc(unicode).
     * We don't want unicode_resize to read uninitialized memory in
     * that case.
     */
    _PyUnicode_WSTR(unicode)[0] = 0;
    _PyUnicode_WSTR(unicode)[length] = 0;

    assert(_PyUnicode_CheckConsistency((PyObject *)unicode, 0));
    return unicode;
}

static const char*
unicode_kind_name(PyObject *unicode)
{
    /* don't check consistency: unicode_kind_name() is called from
       _PyUnicode_Dump() */
    if (!PyUnicode_IS_COMPACT(unicode))
    {
        if (!PyUnicode_IS_READY(unicode))
            return "wstr";
        switch (PyUnicode_KIND(unicode))
        {
        case PyUnicode_1BYTE_KIND:
            if (PyUnicode_IS_ASCII(unicode))
                return "legacy ascii";
            else
                return "legacy latin1";
        case PyUnicode_2BYTE_KIND:
            return "legacy UCS2";
        case PyUnicode_4BYTE_KIND:
            return "legacy UCS4";
        default:
            return "<legacy invalid kind>";
        }
    }
    assert(PyUnicode_IS_READY(unicode));
    switch (PyUnicode_KIND(unicode)) {
    case PyUnicode_1BYTE_KIND:
        if (PyUnicode_IS_ASCII(unicode))
            return "ascii";
        else
            return "latin1";
    case PyUnicode_2BYTE_KIND:
        return "UCS2";
    case PyUnicode_4BYTE_KIND:
        return "UCS4";
    default:
        return "<invalid compact kind>";
    }
}

#ifdef Py_DEBUG
/* Functions wrapping macros for use in debugger */
char *_PyUnicode_utf8(void *unicode){
    return PyUnicode_UTF8(unicode);
}

void *_PyUnicode_compact_data(void *unicode) {
    return _PyUnicode_COMPACT_DATA(unicode);
}
void *_PyUnicode_data(void *unicode){
    printf("obj %p\n", unicode);
    printf("compact %d\n", PyUnicode_IS_COMPACT(unicode));
    printf("compact ascii %d\n", PyUnicode_IS_COMPACT_ASCII(unicode));
    printf("ascii op %p\n", ((void*)((PyASCIIObject*)(unicode) + 1)));
    printf("compact op %p\n", ((void*)((PyCompactUnicodeObject*)(unicode) + 1)));
    printf("compact data %p\n", _PyUnicode_COMPACT_DATA(unicode));
    return PyUnicode_DATA(unicode);
}

void
_PyUnicode_Dump(PyObject *op)
{
    PyASCIIObject *ascii = (PyASCIIObject *)op;
    PyCompactUnicodeObject *compact = (PyCompactUnicodeObject *)op;
    PyUnicodeObject *unicode = (PyUnicodeObject *)op;
    void *data;

    if (ascii->state.compact)
    {
        if (ascii->state.ascii)
            data = (ascii + 1);
        else
            data = (compact + 1);
    }
    else
        data = unicode->data.any;
    printf("%s: len=%" PY_FORMAT_SIZE_T "u, ",
           unicode_kind_name(op), ascii->length);

    if (ascii->wstr == data)
        printf("shared ");
    printf("wstr=%p", ascii->wstr);

    if (!(ascii->state.ascii == 1 && ascii->state.compact == 1)) {
        printf(" (%" PY_FORMAT_SIZE_T "u), ", compact->wstr_length);
        if (!ascii->state.compact && compact->utf8 == unicode->data.any)
            printf("shared ");
        printf("utf8=%p (%" PY_FORMAT_SIZE_T "u)",
               compact->utf8, compact->utf8_length);
    }
    printf(", data=%p\n", data);
}
#endif

PyObject *
PyUnicode_New(Py_ssize_t size, Py_UCS4 maxchar)
{
    PyObject *obj;
    PyCompactUnicodeObject *unicode;
    void *data;
    enum PyUnicode_Kind kind;
    int is_sharing, is_ascii;
    Py_ssize_t char_size;
    Py_ssize_t struct_size;

    /* Optimization for empty strings */
    if (size == 0 && unicode_empty != NULL) {
        Py_INCREF(unicode_empty);
        return unicode_empty;
    }

    is_ascii = 0;
    is_sharing = 0;
    struct_size = sizeof(PyCompactUnicodeObject);
    if (maxchar < 128) {
        kind = PyUnicode_1BYTE_KIND;
        char_size = 1;
        is_ascii = 1;
        struct_size = sizeof(PyASCIIObject);
    }
    else if (maxchar < 256) {
        kind = PyUnicode_1BYTE_KIND;
        char_size = 1;
    }
    else if (maxchar < 65536) {
        kind = PyUnicode_2BYTE_KIND;
        char_size = 2;
        if (sizeof(wchar_t) == 2)
            is_sharing = 1;
    }
    else {
        if (maxchar > MAX_UNICODE) {
            PyErr_SetString(PyExc_SystemError,
                            "invalid maximum character passed to PyUnicode_New");
            return NULL;
        }
        kind = PyUnicode_4BYTE_KIND;
        char_size = 4;
        if (sizeof(wchar_t) == 4)
            is_sharing = 1;
    }

    /* Ensure we won't overflow the size. */
    if (size < 0) {
        PyErr_SetString(PyExc_SystemError,
                        "Negative size passed to PyUnicode_New");
        return NULL;
    }
    if (size > ((PY_SSIZE_T_MAX - struct_size) / char_size - 1))
        return PyErr_NoMemory();

    /* Duplicated allocation code from _PyObject_New() instead of a call to
     * PyObject_New() so we are able to allocate space for the object and
     * it's data buffer.
     */
    obj = (PyObject *) PyObject_MALLOC(struct_size + (size + 1) * char_size);
    if (obj == NULL)
        return PyErr_NoMemory();
    obj = PyObject_INIT(obj, &PyUnicode_Type);
    if (obj == NULL)
        return NULL;

    unicode = (PyCompactUnicodeObject *)obj;
    if (is_ascii)
        data = ((PyASCIIObject*)obj) + 1;
    else
        data = unicode + 1;
    _PyUnicode_LENGTH(unicode) = size;
    _PyUnicode_HASH(unicode) = -1;
    _PyUnicode_STATE(unicode).interned = 0;
    _PyUnicode_STATE(unicode).kind = kind;
    _PyUnicode_STATE(unicode).compact = 1;
    _PyUnicode_STATE(unicode).ready = 1;
    _PyUnicode_STATE(unicode).ascii = is_ascii;
    if (is_ascii) {
        ((char*)data)[size] = 0;
        _PyUnicode_WSTR(unicode) = NULL;
    }
    else if (kind == PyUnicode_1BYTE_KIND) {
        ((char*)data)[size] = 0;
        _PyUnicode_WSTR(unicode) = NULL;
        _PyUnicode_WSTR_LENGTH(unicode) = 0;
        unicode->utf8 = NULL;
        unicode->utf8_length = 0;
    }
    else {
        unicode->utf8 = NULL;
        unicode->utf8_length = 0;
        if (kind == PyUnicode_2BYTE_KIND)
            ((Py_UCS2*)data)[size] = 0;
        else /* kind == PyUnicode_4BYTE_KIND */
            ((Py_UCS4*)data)[size] = 0;
        if (is_sharing) {
            _PyUnicode_WSTR_LENGTH(unicode) = size;
            _PyUnicode_WSTR(unicode) = (wchar_t *)data;
        }
        else {
            _PyUnicode_WSTR_LENGTH(unicode) = 0;
            _PyUnicode_WSTR(unicode) = NULL;
        }
    }
#ifdef Py_DEBUG
    unicode_fill_invalid((PyObject*)unicode, 0);
#endif
    assert(_PyUnicode_CheckConsistency((PyObject*)unicode, 0));
    return obj;
}

#if SIZEOF_WCHAR_T == 2
/* Helper function to convert a 16-bits wchar_t representation to UCS4, this
   will decode surrogate pairs, the other conversions are implemented as macros
   for efficiency.

   This function assumes that unicode can hold one more code point than wstr
   characters for a terminating null character. */
static void
unicode_convert_wchar_to_ucs4(const wchar_t *begin, const wchar_t *end,
                              PyObject *unicode)
{
    const wchar_t *iter;
    Py_UCS4 *ucs4_out;

    assert(unicode != NULL);
    assert(_PyUnicode_CHECK(unicode));
    assert(_PyUnicode_KIND(unicode) == PyUnicode_4BYTE_KIND);
    ucs4_out = PyUnicode_4BYTE_DATA(unicode);

    for (iter = begin; iter < end; ) {
        assert(ucs4_out < (PyUnicode_4BYTE_DATA(unicode) +
                           _PyUnicode_GET_LENGTH(unicode)));
        if (Py_UNICODE_IS_HIGH_SURROGATE(iter[0])
            && (iter+1) < end
            && Py_UNICODE_IS_LOW_SURROGATE(iter[1]))
        {
            *ucs4_out++ = Py_UNICODE_JOIN_SURROGATES(iter[0], iter[1]);
            iter += 2;
        }
        else {
            *ucs4_out++ = *iter;
            iter++;
        }
    }
    assert(ucs4_out == (PyUnicode_4BYTE_DATA(unicode) +
                        _PyUnicode_GET_LENGTH(unicode)));

}
#endif

static int
unicode_check_modifiable(PyObject *unicode)
{
    if (!unicode_modifiable(unicode)) {
        PyErr_SetString(PyExc_SystemError,
                        "Cannot modify a string currently used");
        return -1;
    }
    return 0;
}

static int
_copy_characters(PyObject *to, Py_ssize_t to_start,
                 PyObject *from, Py_ssize_t from_start,
                 Py_ssize_t how_many, int check_maxchar)
{
    unsigned int from_kind, to_kind;
    void *from_data, *to_data;

    assert(0 <= how_many);
    assert(0 <= from_start);
    assert(0 <= to_start);
    assert(PyUnicode_Check(from));
    assert(PyUnicode_IS_READY(from));
    assert(from_start + how_many <= PyUnicode_GET_LENGTH(from));

    assert(PyUnicode_Check(to));
    assert(PyUnicode_IS_READY(to));
    assert(to_start + how_many <= PyUnicode_GET_LENGTH(to));

    if (how_many == 0)
        return 0;

    from_kind = PyUnicode_KIND(from);
    from_data = PyUnicode_DATA(from);
    to_kind = PyUnicode_KIND(to);
    to_data = PyUnicode_DATA(to);

#ifdef Py_DEBUG
    if (!check_maxchar
        && PyUnicode_MAX_CHAR_VALUE(from) > PyUnicode_MAX_CHAR_VALUE(to))
    {
        const Py_UCS4 to_maxchar = PyUnicode_MAX_CHAR_VALUE(to);
        Py_UCS4 ch;
        Py_ssize_t i;
        for (i=0; i < how_many; i++) {
            ch = PyUnicode_READ(from_kind, from_data, from_start + i);
            assert(ch <= to_maxchar);
        }
    }
#endif

    if (from_kind == to_kind) {
        if (check_maxchar
            && !PyUnicode_IS_ASCII(from) && PyUnicode_IS_ASCII(to))
        {
            /* Writing Latin-1 characters into an ASCII string requires to
               check that all written characters are pure ASCII */
            Py_UCS4 max_char;
            max_char = ucs1lib_find_max_char(from_data,
                                             (Py_UCS1*)from_data + how_many);
            if (max_char >= 128)
                return -1;
        }
        Py_MEMCPY((char*)to_data + to_kind * to_start,
                  (char*)from_data + from_kind * from_start,
                  to_kind * how_many);
    }
    else if (from_kind == PyUnicode_1BYTE_KIND
             && to_kind == PyUnicode_2BYTE_KIND)
    {
        _PyUnicode_CONVERT_BYTES(
            Py_UCS1, Py_UCS2,
            PyUnicode_1BYTE_DATA(from) + from_start,
            PyUnicode_1BYTE_DATA(from) + from_start + how_many,
            PyUnicode_2BYTE_DATA(to) + to_start
            );
    }
    else if (from_kind == PyUnicode_1BYTE_KIND
             && to_kind == PyUnicode_4BYTE_KIND)
    {
        _PyUnicode_CONVERT_BYTES(
            Py_UCS1, Py_UCS4,
            PyUnicode_1BYTE_DATA(from) + from_start,
            PyUnicode_1BYTE_DATA(from) + from_start + how_many,
            PyUnicode_4BYTE_DATA(to) + to_start
            );
    }
    else if (from_kind == PyUnicode_2BYTE_KIND
             && to_kind == PyUnicode_4BYTE_KIND)
    {
        _PyUnicode_CONVERT_BYTES(
            Py_UCS2, Py_UCS4,
            PyUnicode_2BYTE_DATA(from) + from_start,
            PyUnicode_2BYTE_DATA(from) + from_start + how_many,
            PyUnicode_4BYTE_DATA(to) + to_start
            );
    }
    else {
        assert (PyUnicode_MAX_CHAR_VALUE(from) > PyUnicode_MAX_CHAR_VALUE(to));

        if (!check_maxchar) {
            if (from_kind == PyUnicode_2BYTE_KIND
                && to_kind == PyUnicode_1BYTE_KIND)
            {
                _PyUnicode_CONVERT_BYTES(
                    Py_UCS2, Py_UCS1,
                    PyUnicode_2BYTE_DATA(from) + from_start,
                    PyUnicode_2BYTE_DATA(from) + from_start + how_many,
                    PyUnicode_1BYTE_DATA(to) + to_start
                    );
            }
            else if (from_kind == PyUnicode_4BYTE_KIND
                     && to_kind == PyUnicode_1BYTE_KIND)
            {
                _PyUnicode_CONVERT_BYTES(
                    Py_UCS4, Py_UCS1,
                    PyUnicode_4BYTE_DATA(from) + from_start,
                    PyUnicode_4BYTE_DATA(from) + from_start + how_many,
                    PyUnicode_1BYTE_DATA(to) + to_start
                    );
            }
            else if (from_kind == PyUnicode_4BYTE_KIND
                     && to_kind == PyUnicode_2BYTE_KIND)
            {
                _PyUnicode_CONVERT_BYTES(
                    Py_UCS4, Py_UCS2,
                    PyUnicode_4BYTE_DATA(from) + from_start,
                    PyUnicode_4BYTE_DATA(from) + from_start + how_many,
                    PyUnicode_2BYTE_DATA(to) + to_start
                    );
            }
            else {
                assert(0);
                return -1;
            }
        }
        else {
            const Py_UCS4 to_maxchar = PyUnicode_MAX_CHAR_VALUE(to);
            Py_UCS4 ch;
            Py_ssize_t i;

            for (i=0; i < how_many; i++) {
                ch = PyUnicode_READ(from_kind, from_data, from_start + i);
                if (ch > to_maxchar)
                    return -1;
                PyUnicode_WRITE(to_kind, to_data, to_start + i, ch);
            }
        }
    }
    return 0;
}

void
_PyUnicode_FastCopyCharacters(
    PyObject *to, Py_ssize_t to_start,
    PyObject *from, Py_ssize_t from_start, Py_ssize_t how_many)
{
    (void)_copy_characters(to, to_start, from, from_start, how_many, 0);
}

Py_ssize_t
PyUnicode_CopyCharacters(PyObject *to, Py_ssize_t to_start,
                         PyObject *from, Py_ssize_t from_start,
                         Py_ssize_t how_many)
{
    int err;

    if (!PyUnicode_Check(from) || !PyUnicode_Check(to)) {
        PyErr_BadInternalCall();
        return -1;
    }

    if (PyUnicode_READY(from) == -1)
        return -1;
    if (PyUnicode_READY(to) == -1)
        return -1;

    if (from_start < 0) {
        PyErr_SetString(PyExc_IndexError, "string index out of range");
        return -1;
    }
    if (to_start < 0) {
        PyErr_SetString(PyExc_IndexError, "string index out of range");
        return -1;
    }
    how_many = Py_MIN(PyUnicode_GET_LENGTH(from), how_many);
    if (to_start + how_many > PyUnicode_GET_LENGTH(to)) {
        PyErr_Format(PyExc_SystemError,
                     "Cannot write %zi characters at %zi "
                     "in a string of %zi characters",
                     how_many, to_start, PyUnicode_GET_LENGTH(to));
        return -1;
    }

    if (how_many == 0)
        return 0;

    if (unicode_check_modifiable(to))
        return -1;

    err = _copy_characters(to, to_start, from, from_start, how_many, 1);
    if (err) {
        PyErr_Format(PyExc_SystemError,
                     "Cannot copy %s characters "
                     "into a string of %s characters",
                     unicode_kind_name(from),
                     unicode_kind_name(to));
        return -1;
    }
    return how_many;
}

/* Find the maximum code point and count the number of surrogate pairs so a
   correct string length can be computed before converting a string to UCS4.
   This function counts single surrogates as a character and not as a pair.

   Return 0 on success, or -1 on error. */
static int
find_maxchar_surrogates(const wchar_t *begin, const wchar_t *end,
                        Py_UCS4 *maxchar, Py_ssize_t *num_surrogates)
{
    const wchar_t *iter;
    Py_UCS4 ch;

    assert(num_surrogates != NULL && maxchar != NULL);
    *num_surrogates = 0;
    *maxchar = 0;

    for (iter = begin; iter < end; ) {
#if SIZEOF_WCHAR_T == 2
        if (Py_UNICODE_IS_HIGH_SURROGATE(iter[0])
            && (iter+1) < end
            && Py_UNICODE_IS_LOW_SURROGATE(iter[1]))
        {
            ch = Py_UNICODE_JOIN_SURROGATES(iter[0], iter[1]);
            ++(*num_surrogates);
            iter += 2;
        }
        else
#endif
        {
            ch = *iter;
            iter++;
        }
        if (ch > *maxchar) {
            *maxchar = ch;
            if (*maxchar > MAX_UNICODE) {
                PyErr_Format(PyExc_ValueError,
                             "character U+%x is not in range [U+0000; U+10ffff]",
                             ch);
                return -1;
            }
        }
    }
    return 0;
}

int
_PyUnicode_Ready(PyObject *unicode)
{
    wchar_t *end;
    Py_UCS4 maxchar = 0;
    Py_ssize_t num_surrogates;
#if SIZEOF_WCHAR_T == 2
    Py_ssize_t length_wo_surrogates;
#endif

    /* _PyUnicode_Ready() is only intended for old-style API usage where
       strings were created using _PyObject_New() and where no canonical
       representation (the str field) has been set yet aka strings
       which are not yet ready. */
    assert(_PyUnicode_CHECK(unicode));
    assert(_PyUnicode_KIND(unicode) == PyUnicode_WCHAR_KIND);
    assert(_PyUnicode_WSTR(unicode) != NULL);
    assert(_PyUnicode_DATA_ANY(unicode) == NULL);
    assert(_PyUnicode_UTF8(unicode) == NULL);
    /* Actually, it should neither be interned nor be anything else: */
    assert(_PyUnicode_STATE(unicode).interned == SSTATE_NOT_INTERNED);

    end = _PyUnicode_WSTR(unicode) + _PyUnicode_WSTR_LENGTH(unicode);
    if (find_maxchar_surrogates(_PyUnicode_WSTR(unicode), end,
                                &maxchar, &num_surrogates) == -1)
        return -1;

    if (maxchar < 256) {
        _PyUnicode_DATA_ANY(unicode) = PyObject_MALLOC(_PyUnicode_WSTR_LENGTH(unicode) + 1);
        if (!_PyUnicode_DATA_ANY(unicode)) {
            PyErr_NoMemory();
            return -1;
        }
        _PyUnicode_CONVERT_BYTES(wchar_t, unsigned char,
                                _PyUnicode_WSTR(unicode), end,
                                PyUnicode_1BYTE_DATA(unicode));
        PyUnicode_1BYTE_DATA(unicode)[_PyUnicode_WSTR_LENGTH(unicode)] = '\0';
        _PyUnicode_LENGTH(unicode) = _PyUnicode_WSTR_LENGTH(unicode);
        _PyUnicode_STATE(unicode).kind = PyUnicode_1BYTE_KIND;
        if (maxchar < 128) {
            _PyUnicode_STATE(unicode).ascii = 1;
            _PyUnicode_UTF8(unicode) = _PyUnicode_DATA_ANY(unicode);
            _PyUnicode_UTF8_LENGTH(unicode) = _PyUnicode_WSTR_LENGTH(unicode);
        }
        else {
            _PyUnicode_STATE(unicode).ascii = 0;
            _PyUnicode_UTF8(unicode) = NULL;
            _PyUnicode_UTF8_LENGTH(unicode) = 0;
        }
        PyObject_FREE(_PyUnicode_WSTR(unicode));
        _PyUnicode_WSTR(unicode) = NULL;
        _PyUnicode_WSTR_LENGTH(unicode) = 0;
    }
    /* In this case we might have to convert down from 4-byte native
       wchar_t to 2-byte unicode. */
    else if (maxchar < 65536) {
        assert(num_surrogates == 0 &&
               "FindMaxCharAndNumSurrogatePairs() messed up");

#if SIZEOF_WCHAR_T == 2
        /* We can share representations and are done. */
        _PyUnicode_DATA_ANY(unicode) = _PyUnicode_WSTR(unicode);
        PyUnicode_2BYTE_DATA(unicode)[_PyUnicode_WSTR_LENGTH(unicode)] = '\0';
        _PyUnicode_LENGTH(unicode) = _PyUnicode_WSTR_LENGTH(unicode);
        _PyUnicode_STATE(unicode).kind = PyUnicode_2BYTE_KIND;
        _PyUnicode_UTF8(unicode) = NULL;
        _PyUnicode_UTF8_LENGTH(unicode) = 0;
#else
        /* sizeof(wchar_t) == 4 */
        _PyUnicode_DATA_ANY(unicode) = PyObject_MALLOC(
            2 * (_PyUnicode_WSTR_LENGTH(unicode) + 1));
        if (!_PyUnicode_DATA_ANY(unicode)) {
            PyErr_NoMemory();
            return -1;
        }
        _PyUnicode_CONVERT_BYTES(wchar_t, Py_UCS2,
                                _PyUnicode_WSTR(unicode), end,
                                PyUnicode_2BYTE_DATA(unicode));
        PyUnicode_2BYTE_DATA(unicode)[_PyUnicode_WSTR_LENGTH(unicode)] = '\0';
        _PyUnicode_LENGTH(unicode) = _PyUnicode_WSTR_LENGTH(unicode);
        _PyUnicode_STATE(unicode).kind = PyUnicode_2BYTE_KIND;
        _PyUnicode_UTF8(unicode) = NULL;
        _PyUnicode_UTF8_LENGTH(unicode) = 0;
        PyObject_FREE(_PyUnicode_WSTR(unicode));
        _PyUnicode_WSTR(unicode) = NULL;
        _PyUnicode_WSTR_LENGTH(unicode) = 0;
#endif
    }
    /* maxchar exeeds 16 bit, wee need 4 bytes for unicode characters */
    else {
#if SIZEOF_WCHAR_T == 2
        /* in case the native representation is 2-bytes, we need to allocate a
           new normalized 4-byte version. */
        length_wo_surrogates = _PyUnicode_WSTR_LENGTH(unicode) - num_surrogates;
        _PyUnicode_DATA_ANY(unicode) = PyObject_MALLOC(4 * (length_wo_surrogates + 1));
        if (!_PyUnicode_DATA_ANY(unicode)) {
            PyErr_NoMemory();
            return -1;
        }
        _PyUnicode_LENGTH(unicode) = length_wo_surrogates;
        _PyUnicode_STATE(unicode).kind = PyUnicode_4BYTE_KIND;
        _PyUnicode_UTF8(unicode) = NULL;
        _PyUnicode_UTF8_LENGTH(unicode) = 0;
        /* unicode_convert_wchar_to_ucs4() requires a ready string */
        _PyUnicode_STATE(unicode).ready = 1;
        unicode_convert_wchar_to_ucs4(_PyUnicode_WSTR(unicode), end, unicode);
        PyObject_FREE(_PyUnicode_WSTR(unicode));
        _PyUnicode_WSTR(unicode) = NULL;
        _PyUnicode_WSTR_LENGTH(unicode) = 0;
#else
        assert(num_surrogates == 0);

        _PyUnicode_DATA_ANY(unicode) = _PyUnicode_WSTR(unicode);
        _PyUnicode_LENGTH(unicode) = _PyUnicode_WSTR_LENGTH(unicode);
        _PyUnicode_UTF8(unicode) = NULL;
        _PyUnicode_UTF8_LENGTH(unicode) = 0;
        _PyUnicode_STATE(unicode).kind = PyUnicode_4BYTE_KIND;
#endif
        PyUnicode_4BYTE_DATA(unicode)[_PyUnicode_LENGTH(unicode)] = '\0';
    }
    _PyUnicode_STATE(unicode).ready = 1;
    assert(_PyUnicode_CheckConsistency(unicode, 1));
    return 0;
}

static void
unicode_dealloc(PyObject *unicode)
{
    switch (PyUnicode_CHECK_INTERNED(unicode)) {
    case SSTATE_NOT_INTERNED:
        break;

    case SSTATE_INTERNED_MORTAL:
        /* revive dead object temporarily for DelItem */
        Py_REFCNT(unicode) = 3;
        if (PyDict_DelItem(interned, unicode) != 0)
            Py_FatalError(
                "deletion of interned string failed");
        break;

    case SSTATE_INTERNED_IMMORTAL:
        Py_FatalError("Immortal interned string died.");

    default:
        Py_FatalError("Inconsistent interned string state.");
    }

    if (_PyUnicode_HAS_WSTR_MEMORY(unicode))
        PyObject_DEL(_PyUnicode_WSTR(unicode));
    if (_PyUnicode_HAS_UTF8_MEMORY(unicode))
        PyObject_DEL(_PyUnicode_UTF8(unicode));
    if (!PyUnicode_IS_COMPACT(unicode) && _PyUnicode_DATA_ANY(unicode))
        PyObject_DEL(_PyUnicode_DATA_ANY(unicode));

    Py_TYPE(unicode)->tp_free(unicode);
}

#ifdef Py_DEBUG
static int
unicode_is_singleton(PyObject *unicode)
{
    PyASCIIObject *ascii = (PyASCIIObject *)unicode;
    if (unicode == unicode_empty)
        return 1;
    if (ascii->state.kind != PyUnicode_WCHAR_KIND && ascii->length == 1)
    {
        Py_UCS4 ch = PyUnicode_READ_CHAR(unicode, 0);
        if (ch < 256 && unicode_latin1[ch] == unicode)
            return 1;
    }
    return 0;
}
#endif

static int
unicode_modifiable(PyObject *unicode)
{
    assert(_PyUnicode_CHECK(unicode));
    if (Py_REFCNT(unicode) != 1)
        return 0;
    if (_PyUnicode_HASH(unicode) != -1)
        return 0;
    if (PyUnicode_CHECK_INTERNED(unicode))
        return 0;
    if (!PyUnicode_CheckExact(unicode))
        return 0;
#ifdef Py_DEBUG
    /* singleton refcount is greater than 1 */
    assert(!unicode_is_singleton(unicode));
#endif
    return 1;
}

static int
unicode_resize(PyObject **p_unicode, Py_ssize_t length)
{
    PyObject *unicode;
    Py_ssize_t old_length;

    assert(p_unicode != NULL);
    unicode = *p_unicode;

    assert(unicode != NULL);
    assert(PyUnicode_Check(unicode));
    assert(0 <= length);

    if (_PyUnicode_KIND(unicode) == PyUnicode_WCHAR_KIND)
        old_length = PyUnicode_WSTR_LENGTH(unicode);
    else
        old_length = PyUnicode_GET_LENGTH(unicode);
    if (old_length == length)
        return 0;

    if (length == 0) {
        _Py_INCREF_UNICODE_EMPTY();
        if (!unicode_empty)
            return -1;
        Py_DECREF(*p_unicode);
        *p_unicode = unicode_empty;
        return 0;
    }

    if (!unicode_modifiable(unicode)) {
        PyObject *copy = resize_copy(unicode, length);
        if (copy == NULL)
            return -1;
        Py_DECREF(*p_unicode);
        *p_unicode = copy;
        return 0;
    }

    if (PyUnicode_IS_COMPACT(unicode)) {
        PyObject *new_unicode = resize_compact(unicode, length);
        if (new_unicode == NULL)
            return -1;
        *p_unicode = new_unicode;
        return 0;
    }
    return resize_inplace(unicode, length);
}

int
PyUnicode_Resize(PyObject **p_unicode, Py_ssize_t length)
{
    PyObject *unicode;
    if (p_unicode == NULL) {
        PyErr_BadInternalCall();
        return -1;
    }
    unicode = *p_unicode;
    if (unicode == NULL || !PyUnicode_Check(unicode) || length < 0)
    {
        PyErr_BadInternalCall();
        return -1;
    }
    return unicode_resize(p_unicode, length);
}

/* Copy a ASCII or latin1 char* string into a Python Unicode string.

   WARNING: The function doesn't copy the terminating null character and
   doesn't check the maximum character (may write a latin1 character in an
   ASCII string). */
static void
unicode_write_cstr(PyObject *unicode, Py_ssize_t index,
                   const char *str, Py_ssize_t len)
{
    enum PyUnicode_Kind kind = PyUnicode_KIND(unicode);
    void *data = PyUnicode_DATA(unicode);
    const char *end = str + len;

    switch (kind) {
    case PyUnicode_1BYTE_KIND: {
        assert(index + len <= PyUnicode_GET_LENGTH(unicode));
#ifdef Py_DEBUG
        if (PyUnicode_IS_ASCII(unicode)) {
            Py_UCS4 maxchar = ucs1lib_find_max_char(
                (const Py_UCS1*)str,
                (const Py_UCS1*)str + len);
            assert(maxchar < 128);
        }
#endif
        memcpy((char *) data + index, str, len);
        break;
    }
    case PyUnicode_2BYTE_KIND: {
        Py_UCS2 *start = (Py_UCS2 *)data + index;
        Py_UCS2 *ucs2 = start;
        assert(index <= PyUnicode_GET_LENGTH(unicode));

        for (; str < end; ++ucs2, ++str)
            *ucs2 = (Py_UCS2)*str;

        assert((ucs2 - start) <= PyUnicode_GET_LENGTH(unicode));
        break;
    }
    default: {
        Py_UCS4 *start = (Py_UCS4 *)data + index;
        Py_UCS4 *ucs4 = start;
        assert(kind == PyUnicode_4BYTE_KIND);
        assert(index <= PyUnicode_GET_LENGTH(unicode));

        for (; str < end; ++ucs4, ++str)
            *ucs4 = (Py_UCS4)*str;

        assert((ucs4 - start) <= PyUnicode_GET_LENGTH(unicode));
    }
    }
}

static PyObject*
get_latin1_char(unsigned char ch)
{
    PyObject *unicode = unicode_latin1[ch];
    if (!unicode) {
        unicode = PyUnicode_New(1, ch);
        if (!unicode)
            return NULL;
        PyUnicode_1BYTE_DATA(unicode)[0] = ch;
        assert(_PyUnicode_CheckConsistency(unicode, 1));
        unicode_latin1[ch] = unicode;
    }
    Py_INCREF(unicode);
    return unicode;
}

static PyObject*
unicode_char(Py_UCS4 ch)
{
    PyObject *unicode;

    assert(ch <= MAX_UNICODE);

    if (ch < 256)
        return get_latin1_char(ch);

    unicode = PyUnicode_New(1, ch);
    if (unicode == NULL)
        return NULL;
    switch (PyUnicode_KIND(unicode)) {
    case PyUnicode_1BYTE_KIND:
        PyUnicode_1BYTE_DATA(unicode)[0] = (Py_UCS1)ch;
        break;
    case PyUnicode_2BYTE_KIND:
        PyUnicode_2BYTE_DATA(unicode)[0] = (Py_UCS2)ch;
        break;
    default:
        assert(PyUnicode_KIND(unicode) == PyUnicode_4BYTE_KIND);
        PyUnicode_4BYTE_DATA(unicode)[0] = ch;
    }
    assert(_PyUnicode_CheckConsistency(unicode, 1));
    return unicode;
}

PyObject *
PyUnicode_FromUnicode(const Py_UNICODE *u, Py_ssize_t size)
{
    PyObject *unicode;
    Py_UCS4 maxchar = 0;
    Py_ssize_t num_surrogates;

    if (u == NULL)
        return (PyObject*)_PyUnicode_New(size);

    /* If the Unicode data is known at construction time, we can apply
       some optimizations which share commonly used objects. */

    /* Optimization for empty strings */
    if (size == 0)
        _Py_RETURN_UNICODE_EMPTY();

    /* Single character Unicode objects in the Latin-1 range are
       shared when using this constructor */
    if (size == 1 && (Py_UCS4)*u < 256)
        return get_latin1_char((unsigned char)*u);

    /* If not empty and not single character, copy the Unicode data
       into the new object */
    if (find_maxchar_surrogates(u, u + size,
                                &maxchar, &num_surrogates) == -1)
        return NULL;

    unicode = PyUnicode_New(size - num_surrogates, maxchar);
    if (!unicode)
        return NULL;

    switch (PyUnicode_KIND(unicode)) {
    case PyUnicode_1BYTE_KIND:
        _PyUnicode_CONVERT_BYTES(Py_UNICODE, unsigned char,
                                u, u + size, PyUnicode_1BYTE_DATA(unicode));
        break;
    case PyUnicode_2BYTE_KIND:
#if Py_UNICODE_SIZE == 2
        Py_MEMCPY(PyUnicode_2BYTE_DATA(unicode), u, size * 2);
#else
        _PyUnicode_CONVERT_BYTES(Py_UNICODE, Py_UCS2,
                                u, u + size, PyUnicode_2BYTE_DATA(unicode));
#endif
        break;
    case PyUnicode_4BYTE_KIND:
#if SIZEOF_WCHAR_T == 2
        /* This is the only case which has to process surrogates, thus
           a simple copy loop is not enough and we need a function. */
        unicode_convert_wchar_to_ucs4(u, u + size, unicode);
#else
        assert(num_surrogates == 0);
        Py_MEMCPY(PyUnicode_4BYTE_DATA(unicode), u, size * 4);
#endif
        break;
    default:
        assert(0 && "Impossible state");
    }

    return unicode_result(unicode);
}

PyObject *
PyUnicode_FromStringAndSize(const char *u, Py_ssize_t size)
{
    if (size < 0) {
        PyErr_SetString(PyExc_SystemError,
                        "Negative size passed to PyUnicode_FromStringAndSize");
        return NULL;
    }
    if (u != NULL)
        return PyUnicode_DecodeUTF8Stateful(u, size, NULL, NULL);
    else
        return (PyObject *)_PyUnicode_New(size);
}

PyObject *
PyUnicode_FromString(const char *u)
{
    size_t size = strlen(u);
    if (size > PY_SSIZE_T_MAX) {
        PyErr_SetString(PyExc_OverflowError, "input too long");
        return NULL;
    }
    return PyUnicode_DecodeUTF8Stateful(u, (Py_ssize_t)size, NULL, NULL);
}

PyObject *
_PyUnicode_FromId(_Py_Identifier *id)
{
    if (!id->object) {
        id->object = PyUnicode_DecodeUTF8Stateful(id->string,
                                                  strlen(id->string),
                                                  NULL, NULL);
        if (!id->object)
            return NULL;
        PyUnicode_InternInPlace(&id->object);
        assert(!id->next);
        id->next = static_strings;
        static_strings = id;
    }
    return id->object;
}

void
_PyUnicode_ClearStaticStrings()
{
    _Py_Identifier *tmp, *s = static_strings;
    while (s) {
        Py_CLEAR(s->object);
        tmp = s->next;
        s->next = NULL;
        s = tmp;
    }
    static_strings = NULL;
}

/* Internal function, doesn't check maximum character */

PyObject*
_PyUnicode_FromASCII(const char *buffer, Py_ssize_t size)
{
    const unsigned char *s = (const unsigned char *)buffer;
    PyObject *unicode;
    if (size == 1) {
#ifdef Py_DEBUG
        assert((unsigned char)s[0] < 128);
#endif
        return get_latin1_char(s[0]);
    }
    unicode = PyUnicode_New(size, 127);
    if (!unicode)
        return NULL;
    memcpy(PyUnicode_1BYTE_DATA(unicode), s, size);
    assert(_PyUnicode_CheckConsistency(unicode, 1));
    return unicode;
}

static Py_UCS4
kind_maxchar_limit(unsigned int kind)
{
    switch (kind) {
    case PyUnicode_1BYTE_KIND:
        return 0x80;
    case PyUnicode_2BYTE_KIND:
        return 0x100;
    case PyUnicode_4BYTE_KIND:
        return 0x10000;
    default:
        assert(0 && "invalid kind");
        return MAX_UNICODE;
    }
}

Py_LOCAL_INLINE(Py_UCS4)
align_maxchar(Py_UCS4 maxchar)
{
    if (maxchar <= 127)
        return 127;
    else if (maxchar <= 255)
        return 255;
    else if (maxchar <= 65535)
        return 65535;
    else
        return MAX_UNICODE;
}

static PyObject*
_PyUnicode_FromUCS1(const Py_UCS1* u, Py_ssize_t size)
{
    PyObject *res;
    unsigned char max_char;

    if (size == 0)
        _Py_RETURN_UNICODE_EMPTY();
    assert(size > 0);
    if (size == 1)
        return get_latin1_char(u[0]);

    max_char = ucs1lib_find_max_char(u, u + size);
    res = PyUnicode_New(size, max_char);
    if (!res)
        return NULL;
    memcpy(PyUnicode_1BYTE_DATA(res), u, size);
    assert(_PyUnicode_CheckConsistency(res, 1));
    return res;
}

static PyObject*
_PyUnicode_FromUCS2(const Py_UCS2 *u, Py_ssize_t size)
{
    PyObject *res;
    Py_UCS2 max_char;

    if (size == 0)
        _Py_RETURN_UNICODE_EMPTY();
    assert(size > 0);
    if (size == 1)
        return unicode_char(u[0]);

    max_char = ucs2lib_find_max_char(u, u + size);
    res = PyUnicode_New(size, max_char);
    if (!res)
        return NULL;
    if (max_char >= 256)
        memcpy(PyUnicode_2BYTE_DATA(res), u, sizeof(Py_UCS2)*size);
    else {
        _PyUnicode_CONVERT_BYTES(
            Py_UCS2, Py_UCS1, u, u + size, PyUnicode_1BYTE_DATA(res));
    }
    assert(_PyUnicode_CheckConsistency(res, 1));
    return res;
}

static PyObject*
_PyUnicode_FromUCS4(const Py_UCS4 *u, Py_ssize_t size)
{
    PyObject *res;
    Py_UCS4 max_char;

    if (size == 0)
        _Py_RETURN_UNICODE_EMPTY();
    assert(size > 0);
    if (size == 1)
        return unicode_char(u[0]);

    max_char = ucs4lib_find_max_char(u, u + size);
    res = PyUnicode_New(size, max_char);
    if (!res)
        return NULL;
    if (max_char < 256)
        _PyUnicode_CONVERT_BYTES(Py_UCS4, Py_UCS1, u, u + size,
                                 PyUnicode_1BYTE_DATA(res));
    else if (max_char < 0x10000)
        _PyUnicode_CONVERT_BYTES(Py_UCS4, Py_UCS2, u, u + size,
                                 PyUnicode_2BYTE_DATA(res));
    else
        memcpy(PyUnicode_4BYTE_DATA(res), u, sizeof(Py_UCS4)*size);
    assert(_PyUnicode_CheckConsistency(res, 1));
    return res;
}

PyObject*
PyUnicode_FromKindAndData(int kind, const void *buffer, Py_ssize_t size)
{
    if (size < 0) {
        PyErr_SetString(PyExc_ValueError, "size must be positive");
        return NULL;
    }
    switch (kind) {
    case PyUnicode_1BYTE_KIND:
        return _PyUnicode_FromUCS1(buffer, size);
    case PyUnicode_2BYTE_KIND:
        return _PyUnicode_FromUCS2(buffer, size);
    case PyUnicode_4BYTE_KIND:
        return _PyUnicode_FromUCS4(buffer, size);
    default:
        PyErr_SetString(PyExc_SystemError, "invalid kind");
        return NULL;
    }
}

Py_UCS4
_PyUnicode_FindMaxChar(PyObject *unicode, Py_ssize_t start, Py_ssize_t end)
{
    enum PyUnicode_Kind kind;
    void *startptr, *endptr;

    assert(PyUnicode_IS_READY(unicode));
    assert(0 <= start);
    assert(end <= PyUnicode_GET_LENGTH(unicode));
    assert(start <= end);

    if (start == 0 && end == PyUnicode_GET_LENGTH(unicode))
        return PyUnicode_MAX_CHAR_VALUE(unicode);

    if (start == end)
        return 127;

    if (PyUnicode_IS_ASCII(unicode))
        return 127;

    kind = PyUnicode_KIND(unicode);
    startptr = PyUnicode_DATA(unicode);
    endptr = (char *)startptr + end * kind;
    startptr = (char *)startptr + start * kind;
    switch(kind) {
    case PyUnicode_1BYTE_KIND:
        return ucs1lib_find_max_char(startptr, endptr);
    case PyUnicode_2BYTE_KIND:
        return ucs2lib_find_max_char(startptr, endptr);
    case PyUnicode_4BYTE_KIND:
        return ucs4lib_find_max_char(startptr, endptr);
    default:
        assert(0);
        return 0;
    }
}

/* Ensure that a string uses the most efficient storage, if it is not the
   case: create a new string with of the right kind. Write NULL into *p_unicode
   on error. */
static void
unicode_adjust_maxchar(PyObject **p_unicode)
{
    PyObject *unicode, *copy;
    Py_UCS4 max_char;
    Py_ssize_t len;
    unsigned int kind;

    assert(p_unicode != NULL);
    unicode = *p_unicode;
    assert(PyUnicode_IS_READY(unicode));
    if (PyUnicode_IS_ASCII(unicode))
        return;

    len = PyUnicode_GET_LENGTH(unicode);
    kind = PyUnicode_KIND(unicode);
    if (kind == PyUnicode_1BYTE_KIND) {
        const Py_UCS1 *u = PyUnicode_1BYTE_DATA(unicode);
        max_char = ucs1lib_find_max_char(u, u + len);
        if (max_char >= 128)
            return;
    }
    else if (kind == PyUnicode_2BYTE_KIND) {
        const Py_UCS2 *u = PyUnicode_2BYTE_DATA(unicode);
        max_char = ucs2lib_find_max_char(u, u + len);
        if (max_char >= 256)
            return;
    }
    else {
        const Py_UCS4 *u = PyUnicode_4BYTE_DATA(unicode);
        assert(kind == PyUnicode_4BYTE_KIND);
        max_char = ucs4lib_find_max_char(u, u + len);
        if (max_char >= 0x10000)
            return;
    }
    copy = PyUnicode_New(len, max_char);
    if (copy != NULL)
        _PyUnicode_FastCopyCharacters(copy, 0, unicode, 0, len);
    Py_DECREF(unicode);
    *p_unicode = copy;
}

PyObject*
_PyUnicode_Copy(PyObject *unicode)
{
    Py_ssize_t length;
    PyObject *copy;

    if (!PyUnicode_Check(unicode)) {
        PyErr_BadInternalCall();
        return NULL;
    }
    if (PyUnicode_READY(unicode) == -1)
        return NULL;

    length = PyUnicode_GET_LENGTH(unicode);
    copy = PyUnicode_New(length, PyUnicode_MAX_CHAR_VALUE(unicode));
    if (!copy)
        return NULL;
    assert(PyUnicode_KIND(copy) == PyUnicode_KIND(unicode));

    Py_MEMCPY(PyUnicode_DATA(copy), PyUnicode_DATA(unicode),
              length * PyUnicode_KIND(unicode));
    assert(_PyUnicode_CheckConsistency(copy, 1));
    return copy;
}


/* Widen Unicode objects to larger buffers. Don't write terminating null
   character. Return NULL on error. */

void*
_PyUnicode_AsKind(PyObject *s, unsigned int kind)
{
    Py_ssize_t len;
    void *result;
    unsigned int skind;

    if (PyUnicode_READY(s) == -1)
        return NULL;

    len = PyUnicode_GET_LENGTH(s);
    skind = PyUnicode_KIND(s);
    if (skind >= kind) {
        PyErr_SetString(PyExc_SystemError, "invalid widening attempt");
        return NULL;
    }
    switch (kind) {
    case PyUnicode_2BYTE_KIND:
        result = PyMem_New(Py_UCS2, len);
        if (!result)
            return PyErr_NoMemory();
        assert(skind == PyUnicode_1BYTE_KIND);
        _PyUnicode_CONVERT_BYTES(
            Py_UCS1, Py_UCS2,
            PyUnicode_1BYTE_DATA(s),
            PyUnicode_1BYTE_DATA(s) + len,
            result);
        return result;
    case PyUnicode_4BYTE_KIND:
        result = PyMem_New(Py_UCS4, len);
        if (!result)
            return PyErr_NoMemory();
        if (skind == PyUnicode_2BYTE_KIND) {
            _PyUnicode_CONVERT_BYTES(
                Py_UCS2, Py_UCS4,
                PyUnicode_2BYTE_DATA(s),
                PyUnicode_2BYTE_DATA(s) + len,
                result);
        }
        else {
            assert(skind == PyUnicode_1BYTE_KIND);
            _PyUnicode_CONVERT_BYTES(
                Py_UCS1, Py_UCS4,
                PyUnicode_1BYTE_DATA(s),
                PyUnicode_1BYTE_DATA(s) + len,
                result);
        }
        return result;
    default:
        break;
    }
    PyErr_SetString(PyExc_SystemError, "invalid kind");
    return NULL;
}

static Py_UCS4*
as_ucs4(PyObject *string, Py_UCS4 *target, Py_ssize_t targetsize,
        int copy_null)
{
    int kind;
    void *data;
    Py_ssize_t len, targetlen;
    if (PyUnicode_READY(string) == -1)
        return NULL;
    kind = PyUnicode_KIND(string);
    data = PyUnicode_DATA(string);
    len = PyUnicode_GET_LENGTH(string);
    targetlen = len;
    if (copy_null)
        targetlen++;
    if (!target) {
<<<<<<< HEAD
        if (PY_SSIZE_T_MAX / (Py_ssize_t)sizeof(Py_UCS4) < targetlen) {
            PyErr_NoMemory();
            return NULL;
        }
        target = PyMem_Malloc(targetlen * sizeof(Py_UCS4));
=======
        target = PyMem_New(Py_UCS4, targetlen);
>>>>>>> 57a49db6
        if (!target) {
            PyErr_NoMemory();
            return NULL;
        }
    }
    else {
        if (targetsize < targetlen) {
            PyErr_Format(PyExc_SystemError,
                         "string is longer than the buffer");
            if (copy_null && 0 < targetsize)
                target[0] = 0;
            return NULL;
        }
    }
    if (kind == PyUnicode_1BYTE_KIND) {
        Py_UCS1 *start = (Py_UCS1 *) data;
        _PyUnicode_CONVERT_BYTES(Py_UCS1, Py_UCS4, start, start + len, target);
    }
    else if (kind == PyUnicode_2BYTE_KIND) {
        Py_UCS2 *start = (Py_UCS2 *) data;
        _PyUnicode_CONVERT_BYTES(Py_UCS2, Py_UCS4, start, start + len, target);
    }
    else {
        assert(kind == PyUnicode_4BYTE_KIND);
        Py_MEMCPY(target, data, len * sizeof(Py_UCS4));
    }
    if (copy_null)
        target[len] = 0;
    return target;
}

Py_UCS4*
PyUnicode_AsUCS4(PyObject *string, Py_UCS4 *target, Py_ssize_t targetsize,
                 int copy_null)
{
    if (target == NULL || targetsize < 0) {
        PyErr_BadInternalCall();
        return NULL;
    }
    return as_ucs4(string, target, targetsize, copy_null);
}

Py_UCS4*
PyUnicode_AsUCS4Copy(PyObject *string)
{
    return as_ucs4(string, NULL, 0, 1);
}

#ifdef HAVE_WCHAR_H

PyObject *
PyUnicode_FromWideChar(const wchar_t *w, Py_ssize_t size)
{
    if (w == NULL) {
        if (size == 0)
            _Py_RETURN_UNICODE_EMPTY();
        PyErr_BadInternalCall();
        return NULL;
    }

    if (size == -1) {
        size = wcslen(w);
    }

    return PyUnicode_FromUnicode(w, size);
}

#endif /* HAVE_WCHAR_H */

/* maximum number of characters required for output of %lld or %p.
   We need at most ceil(log10(256)*SIZEOF_LONG_LONG) digits,
   plus 1 for the sign.  53/22 is an upper bound for log10(256). */
#define MAX_LONG_LONG_CHARS (2 + (SIZEOF_LONG_LONG*53-1) / 22)

static int
unicode_fromformat_write_str(_PyUnicodeWriter *writer, PyObject *str,
                             Py_ssize_t width, Py_ssize_t precision)
{
    Py_ssize_t length, fill, arglen;
    Py_UCS4 maxchar;

    if (PyUnicode_READY(str) == -1)
        return -1;

    length = PyUnicode_GET_LENGTH(str);
    if ((precision == -1 || precision >= length)
        && width <= length)
        return _PyUnicodeWriter_WriteStr(writer, str);

    if (precision != -1)
        length = Py_MIN(precision, length);

    arglen = Py_MAX(length, width);
    if (PyUnicode_MAX_CHAR_VALUE(str) > writer->maxchar)
        maxchar = _PyUnicode_FindMaxChar(str, 0, length);
    else
        maxchar = writer->maxchar;

    if (_PyUnicodeWriter_Prepare(writer, arglen, maxchar) == -1)
        return -1;

    if (width > length) {
        fill = width - length;
        if (PyUnicode_Fill(writer->buffer, writer->pos, fill, ' ') == -1)
            return -1;
        writer->pos += fill;
    }

    _PyUnicode_FastCopyCharacters(writer->buffer, writer->pos,
                                  str, 0, length);
    writer->pos += length;
    return 0;
}

static int
unicode_fromformat_write_cstr(_PyUnicodeWriter *writer, const char *str,
                              Py_ssize_t width, Py_ssize_t precision)
{
    /* UTF-8 */
    Py_ssize_t length;
    PyObject *unicode;
    int res;

    length = strlen(str);
    if (precision != -1)
        length = Py_MIN(length, precision);
    unicode = PyUnicode_DecodeUTF8Stateful(str, length, "replace", NULL);
    if (unicode == NULL)
        return -1;

    res = unicode_fromformat_write_str(writer, unicode, width, -1);
    Py_DECREF(unicode);
    return res;
}

static const char*
unicode_fromformat_arg(_PyUnicodeWriter *writer,
                       const char *f, va_list *vargs)
{
    const char *p;
    Py_ssize_t len;
    int zeropad;
    Py_ssize_t width;
    Py_ssize_t precision;
    int longflag;
    int longlongflag;
    int size_tflag;
    Py_ssize_t fill;

    p = f;
    f++;
    zeropad = 0;
    if (*f == '0') {
        zeropad = 1;
        f++;
    }

    /* parse the width.precision part, e.g. "%2.5s" => width=2, precision=5 */
    width = -1;
    if (Py_ISDIGIT((unsigned)*f)) {
        width = *f - '0';
        f++;
        while (Py_ISDIGIT((unsigned)*f)) {
            if (width > (PY_SSIZE_T_MAX - ((int)*f - '0')) / 10) {
                PyErr_SetString(PyExc_ValueError,
                                "width too big");
                return NULL;
            }
            width = (width * 10) + (*f - '0');
            f++;
        }
    }
    precision = -1;
    if (*f == '.') {
        f++;
        if (Py_ISDIGIT((unsigned)*f)) {
            precision = (*f - '0');
            f++;
            while (Py_ISDIGIT((unsigned)*f)) {
                if (precision > (PY_SSIZE_T_MAX - ((int)*f - '0')) / 10) {
                    PyErr_SetString(PyExc_ValueError,
                                    "precision too big");
                    return NULL;
                }
                precision = (precision * 10) + (*f - '0');
                f++;
            }
        }
        if (*f == '%') {
            /* "%.3%s" => f points to "3" */
            f--;
        }
    }
    if (*f == '\0') {
        /* bogus format "%.123" => go backward, f points to "3" */
        f--;
    }

    /* Handle %ld, %lu, %lld and %llu. */
    longflag = 0;
    longlongflag = 0;
    size_tflag = 0;
    if (*f == 'l') {
        if (f[1] == 'd' || f[1] == 'u' || f[1] == 'i') {
            longflag = 1;
            ++f;
        }
#ifdef HAVE_LONG_LONG
        else if (f[1] == 'l' &&
                 (f[2] == 'd' || f[2] == 'u' || f[2] == 'i')) {
            longlongflag = 1;
            f += 2;
        }
#endif
    }
    /* handle the size_t flag. */
    else if (*f == 'z' && (f[1] == 'd' || f[1] == 'u' || f[1] == 'i')) {
        size_tflag = 1;
        ++f;
    }

    if (f[1] == '\0')
        writer->overallocate = 0;

    switch (*f) {
    case 'c':
    {
        int ordinal = va_arg(*vargs, int);
        if (ordinal < 0 || ordinal > MAX_UNICODE) {
            PyErr_SetString(PyExc_OverflowError,
                            "character argument not in range(0x110000)");
            return NULL;
        }
        if (_PyUnicodeWriter_WriteCharInline(writer, ordinal) < 0)
            return NULL;
        break;
    }

    case 'i':
    case 'd':
    case 'u':
    case 'x':
    {
        /* used by sprintf */
        char buffer[MAX_LONG_LONG_CHARS];
        Py_ssize_t arglen;

        if (*f == 'u') {
            if (longflag)
                len = sprintf(buffer, "%lu",
                        va_arg(*vargs, unsigned long));
#ifdef HAVE_LONG_LONG
            else if (longlongflag)
                len = sprintf(buffer, "%" PY_FORMAT_LONG_LONG "u",
                        va_arg(*vargs, unsigned PY_LONG_LONG));
#endif
            else if (size_tflag)
                len = sprintf(buffer, "%" PY_FORMAT_SIZE_T "u",
                        va_arg(*vargs, size_t));
            else
                len = sprintf(buffer, "%u",
                        va_arg(*vargs, unsigned int));
        }
        else if (*f == 'x') {
            len = sprintf(buffer, "%x", va_arg(*vargs, int));
        }
        else {
            if (longflag)
                len = sprintf(buffer, "%li",
                        va_arg(*vargs, long));
#ifdef HAVE_LONG_LONG
            else if (longlongflag)
                len = sprintf(buffer, "%" PY_FORMAT_LONG_LONG "i",
                        va_arg(*vargs, PY_LONG_LONG));
#endif
            else if (size_tflag)
                len = sprintf(buffer, "%" PY_FORMAT_SIZE_T "i",
                        va_arg(*vargs, Py_ssize_t));
            else
                len = sprintf(buffer, "%i",
                        va_arg(*vargs, int));
        }
        assert(len >= 0);

        if (precision < len)
            precision = len;

        arglen = Py_MAX(precision, width);
        if (_PyUnicodeWriter_Prepare(writer, arglen, 127) == -1)
            return NULL;

        if (width > precision) {
            Py_UCS4 fillchar;
            fill = width - precision;
            fillchar = zeropad?'0':' ';
            if (PyUnicode_Fill(writer->buffer, writer->pos, fill, fillchar) == -1)
                return NULL;
            writer->pos += fill;
        }
        if (precision > len) {
            fill = precision - len;
            if (PyUnicode_Fill(writer->buffer, writer->pos, fill, '0') == -1)
                return NULL;
            writer->pos += fill;
        }

        if (_PyUnicodeWriter_WriteASCIIString(writer, buffer, len) < 0)
            return NULL;
        break;
    }

    case 'p':
    {
        char number[MAX_LONG_LONG_CHARS];

        len = sprintf(number, "%p", va_arg(*vargs, void*));
        assert(len >= 0);

        /* %p is ill-defined:  ensure leading 0x. */
        if (number[1] == 'X')
            number[1] = 'x';
        else if (number[1] != 'x') {
            memmove(number + 2, number,
                    strlen(number) + 1);
            number[0] = '0';
            number[1] = 'x';
            len += 2;
        }

        if (_PyUnicodeWriter_WriteASCIIString(writer, number, len) < 0)
            return NULL;
        break;
    }

    case 's':
    {
        /* UTF-8 */
        const char *s = va_arg(*vargs, const char*);
        if (unicode_fromformat_write_cstr(writer, s, width, precision) < 0)
            return NULL;
        break;
    }

    case 'U':
    {
        PyObject *obj = va_arg(*vargs, PyObject *);
        assert(obj && _PyUnicode_CHECK(obj));

        if (unicode_fromformat_write_str(writer, obj, width, precision) == -1)
            return NULL;
        break;
    }

    case 'V':
    {
        PyObject *obj = va_arg(*vargs, PyObject *);
        const char *str = va_arg(*vargs, const char *);
        if (obj) {
            assert(_PyUnicode_CHECK(obj));
            if (unicode_fromformat_write_str(writer, obj, width, precision) == -1)
                return NULL;
        }
        else {
            assert(str != NULL);
            if (unicode_fromformat_write_cstr(writer, str, width, precision) < 0)
                return NULL;
        }
        break;
    }

    case 'S':
    {
        PyObject *obj = va_arg(*vargs, PyObject *);
        PyObject *str;
        assert(obj);
        str = PyObject_Str(obj);
        if (!str)
            return NULL;
        if (unicode_fromformat_write_str(writer, str, width, precision) == -1) {
            Py_DECREF(str);
            return NULL;
        }
        Py_DECREF(str);
        break;
    }

    case 'R':
    {
        PyObject *obj = va_arg(*vargs, PyObject *);
        PyObject *repr;
        assert(obj);
        repr = PyObject_Repr(obj);
        if (!repr)
            return NULL;
        if (unicode_fromformat_write_str(writer, repr, width, precision) == -1) {
            Py_DECREF(repr);
            return NULL;
        }
        Py_DECREF(repr);
        break;
    }

    case 'A':
    {
        PyObject *obj = va_arg(*vargs, PyObject *);
        PyObject *ascii;
        assert(obj);
        ascii = PyObject_ASCII(obj);
        if (!ascii)
            return NULL;
        if (unicode_fromformat_write_str(writer, ascii, width, precision) == -1) {
            Py_DECREF(ascii);
            return NULL;
        }
        Py_DECREF(ascii);
        break;
    }

    case '%':
        if (_PyUnicodeWriter_WriteCharInline(writer, '%') < 0)
            return NULL;
        break;

    default:
        /* if we stumble upon an unknown formatting code, copy the rest
           of the format string to the output string. (we cannot just
           skip the code, since there's no way to know what's in the
           argument list) */
        len = strlen(p);
        if (_PyUnicodeWriter_WriteLatin1String(writer, p, len) == -1)
            return NULL;
        f = p+len;
        return f;
    }

    f++;
    return f;
}

PyObject *
PyUnicode_FromFormatV(const char *format, va_list vargs)
{
    va_list vargs2;
    const char *f;
    _PyUnicodeWriter writer;

    _PyUnicodeWriter_Init(&writer);
    writer.min_length = strlen(format) + 100;
    writer.overallocate = 1;

    /* va_list may be an array (of 1 item) on some platforms (ex: AMD64).
       Copy it to be able to pass a reference to a subfunction. */
    Py_VA_COPY(vargs2, vargs);

    for (f = format; *f; ) {
        if (*f == '%') {
            f = unicode_fromformat_arg(&writer, f, &vargs2);
            if (f == NULL)
                goto fail;
        }
        else {
            const char *p;
            Py_ssize_t len;

            p = f;
            do
            {
                if ((unsigned char)*p > 127) {
                    PyErr_Format(PyExc_ValueError,
                        "PyUnicode_FromFormatV() expects an ASCII-encoded format "
                        "string, got a non-ASCII byte: 0x%02x",
                        (unsigned char)*p);
                    return NULL;
                }
                p++;
            }
            while (*p != '\0' && *p != '%');
            len = p - f;

            if (*p == '\0')
                writer.overallocate = 0;

            if (_PyUnicodeWriter_WriteASCIIString(&writer, f, len) < 0)
                goto fail;

            f = p;
        }
    }
    return _PyUnicodeWriter_Finish(&writer);

  fail:
    _PyUnicodeWriter_Dealloc(&writer);
    return NULL;
}

PyObject *
PyUnicode_FromFormat(const char *format, ...)
{
    PyObject* ret;
    va_list vargs;

#ifdef HAVE_STDARG_PROTOTYPES
    va_start(vargs, format);
#else
    va_start(vargs);
#endif
    ret = PyUnicode_FromFormatV(format, vargs);
    va_end(vargs);
    return ret;
}

#ifdef HAVE_WCHAR_H

/* Helper function for PyUnicode_AsWideChar() and PyUnicode_AsWideCharString():
   convert a Unicode object to a wide character string.

   - If w is NULL: return the number of wide characters (including the null
     character) required to convert the unicode object. Ignore size argument.

   - Otherwise: return the number of wide characters (excluding the null
     character) written into w. Write at most size wide characters (including
     the null character). */
static Py_ssize_t
unicode_aswidechar(PyObject *unicode,
                   wchar_t *w,
                   Py_ssize_t size)
{
    Py_ssize_t res;
    const wchar_t *wstr;

    wstr = PyUnicode_AsUnicodeAndSize(unicode, &res);
    if (wstr == NULL)
        return -1;

    if (w != NULL) {
        if (size > res)
            size = res + 1;
        else
            res = size;
        Py_MEMCPY(w, wstr, size * sizeof(wchar_t));
        return res;
    }
    else
        return res + 1;
}

Py_ssize_t
PyUnicode_AsWideChar(PyObject *unicode,
                     wchar_t *w,
                     Py_ssize_t size)
{
    if (unicode == NULL) {
        PyErr_BadInternalCall();
        return -1;
    }
    return unicode_aswidechar(unicode, w, size);
}

wchar_t*
PyUnicode_AsWideCharString(PyObject *unicode,
                           Py_ssize_t *size)
{
    wchar_t* buffer;
    Py_ssize_t buflen;

    if (unicode == NULL) {
        PyErr_BadInternalCall();
        return NULL;
    }

    buflen = unicode_aswidechar(unicode, NULL, 0);
    if (buflen == -1)
        return NULL;
<<<<<<< HEAD
    if (PY_SSIZE_T_MAX / (Py_ssize_t)sizeof(wchar_t) < buflen) {
        PyErr_NoMemory();
        return NULL;
    }

    buffer = PyMem_MALLOC(buflen * sizeof(wchar_t));
=======
    buffer = PyMem_NEW(wchar_t, buflen);
>>>>>>> 57a49db6
    if (buffer == NULL) {
        PyErr_NoMemory();
        return NULL;
    }
    buflen = unicode_aswidechar(unicode, buffer, buflen);
    if (buflen == -1) {
        PyMem_FREE(buffer);
        return NULL;
    }
    if (size != NULL)
        *size = buflen;
    return buffer;
}

#endif /* HAVE_WCHAR_H */

PyObject *
PyUnicode_FromOrdinal(int ordinal)
{
    if (ordinal < 0 || ordinal > MAX_UNICODE) {
        PyErr_SetString(PyExc_ValueError,
                        "chr() arg not in range(0x110000)");
        return NULL;
    }

    return unicode_char((Py_UCS4)ordinal);
}

PyObject *
PyUnicode_FromObject(PyObject *obj)
{
    /* XXX Perhaps we should make this API an alias of
       PyObject_Str() instead ?! */
    if (PyUnicode_CheckExact(obj)) {
        if (PyUnicode_READY(obj) == -1)
            return NULL;
        Py_INCREF(obj);
        return obj;
    }
    if (PyUnicode_Check(obj)) {
        /* For a Unicode subtype that's not a Unicode object,
           return a true Unicode object with the same data. */
        return _PyUnicode_Copy(obj);
    }
    PyErr_Format(PyExc_TypeError,
                 "Can't convert '%.100s' object to str implicitly",
                 Py_TYPE(obj)->tp_name);
    return NULL;
}

PyObject *
PyUnicode_FromEncodedObject(PyObject *obj,
                            const char *encoding,
                            const char *errors)
{
    Py_buffer buffer;
    PyObject *v;

    if (obj == NULL) {
        PyErr_BadInternalCall();
        return NULL;
    }

    /* Decoding bytes objects is the most common case and should be fast */
    if (PyBytes_Check(obj)) {
        if (PyBytes_GET_SIZE(obj) == 0)
            _Py_RETURN_UNICODE_EMPTY();
        v = PyUnicode_Decode(
                PyBytes_AS_STRING(obj), PyBytes_GET_SIZE(obj),
                encoding, errors);
        return v;
    }

    if (PyUnicode_Check(obj)) {
        PyErr_SetString(PyExc_TypeError,
                        "decoding str is not supported");
        return NULL;
    }

    /* Retrieve a bytes buffer view through the PEP 3118 buffer interface */
    if (PyObject_GetBuffer(obj, &buffer, PyBUF_SIMPLE) < 0) {
        PyErr_Format(PyExc_TypeError,
                     "coercing to str: need a bytes-like object, %.80s found",
                     Py_TYPE(obj)->tp_name);
        return NULL;
    }

    if (buffer.len == 0) {
        PyBuffer_Release(&buffer);
        _Py_RETURN_UNICODE_EMPTY();
    }

    v = PyUnicode_Decode((char*) buffer.buf, buffer.len, encoding, errors);
    PyBuffer_Release(&buffer);
    return v;
}

/* Convert encoding to lower case and replace '_' with '-' in order to
   catch e.g. UTF_8. Return 0 on error (encoding is longer than lower_len-1),
   1 on success. */
int
_Py_normalize_encoding(const char *encoding,
                       char *lower,
                       size_t lower_len)
{
    const char *e;
    char *l;
    char *l_end;

    if (encoding == NULL) {
        /* 6 == strlen("utf-8") + 1 */
        if (lower_len < 6)
            return 0;
        strcpy(lower, "utf-8");
        return 1;
    }
    e = encoding;
    l = lower;
    l_end = &lower[lower_len - 1];
    while (*e) {
        if (l == l_end)
            return 0;
        if (Py_ISUPPER(*e)) {
            *l++ = Py_TOLOWER(*e++);
        }
        else if (*e == '_') {
            *l++ = '-';
            e++;
        }
        else {
            *l++ = *e++;
        }
    }
    *l = '\0';
    return 1;
}

PyObject *
PyUnicode_Decode(const char *s,
                 Py_ssize_t size,
                 const char *encoding,
                 const char *errors)
{
    PyObject *buffer = NULL, *unicode;
    Py_buffer info;
    char lower[11];  /* Enough for any encoding shortcut */

    /* Shortcuts for common default encodings */
    if (_Py_normalize_encoding(encoding, lower, sizeof(lower))) {
        if ((strcmp(lower, "utf-8") == 0) ||
            (strcmp(lower, "utf8") == 0))
            return PyUnicode_DecodeUTF8Stateful(s, size, errors, NULL);
        else if ((strcmp(lower, "latin-1") == 0) ||
                 (strcmp(lower, "latin1") == 0) ||
                 (strcmp(lower, "iso-8859-1") == 0) ||
                 (strcmp(lower, "iso8859-1") == 0))
            return PyUnicode_DecodeLatin1(s, size, errors);
#ifdef HAVE_MBCS
        else if (strcmp(lower, "mbcs") == 0)
            return PyUnicode_DecodeMBCS(s, size, errors);
#endif
        else if (strcmp(lower, "ascii") == 0)
            return PyUnicode_DecodeASCII(s, size, errors);
        else if (strcmp(lower, "utf-16") == 0)
            return PyUnicode_DecodeUTF16(s, size, errors, 0);
        else if (strcmp(lower, "utf-32") == 0)
            return PyUnicode_DecodeUTF32(s, size, errors, 0);
    }

    /* Decode via the codec registry */
    buffer = NULL;
    if (PyBuffer_FillInfo(&info, NULL, (void *)s, size, 1, PyBUF_FULL_RO) < 0)
        goto onError;
    buffer = PyMemoryView_FromBuffer(&info);
    if (buffer == NULL)
        goto onError;
    unicode = _PyCodec_DecodeText(buffer, encoding, errors);
    if (unicode == NULL)
        goto onError;
    if (!PyUnicode_Check(unicode)) {
        PyErr_Format(PyExc_TypeError,
                     "'%.400s' decoder returned '%.400s' instead of 'str'; "
                     "use codecs.decode() to decode to arbitrary types",
                     encoding,
                     Py_TYPE(unicode)->tp_name, Py_TYPE(unicode)->tp_name);
        Py_DECREF(unicode);
        goto onError;
    }
    Py_DECREF(buffer);
    return unicode_result(unicode);

  onError:
    Py_XDECREF(buffer);
    return NULL;
}

PyObject *
PyUnicode_AsDecodedObject(PyObject *unicode,
                          const char *encoding,
                          const char *errors)
{
    PyObject *v;

    if (!PyUnicode_Check(unicode)) {
        PyErr_BadArgument();
        goto onError;
    }

    if (encoding == NULL)
        encoding = PyUnicode_GetDefaultEncoding();

    /* Decode via the codec registry */
    v = PyCodec_Decode(unicode, encoding, errors);
    if (v == NULL)
        goto onError;
    return unicode_result(v);

  onError:
    return NULL;
}

PyObject *
PyUnicode_AsDecodedUnicode(PyObject *unicode,
                           const char *encoding,
                           const char *errors)
{
    PyObject *v;

    if (!PyUnicode_Check(unicode)) {
        PyErr_BadArgument();
        goto onError;
    }

    if (encoding == NULL)
        encoding = PyUnicode_GetDefaultEncoding();

    /* Decode via the codec registry */
    v = PyCodec_Decode(unicode, encoding, errors);
    if (v == NULL)
        goto onError;
    if (!PyUnicode_Check(v)) {
        PyErr_Format(PyExc_TypeError,
                     "'%.400s' decoder returned '%.400s' instead of 'str'; "
                     "use codecs.decode() to decode to arbitrary types",
                     encoding,
                     Py_TYPE(unicode)->tp_name, Py_TYPE(unicode)->tp_name);
        Py_DECREF(v);
        goto onError;
    }
    return unicode_result(v);

  onError:
    return NULL;
}

PyObject *
PyUnicode_Encode(const Py_UNICODE *s,
                 Py_ssize_t size,
                 const char *encoding,
                 const char *errors)
{
    PyObject *v, *unicode;

    unicode = PyUnicode_FromUnicode(s, size);
    if (unicode == NULL)
        return NULL;
    v = PyUnicode_AsEncodedString(unicode, encoding, errors);
    Py_DECREF(unicode);
    return v;
}

PyObject *
PyUnicode_AsEncodedObject(PyObject *unicode,
                          const char *encoding,
                          const char *errors)
{
    PyObject *v;

    if (!PyUnicode_Check(unicode)) {
        PyErr_BadArgument();
        goto onError;
    }

    if (encoding == NULL)
        encoding = PyUnicode_GetDefaultEncoding();

    /* Encode via the codec registry */
    v = PyCodec_Encode(unicode, encoding, errors);
    if (v == NULL)
        goto onError;
    return v;

  onError:
    return NULL;
}

static size_t
wcstombs_errorpos(const wchar_t *wstr)
{
    size_t len;
#if SIZEOF_WCHAR_T == 2
    wchar_t buf[3];
#else
    wchar_t buf[2];
#endif
    char outbuf[MB_LEN_MAX];
    const wchar_t *start, *previous;

#if SIZEOF_WCHAR_T == 2
    buf[2] = 0;
#else
    buf[1] = 0;
#endif
    start = wstr;
    while (*wstr != L'\0')
    {
        previous = wstr;
#if SIZEOF_WCHAR_T == 2
        if (Py_UNICODE_IS_HIGH_SURROGATE(wstr[0])
            && Py_UNICODE_IS_LOW_SURROGATE(wstr[1]))
        {
            buf[0] = wstr[0];
            buf[1] = wstr[1];
            wstr += 2;
        }
        else {
            buf[0] = *wstr;
            buf[1] = 0;
            wstr++;
        }
#else
        buf[0] = *wstr;
        wstr++;
#endif
        len = wcstombs(outbuf, buf, sizeof(outbuf));
        if (len == (size_t)-1)
            return previous - start;
    }

    /* failed to find the unencodable character */
    return 0;
}

static int
locale_error_handler(const char *errors, int *surrogateescape)
{
    if (errors == NULL) {
        *surrogateescape = 0;
        return 0;
    }

    if (strcmp(errors, "strict") == 0) {
        *surrogateescape = 0;
        return 0;
    }
    if (strcmp(errors, "surrogateescape") == 0) {
        *surrogateescape = 1;
        return 0;
    }
    PyErr_Format(PyExc_ValueError,
                 "only 'strict' and 'surrogateescape' error handlers "
                 "are supported, not '%s'",
                 errors);
    return -1;
}

PyObject *
PyUnicode_EncodeLocale(PyObject *unicode, const char *errors)
{
    Py_ssize_t wlen, wlen2;
    wchar_t *wstr;
    PyObject *bytes = NULL;
    char *errmsg;
    PyObject *reason = NULL;
    PyObject *exc;
    size_t error_pos;
    int surrogateescape;

    if (locale_error_handler(errors, &surrogateescape) < 0)
        return NULL;

    wstr = PyUnicode_AsWideCharString(unicode, &wlen);
    if (wstr == NULL)
        return NULL;

    wlen2 = wcslen(wstr);
    if (wlen2 != wlen) {
        PyMem_Free(wstr);
        PyErr_SetString(PyExc_ValueError, "embedded null character");
        return NULL;
    }

    if (surrogateescape) {
        /* "surrogateescape" error handler */
        char *str;

        str = Py_EncodeLocale(wstr, &error_pos);
        if (str == NULL) {
            if (error_pos == (size_t)-1) {
                PyErr_NoMemory();
                PyMem_Free(wstr);
                return NULL;
            }
            else {
                goto encode_error;
            }
        }
        PyMem_Free(wstr);

        bytes = PyBytes_FromString(str);
        PyMem_Free(str);
    }
    else {
        /* strict mode */
        size_t len, len2;

        len = wcstombs(NULL, wstr, 0);
        if (len == (size_t)-1) {
            error_pos = (size_t)-1;
            goto encode_error;
        }

        bytes = PyBytes_FromStringAndSize(NULL, len);
        if (bytes == NULL) {
            PyMem_Free(wstr);
            return NULL;
        }

        len2 = wcstombs(PyBytes_AS_STRING(bytes), wstr, len+1);
        if (len2 == (size_t)-1 || len2 > len) {
            error_pos = (size_t)-1;
            goto encode_error;
        }
        PyMem_Free(wstr);
    }
    return bytes;

encode_error:
    errmsg = strerror(errno);
    assert(errmsg != NULL);

    if (error_pos == (size_t)-1)
        error_pos = wcstombs_errorpos(wstr);

    PyMem_Free(wstr);
    Py_XDECREF(bytes);

    if (errmsg != NULL) {
        size_t errlen;
        wstr = Py_DecodeLocale(errmsg, &errlen);
        if (wstr != NULL) {
            reason = PyUnicode_FromWideChar(wstr, errlen);
            PyMem_RawFree(wstr);
        } else
            errmsg = NULL;
    }
    if (errmsg == NULL)
        reason = PyUnicode_FromString(
            "wcstombs() encountered an unencodable "
            "wide character");
    if (reason == NULL)
        return NULL;

    exc = PyObject_CallFunction(PyExc_UnicodeEncodeError, "sOnnO",
                                "locale", unicode,
                                (Py_ssize_t)error_pos,
                                (Py_ssize_t)(error_pos+1),
                                reason);
    Py_DECREF(reason);
    if (exc != NULL) {
        PyCodec_StrictErrors(exc);
        Py_XDECREF(exc);
    }
    return NULL;
}

PyObject *
PyUnicode_EncodeFSDefault(PyObject *unicode)
{
#ifdef HAVE_MBCS
    return PyUnicode_EncodeCodePage(CP_ACP, unicode, NULL);
#elif defined(__APPLE__)
    return _PyUnicode_AsUTF8String(unicode, "surrogateescape");
#else
    PyInterpreterState *interp = PyThreadState_GET()->interp;
    /* Bootstrap check: if the filesystem codec is implemented in Python, we
       cannot use it to encode and decode filenames before it is loaded. Load
       the Python codec requires to encode at least its own filename. Use the C
       version of the locale codec until the codec registry is initialized and
       the Python codec is loaded.

       Py_FileSystemDefaultEncoding is shared between all interpreters, we
       cannot only rely on it: check also interp->fscodec_initialized for
       subinterpreters. */
    if (Py_FileSystemDefaultEncoding && interp->fscodec_initialized) {
        return PyUnicode_AsEncodedString(unicode,
                                         Py_FileSystemDefaultEncoding,
                                         "surrogateescape");
    }
    else {
        return PyUnicode_EncodeLocale(unicode, "surrogateescape");
    }
#endif
}

PyObject *
PyUnicode_AsEncodedString(PyObject *unicode,
                          const char *encoding,
                          const char *errors)
{
    PyObject *v;
    char lower[11];  /* Enough for any encoding shortcut */

    if (!PyUnicode_Check(unicode)) {
        PyErr_BadArgument();
        return NULL;
    }

    /* Shortcuts for common default encodings */
    if (_Py_normalize_encoding(encoding, lower, sizeof(lower))) {
        if ((strcmp(lower, "utf-8") == 0) ||
            (strcmp(lower, "utf8") == 0))
        {
            if (errors == NULL || strcmp(errors, "strict") == 0)
                return _PyUnicode_AsUTF8String(unicode, NULL);
            else
                return _PyUnicode_AsUTF8String(unicode, errors);
        }
        else if ((strcmp(lower, "latin-1") == 0) ||
                 (strcmp(lower, "latin1") == 0) ||
                 (strcmp(lower, "iso-8859-1") == 0) ||
                 (strcmp(lower, "iso8859-1") == 0))
            return _PyUnicode_AsLatin1String(unicode, errors);
#ifdef HAVE_MBCS
        else if (strcmp(lower, "mbcs") == 0)
            return PyUnicode_EncodeCodePage(CP_ACP, unicode, errors);
#endif
        else if (strcmp(lower, "ascii") == 0)
            return _PyUnicode_AsASCIIString(unicode, errors);
    }

    /* Encode via the codec registry */
    v = _PyCodec_EncodeText(unicode, encoding, errors);
    if (v == NULL)
        return NULL;

    /* The normal path */
    if (PyBytes_Check(v))
        return v;

    /* If the codec returns a buffer, raise a warning and convert to bytes */
    if (PyByteArray_Check(v)) {
        int error;
        PyObject *b;

        error = PyErr_WarnFormat(PyExc_RuntimeWarning, 1,
            "encoder %s returned bytearray instead of bytes; "
            "use codecs.encode() to encode to arbitrary types",
            encoding);
        if (error) {
            Py_DECREF(v);
            return NULL;
        }

        b = PyBytes_FromStringAndSize(PyByteArray_AS_STRING(v), Py_SIZE(v));
        Py_DECREF(v);
        return b;
    }

    PyErr_Format(PyExc_TypeError,
                 "'%.400s' encoder returned '%.400s' instead of 'bytes'; "
                 "use codecs.encode() to encode to arbitrary types",
                 encoding,
                 Py_TYPE(v)->tp_name, Py_TYPE(v)->tp_name);
    Py_DECREF(v);
    return NULL;
}

PyObject *
PyUnicode_AsEncodedUnicode(PyObject *unicode,
                           const char *encoding,
                           const char *errors)
{
    PyObject *v;

    if (!PyUnicode_Check(unicode)) {
        PyErr_BadArgument();
        goto onError;
    }

    if (encoding == NULL)
        encoding = PyUnicode_GetDefaultEncoding();

    /* Encode via the codec registry */
    v = PyCodec_Encode(unicode, encoding, errors);
    if (v == NULL)
        goto onError;
    if (!PyUnicode_Check(v)) {
        PyErr_Format(PyExc_TypeError,
                     "'%.400s' encoder returned '%.400s' instead of 'str'; "
                     "use codecs.encode() to encode to arbitrary types",
                     encoding,
                     Py_TYPE(v)->tp_name, Py_TYPE(v)->tp_name);
        Py_DECREF(v);
        goto onError;
    }
    return v;

  onError:
    return NULL;
}

static size_t
mbstowcs_errorpos(const char *str, size_t len)
{
#ifdef HAVE_MBRTOWC
    const char *start = str;
    mbstate_t mbs;
    size_t converted;
    wchar_t ch;

    memset(&mbs, 0, sizeof mbs);
    while (len)
    {
        converted = mbrtowc(&ch, str, len, &mbs);
        if (converted == 0)
            /* Reached end of string */
            break;
        if (converted == (size_t)-1 || converted == (size_t)-2) {
            /* Conversion error or incomplete character */
            return str - start;
        }
        else {
            str += converted;
            len -= converted;
        }
    }
    /* failed to find the undecodable byte sequence */
    return 0;
#endif
    return 0;
}

PyObject*
PyUnicode_DecodeLocaleAndSize(const char *str, Py_ssize_t len,
                              const char *errors)
{
    wchar_t smallbuf[256];
    size_t smallbuf_len = Py_ARRAY_LENGTH(smallbuf);
    wchar_t *wstr;
    size_t wlen, wlen2;
    PyObject *unicode;
    int surrogateescape;
    size_t error_pos;
    char *errmsg;
    PyObject *reason, *exc;

    if (locale_error_handler(errors, &surrogateescape) < 0)
        return NULL;

    if (str[len] != '\0' || (size_t)len != strlen(str))  {
        PyErr_SetString(PyExc_ValueError, "embedded null byte");
        return NULL;
    }

    if (surrogateescape) {
        /* "surrogateescape" error handler */
        wstr = Py_DecodeLocale(str, &wlen);
        if (wstr == NULL) {
            if (wlen == (size_t)-1)
                PyErr_NoMemory();
            else
                PyErr_SetFromErrno(PyExc_OSError);
            return NULL;
        }

        unicode = PyUnicode_FromWideChar(wstr, wlen);
        PyMem_RawFree(wstr);
    }
    else {
        /* strict mode */
#ifndef HAVE_BROKEN_MBSTOWCS
        wlen = mbstowcs(NULL, str, 0);
#else
        wlen = len;
#endif
        if (wlen == (size_t)-1)
            goto decode_error;
        if (wlen+1 <= smallbuf_len) {
            wstr = smallbuf;
        }
        else {
            wstr = PyMem_New(wchar_t, wlen+1);
            if (!wstr)
                return PyErr_NoMemory();
        }

        wlen2 = mbstowcs(wstr, str, wlen+1);
        if (wlen2 == (size_t)-1) {
            if (wstr != smallbuf)
                PyMem_Free(wstr);
            goto decode_error;
        }
#ifdef HAVE_BROKEN_MBSTOWCS
        assert(wlen2 == wlen);
#endif
        unicode = PyUnicode_FromWideChar(wstr, wlen2);
        if (wstr != smallbuf)
            PyMem_Free(wstr);
    }
    return unicode;

decode_error:
    errmsg = strerror(errno);
    assert(errmsg != NULL);

    error_pos = mbstowcs_errorpos(str, len);
    if (errmsg != NULL) {
        size_t errlen;
        wstr = Py_DecodeLocale(errmsg, &errlen);
        if (wstr != NULL) {
            reason = PyUnicode_FromWideChar(wstr, errlen);
            PyMem_RawFree(wstr);
        } else
            errmsg = NULL;
    }
    if (errmsg == NULL)
        reason = PyUnicode_FromString(
            "mbstowcs() encountered an invalid multibyte sequence");
    if (reason == NULL)
        return NULL;

    exc = PyObject_CallFunction(PyExc_UnicodeDecodeError, "sy#nnO",
                                "locale", str, len,
                                (Py_ssize_t)error_pos,
                                (Py_ssize_t)(error_pos+1),
                                reason);
    Py_DECREF(reason);
    if (exc != NULL) {
        PyCodec_StrictErrors(exc);
        Py_XDECREF(exc);
    }
    return NULL;
}

PyObject*
PyUnicode_DecodeLocale(const char *str, const char *errors)
{
    Py_ssize_t size = (Py_ssize_t)strlen(str);
    return PyUnicode_DecodeLocaleAndSize(str, size, errors);
}


PyObject*
PyUnicode_DecodeFSDefault(const char *s) {
    Py_ssize_t size = (Py_ssize_t)strlen(s);
    return PyUnicode_DecodeFSDefaultAndSize(s, size);
}

PyObject*
PyUnicode_DecodeFSDefaultAndSize(const char *s, Py_ssize_t size)
{
#ifdef HAVE_MBCS
    return PyUnicode_DecodeMBCS(s, size, NULL);
#elif defined(__APPLE__)
    return PyUnicode_DecodeUTF8Stateful(s, size, "surrogateescape", NULL);
#else
    PyInterpreterState *interp = PyThreadState_GET()->interp;
    /* Bootstrap check: if the filesystem codec is implemented in Python, we
       cannot use it to encode and decode filenames before it is loaded. Load
       the Python codec requires to encode at least its own filename. Use the C
       version of the locale codec until the codec registry is initialized and
       the Python codec is loaded.

       Py_FileSystemDefaultEncoding is shared between all interpreters, we
       cannot only rely on it: check also interp->fscodec_initialized for
       subinterpreters. */
    if (Py_FileSystemDefaultEncoding && interp->fscodec_initialized) {
        return PyUnicode_Decode(s, size,
                                Py_FileSystemDefaultEncoding,
                                "surrogateescape");
    }
    else {
        return PyUnicode_DecodeLocaleAndSize(s, size, "surrogateescape");
    }
#endif
}


int
_PyUnicode_HasNULChars(PyObject* str)
{
    Py_ssize_t pos;

    if (PyUnicode_READY(str) == -1)
        return -1;
    pos = findchar(PyUnicode_DATA(str), PyUnicode_KIND(str),
                   PyUnicode_GET_LENGTH(str), '\0', 1);
    if (pos == -1)
        return 0;
    else
        return 1;
}

int
PyUnicode_FSConverter(PyObject* arg, void* addr)
{
    PyObject *output = NULL;
    Py_ssize_t size;
    void *data;
    if (arg == NULL) {
        Py_DECREF(*(PyObject**)addr);
        return 1;
    }
    if (PyBytes_Check(arg)) {
        output = arg;
        Py_INCREF(output);
    }
    else {
        arg = PyUnicode_FromObject(arg);
        if (!arg)
            return 0;
        output = PyUnicode_EncodeFSDefault(arg);
        Py_DECREF(arg);
        if (!output)
            return 0;
        if (!PyBytes_Check(output)) {
            Py_DECREF(output);
            PyErr_SetString(PyExc_TypeError, "encoder failed to return bytes");
            return 0;
        }
    }
    size = PyBytes_GET_SIZE(output);
    data = PyBytes_AS_STRING(output);
    if ((size_t)size != strlen(data)) {
        PyErr_SetString(PyExc_ValueError, "embedded null byte");
        Py_DECREF(output);
        return 0;
    }
    *(PyObject**)addr = output;
    return Py_CLEANUP_SUPPORTED;
}


int
PyUnicode_FSDecoder(PyObject* arg, void* addr)
{
    PyObject *output = NULL;
    if (arg == NULL) {
        Py_DECREF(*(PyObject**)addr);
        return 1;
    }
    if (PyUnicode_Check(arg)) {
        if (PyUnicode_READY(arg) == -1)
            return 0;
        output = arg;
        Py_INCREF(output);
    }
    else {
        arg = PyBytes_FromObject(arg);
        if (!arg)
            return 0;
        output = PyUnicode_DecodeFSDefaultAndSize(PyBytes_AS_STRING(arg),
                                                  PyBytes_GET_SIZE(arg));
        Py_DECREF(arg);
        if (!output)
            return 0;
        if (!PyUnicode_Check(output)) {
            Py_DECREF(output);
            PyErr_SetString(PyExc_TypeError, "decoder failed to return unicode");
            return 0;
        }
    }
    if (PyUnicode_READY(output) == -1) {
        Py_DECREF(output);
        return 0;
    }
    if (findchar(PyUnicode_DATA(output), PyUnicode_KIND(output),
                 PyUnicode_GET_LENGTH(output), 0, 1) >= 0) {
        PyErr_SetString(PyExc_ValueError, "embedded null character");
        Py_DECREF(output);
        return 0;
    }
    *(PyObject**)addr = output;
    return Py_CLEANUP_SUPPORTED;
}


char*
PyUnicode_AsUTF8AndSize(PyObject *unicode, Py_ssize_t *psize)
{
    PyObject *bytes;

    if (!PyUnicode_Check(unicode)) {
        PyErr_BadArgument();
        return NULL;
    }
    if (PyUnicode_READY(unicode) == -1)
        return NULL;

    if (PyUnicode_UTF8(unicode) == NULL) {
        assert(!PyUnicode_IS_COMPACT_ASCII(unicode));
        bytes = _PyUnicode_AsUTF8String(unicode, "strict");
        if (bytes == NULL)
            return NULL;
        _PyUnicode_UTF8(unicode) = PyObject_MALLOC(PyBytes_GET_SIZE(bytes) + 1);
        if (_PyUnicode_UTF8(unicode) == NULL) {
            PyErr_NoMemory();
            Py_DECREF(bytes);
            return NULL;
        }
        _PyUnicode_UTF8_LENGTH(unicode) = PyBytes_GET_SIZE(bytes);
        Py_MEMCPY(_PyUnicode_UTF8(unicode),
                  PyBytes_AS_STRING(bytes),
                  _PyUnicode_UTF8_LENGTH(unicode) + 1);
        Py_DECREF(bytes);
    }

    if (psize)
        *psize = PyUnicode_UTF8_LENGTH(unicode);
    return PyUnicode_UTF8(unicode);
}

char*
PyUnicode_AsUTF8(PyObject *unicode)
{
    return PyUnicode_AsUTF8AndSize(unicode, NULL);
}

Py_UNICODE *
PyUnicode_AsUnicodeAndSize(PyObject *unicode, Py_ssize_t *size)
{
    const unsigned char *one_byte;
#if SIZEOF_WCHAR_T == 4
    const Py_UCS2 *two_bytes;
#else
    const Py_UCS4 *four_bytes;
    const Py_UCS4 *ucs4_end;
    Py_ssize_t num_surrogates;
#endif
    wchar_t *w;
    wchar_t *wchar_end;

    if (!PyUnicode_Check(unicode)) {
        PyErr_BadArgument();
        return NULL;
    }
    if (_PyUnicode_WSTR(unicode) == NULL) {
        /* Non-ASCII compact unicode object */
        assert(_PyUnicode_KIND(unicode) != 0);
        assert(PyUnicode_IS_READY(unicode));

        if (PyUnicode_KIND(unicode) == PyUnicode_4BYTE_KIND) {
#if SIZEOF_WCHAR_T == 2
            four_bytes = PyUnicode_4BYTE_DATA(unicode);
            ucs4_end = four_bytes + _PyUnicode_LENGTH(unicode);
            num_surrogates = 0;

            for (; four_bytes < ucs4_end; ++four_bytes) {
                if (*four_bytes > 0xFFFF)
                    ++num_surrogates;
            }

            _PyUnicode_WSTR(unicode) = (wchar_t *) PyObject_MALLOC(
                    sizeof(wchar_t) * (_PyUnicode_LENGTH(unicode) + 1 + num_surrogates));
            if (!_PyUnicode_WSTR(unicode)) {
                PyErr_NoMemory();
                return NULL;
            }
            _PyUnicode_WSTR_LENGTH(unicode) = _PyUnicode_LENGTH(unicode) + num_surrogates;

            w = _PyUnicode_WSTR(unicode);
            wchar_end = w + _PyUnicode_WSTR_LENGTH(unicode);
            four_bytes = PyUnicode_4BYTE_DATA(unicode);
            for (; four_bytes < ucs4_end; ++four_bytes, ++w) {
                if (*four_bytes > 0xFFFF) {
                    assert(*four_bytes <= MAX_UNICODE);
                    /* encode surrogate pair in this case */
                    *w++ = Py_UNICODE_HIGH_SURROGATE(*four_bytes);
                    *w   = Py_UNICODE_LOW_SURROGATE(*four_bytes);
                }
                else
                    *w = *four_bytes;

                if (w > wchar_end) {
                    assert(0 && "Miscalculated string end");
                }
            }
            *w = 0;
#else
            /* sizeof(wchar_t) == 4 */
            Py_FatalError("Impossible unicode object state, wstr and str "
                          "should share memory already.");
            return NULL;
#endif
        }
        else {
            _PyUnicode_WSTR(unicode) = (wchar_t *) PyObject_MALLOC(sizeof(wchar_t) *
                                                  (_PyUnicode_LENGTH(unicode) + 1));
            if (!_PyUnicode_WSTR(unicode)) {
                PyErr_NoMemory();
                return NULL;
            }
            if (!PyUnicode_IS_COMPACT_ASCII(unicode))
                _PyUnicode_WSTR_LENGTH(unicode) = _PyUnicode_LENGTH(unicode);
            w = _PyUnicode_WSTR(unicode);
            wchar_end = w + _PyUnicode_LENGTH(unicode);

            if (PyUnicode_KIND(unicode) == PyUnicode_1BYTE_KIND) {
                one_byte = PyUnicode_1BYTE_DATA(unicode);
                for (; w < wchar_end; ++one_byte, ++w)
                    *w = *one_byte;
                /* null-terminate the wstr */
                *w = 0;
            }
            else if (PyUnicode_KIND(unicode) == PyUnicode_2BYTE_KIND) {
#if SIZEOF_WCHAR_T == 4
                two_bytes = PyUnicode_2BYTE_DATA(unicode);
                for (; w < wchar_end; ++two_bytes, ++w)
                    *w = *two_bytes;
                /* null-terminate the wstr */
                *w = 0;
#else
                /* sizeof(wchar_t) == 2 */
                PyObject_FREE(_PyUnicode_WSTR(unicode));
                _PyUnicode_WSTR(unicode) = NULL;
                Py_FatalError("Impossible unicode object state, wstr "
                              "and str should share memory already.");
                return NULL;
#endif
            }
            else {
                assert(0 && "This should never happen.");
            }
        }
    }
    if (size != NULL)
        *size = PyUnicode_WSTR_LENGTH(unicode);
    return _PyUnicode_WSTR(unicode);
}

Py_UNICODE *
PyUnicode_AsUnicode(PyObject *unicode)
{
    return PyUnicode_AsUnicodeAndSize(unicode, NULL);
}


Py_ssize_t
PyUnicode_GetSize(PyObject *unicode)
{
    if (!PyUnicode_Check(unicode)) {
        PyErr_BadArgument();
        goto onError;
    }
    return PyUnicode_GET_SIZE(unicode);

  onError:
    return -1;
}

Py_ssize_t
PyUnicode_GetLength(PyObject *unicode)
{
    if (!PyUnicode_Check(unicode)) {
        PyErr_BadArgument();
        return -1;
    }
    if (PyUnicode_READY(unicode) == -1)
        return -1;
    return PyUnicode_GET_LENGTH(unicode);
}

Py_UCS4
PyUnicode_ReadChar(PyObject *unicode, Py_ssize_t index)
{
    void *data;
    int kind;

    if (!PyUnicode_Check(unicode) || PyUnicode_READY(unicode) == -1) {
        PyErr_BadArgument();
        return (Py_UCS4)-1;
    }
    if (index < 0 || index >= PyUnicode_GET_LENGTH(unicode)) {
        PyErr_SetString(PyExc_IndexError, "string index out of range");
        return (Py_UCS4)-1;
    }
    data = PyUnicode_DATA(unicode);
    kind = PyUnicode_KIND(unicode);
    return PyUnicode_READ(kind, data, index);
}

int
PyUnicode_WriteChar(PyObject *unicode, Py_ssize_t index, Py_UCS4 ch)
{
    if (!PyUnicode_Check(unicode) || !PyUnicode_IS_COMPACT(unicode)) {
        PyErr_BadArgument();
        return -1;
    }
    assert(PyUnicode_IS_READY(unicode));
    if (index < 0 || index >= PyUnicode_GET_LENGTH(unicode)) {
        PyErr_SetString(PyExc_IndexError, "string index out of range");
        return -1;
    }
    if (unicode_check_modifiable(unicode))
        return -1;
    if (ch > PyUnicode_MAX_CHAR_VALUE(unicode)) {
        PyErr_SetString(PyExc_ValueError, "character out of range");
        return -1;
    }
    PyUnicode_WRITE(PyUnicode_KIND(unicode), PyUnicode_DATA(unicode),
                    index, ch);
    return 0;
}

const char *
PyUnicode_GetDefaultEncoding(void)
{
    return "utf-8";
}

/* create or adjust a UnicodeDecodeError */
static void
make_decode_exception(PyObject **exceptionObject,
                      const char *encoding,
                      const char *input, Py_ssize_t length,
                      Py_ssize_t startpos, Py_ssize_t endpos,
                      const char *reason)
{
    if (*exceptionObject == NULL) {
        *exceptionObject = PyUnicodeDecodeError_Create(
            encoding, input, length, startpos, endpos, reason);
    }
    else {
        if (PyUnicodeDecodeError_SetStart(*exceptionObject, startpos))
            goto onError;
        if (PyUnicodeDecodeError_SetEnd(*exceptionObject, endpos))
            goto onError;
        if (PyUnicodeDecodeError_SetReason(*exceptionObject, reason))
            goto onError;
    }
    return;

onError:
    Py_CLEAR(*exceptionObject);
}

#ifdef HAVE_MBCS
/* error handling callback helper:
   build arguments, call the callback and check the arguments,
   if no exception occurred, copy the replacement to the output
   and adjust various state variables.
   return 0 on success, -1 on error
*/

static int
unicode_decode_call_errorhandler_wchar(
    const char *errors, PyObject **errorHandler,
    const char *encoding, const char *reason,
    const char **input, const char **inend, Py_ssize_t *startinpos,
    Py_ssize_t *endinpos, PyObject **exceptionObject, const char **inptr,
    PyObject **output, Py_ssize_t *outpos)
{
    static char *argparse = "O!n;decoding error handler must return (str, int) tuple";

    PyObject *restuple = NULL;
    PyObject *repunicode = NULL;
    Py_ssize_t outsize;
    Py_ssize_t insize;
    Py_ssize_t requiredsize;
    Py_ssize_t newpos;
    PyObject *inputobj = NULL;
    wchar_t *repwstr;
    Py_ssize_t repwlen;

    assert (_PyUnicode_KIND(*output) == PyUnicode_WCHAR_KIND);
    outsize = _PyUnicode_WSTR_LENGTH(*output);

    if (*errorHandler == NULL) {
        *errorHandler = PyCodec_LookupError(errors);
        if (*errorHandler == NULL)
            goto onError;
    }

    make_decode_exception(exceptionObject,
        encoding,
        *input, *inend - *input,
        *startinpos, *endinpos,
        reason);
    if (*exceptionObject == NULL)
        goto onError;

    restuple = PyObject_CallFunctionObjArgs(*errorHandler, *exceptionObject, NULL);
    if (restuple == NULL)
        goto onError;
    if (!PyTuple_Check(restuple)) {
        PyErr_SetString(PyExc_TypeError, &argparse[4]);
        goto onError;
    }
    if (!PyArg_ParseTuple(restuple, argparse, &PyUnicode_Type, &repunicode, &newpos))
        goto onError;

    /* Copy back the bytes variables, which might have been modified by the
       callback */
    inputobj = PyUnicodeDecodeError_GetObject(*exceptionObject);
    if (!inputobj)
        goto onError;
    if (!PyBytes_Check(inputobj)) {
        PyErr_Format(PyExc_TypeError, "exception attribute object must be bytes");
    }
    *input = PyBytes_AS_STRING(inputobj);
    insize = PyBytes_GET_SIZE(inputobj);
    *inend = *input + insize;
    /* we can DECREF safely, as the exception has another reference,
       so the object won't go away. */
    Py_DECREF(inputobj);

    if (newpos<0)
        newpos = insize+newpos;
    if (newpos<0 || newpos>insize) {
        PyErr_Format(PyExc_IndexError, "position %zd from error handler out of bounds", newpos);
        goto onError;
    }

    repwstr = PyUnicode_AsUnicodeAndSize(repunicode, &repwlen);
    if (repwstr == NULL)
        goto onError;
    /* need more space? (at least enough for what we
       have+the replacement+the rest of the string (starting
       at the new input position), so we won't have to check space
       when there are no errors in the rest of the string) */
    requiredsize = *outpos;
    if (requiredsize > PY_SSIZE_T_MAX - repwlen)
        goto overflow;
    requiredsize += repwlen;
    if (requiredsize > PY_SSIZE_T_MAX - (insize - newpos))
        goto overflow;
    requiredsize += insize - newpos;
    if (requiredsize > outsize) {
        if (outsize <= PY_SSIZE_T_MAX/2 && requiredsize < 2*outsize)
            requiredsize = 2*outsize;
        if (unicode_resize(output, requiredsize) < 0)
            goto onError;
    }
    wcsncpy(_PyUnicode_WSTR(*output) + *outpos, repwstr, repwlen);
    *outpos += repwlen;
    *endinpos = newpos;
    *inptr = *input + newpos;

    /* we made it! */
    Py_XDECREF(restuple);
    return 0;

  overflow:
    PyErr_SetString(PyExc_OverflowError,
                    "decoded result is too long for a Python string");

  onError:
    Py_XDECREF(restuple);
    return -1;
}
#endif   /* HAVE_MBCS */

static int
unicode_decode_call_errorhandler_writer(
    const char *errors, PyObject **errorHandler,
    const char *encoding, const char *reason,
    const char **input, const char **inend, Py_ssize_t *startinpos,
    Py_ssize_t *endinpos, PyObject **exceptionObject, const char **inptr,
    _PyUnicodeWriter *writer /* PyObject **output, Py_ssize_t *outpos */)
{
    static char *argparse = "O!n;decoding error handler must return (str, int) tuple";

    PyObject *restuple = NULL;
    PyObject *repunicode = NULL;
    Py_ssize_t insize;
    Py_ssize_t newpos;
    Py_ssize_t replen;
    PyObject *inputobj = NULL;

    if (*errorHandler == NULL) {
        *errorHandler = PyCodec_LookupError(errors);
        if (*errorHandler == NULL)
            goto onError;
    }

    make_decode_exception(exceptionObject,
        encoding,
        *input, *inend - *input,
        *startinpos, *endinpos,
        reason);
    if (*exceptionObject == NULL)
        goto onError;

    restuple = PyObject_CallFunctionObjArgs(*errorHandler, *exceptionObject, NULL);
    if (restuple == NULL)
        goto onError;
    if (!PyTuple_Check(restuple)) {
        PyErr_SetString(PyExc_TypeError, &argparse[4]);
        goto onError;
    }
    if (!PyArg_ParseTuple(restuple, argparse, &PyUnicode_Type, &repunicode, &newpos))
        goto onError;

    /* Copy back the bytes variables, which might have been modified by the
       callback */
    inputobj = PyUnicodeDecodeError_GetObject(*exceptionObject);
    if (!inputobj)
        goto onError;
    if (!PyBytes_Check(inputobj)) {
        PyErr_Format(PyExc_TypeError, "exception attribute object must be bytes");
    }
    *input = PyBytes_AS_STRING(inputobj);
    insize = PyBytes_GET_SIZE(inputobj);
    *inend = *input + insize;
    /* we can DECREF safely, as the exception has another reference,
       so the object won't go away. */
    Py_DECREF(inputobj);

    if (newpos<0)
        newpos = insize+newpos;
    if (newpos<0 || newpos>insize) {
        PyErr_Format(PyExc_IndexError, "position %zd from error handler out of bounds", newpos);
        goto onError;
    }

    if (PyUnicode_READY(repunicode) < 0)
        goto onError;
    replen = PyUnicode_GET_LENGTH(repunicode);
    if (replen > 1) {
        writer->min_length += replen - 1;
        writer->overallocate = 1;
        if (_PyUnicodeWriter_Prepare(writer, writer->min_length,
                            PyUnicode_MAX_CHAR_VALUE(repunicode)) == -1)
            goto onError;
    }
    if (_PyUnicodeWriter_WriteStr(writer, repunicode) == -1)
        goto onError;

    *endinpos = newpos;
    *inptr = *input + newpos;

    /* we made it! */
    Py_XDECREF(restuple);
    return 0;

  onError:
    Py_XDECREF(restuple);
    return -1;
}

/* --- UTF-7 Codec -------------------------------------------------------- */

/* See RFC2152 for details.  We encode conservatively and decode liberally. */

/* Three simple macros defining base-64. */

/* Is c a base-64 character? */

#define IS_BASE64(c) \
    (((c) >= 'A' && (c) <= 'Z') ||     \
     ((c) >= 'a' && (c) <= 'z') ||     \
     ((c) >= '0' && (c) <= '9') ||     \
     (c) == '+' || (c) == '/')

/* given that c is a base-64 character, what is its base-64 value? */

#define FROM_BASE64(c)                                                  \
    (((c) >= 'A' && (c) <= 'Z') ? (c) - 'A' :                           \
     ((c) >= 'a' && (c) <= 'z') ? (c) - 'a' + 26 :                      \
     ((c) >= '0' && (c) <= '9') ? (c) - '0' + 52 :                      \
     (c) == '+' ? 62 : 63)

/* What is the base-64 character of the bottom 6 bits of n? */

#define TO_BASE64(n)  \
    ("ABCDEFGHIJKLMNOPQRSTUVWXYZabcdefghijklmnopqrstuvwxyz0123456789+/"[(n) & 0x3f])

/* DECODE_DIRECT: this byte encountered in a UTF-7 string should be
 * decoded as itself.  We are permissive on decoding; the only ASCII
 * byte not decoding to itself is the + which begins a base64
 * string. */

#define DECODE_DIRECT(c)                                \
    ((c) <= 127 && (c) != '+')

/* The UTF-7 encoder treats ASCII characters differently according to
 * whether they are Set D, Set O, Whitespace, or special (i.e. none of
 * the above).  See RFC2152.  This array identifies these different
 * sets:
 * 0 : "Set D"
 *     alphanumeric and '(),-./:?
 * 1 : "Set O"
 *     !"#$%&*;<=>@[]^_`{|}
 * 2 : "whitespace"
 *     ht nl cr sp
 * 3 : special (must be base64 encoded)
 *     everything else (i.e. +\~ and non-printing codes 0-8 11-12 14-31 127)
 */

static
char utf7_category[128] = {
/* nul soh stx etx eot enq ack bel bs  ht  nl  vt  np  cr  so  si  */
    3,  3,  3,  3,  3,  3,  3,  3,  3,  2,  2,  3,  3,  2,  3,  3,
/* dle dc1 dc2 dc3 dc4 nak syn etb can em  sub esc fs  gs  rs  us  */
    3,  3,  3,  3,  3,  3,  3,  3,  3,  3,  3,  3,  3,  3,  3,  3,
/* sp   !   "   #   $   %   &   '   (   )   *   +   ,   -   .   /  */
    2,  1,  1,  1,  1,  1,  1,  0,  0,  0,  1,  3,  0,  0,  0,  0,
/*  0   1   2   3   4   5   6   7   8   9   :   ;   <   =   >   ?  */
    0,  0,  0,  0,  0,  0,  0,  0,  0,  0,  0,  1,  1,  1,  1,  0,
/*  @   A   B   C   D   E   F   G   H   I   J   K   L   M   N   O  */
    1,  0,  0,  0,  0,  0,  0,  0,  0,  0,  0,  0,  0,  0,  0,  0,
/*  P   Q   R   S   T   U   V   W   X   Y   Z   [   \   ]   ^   _  */
    0,  0,  0,  0,  0,  0,  0,  0,  0,  0,  0,  1,  3,  1,  1,  1,
/*  `   a   b   c   d   e   f   g   h   i   j   k   l   m   n   o  */
    1,  0,  0,  0,  0,  0,  0,  0,  0,  0,  0,  0,  0,  0,  0,  0,
/*  p   q   r   s   t   u   v   w   x   y   z   {   |   }   ~  del */
    0,  0,  0,  0,  0,  0,  0,  0,  0,  0,  0,  1,  1,  1,  3,  3,
};

/* ENCODE_DIRECT: this character should be encoded as itself.  The
 * answer depends on whether we are encoding set O as itself, and also
 * on whether we are encoding whitespace as itself.  RFC2152 makes it
 * clear that the answers to these questions vary between
 * applications, so this code needs to be flexible.  */

#define ENCODE_DIRECT(c, directO, directWS)             \
    ((c) < 128 && (c) > 0 &&                            \
     ((utf7_category[(c)] == 0) ||                      \
      (directWS && (utf7_category[(c)] == 2)) ||        \
      (directO && (utf7_category[(c)] == 1))))

PyObject *
PyUnicode_DecodeUTF7(const char *s,
                     Py_ssize_t size,
                     const char *errors)
{
    return PyUnicode_DecodeUTF7Stateful(s, size, errors, NULL);
}

/* The decoder.  The only state we preserve is our read position,
 * i.e. how many characters we have consumed.  So if we end in the
 * middle of a shift sequence we have to back off the read position
 * and the output to the beginning of the sequence, otherwise we lose
 * all the shift state (seen bits, number of bits seen, high
 * surrogate). */

PyObject *
PyUnicode_DecodeUTF7Stateful(const char *s,
                             Py_ssize_t size,
                             const char *errors,
                             Py_ssize_t *consumed)
{
    const char *starts = s;
    Py_ssize_t startinpos;
    Py_ssize_t endinpos;
    const char *e;
    _PyUnicodeWriter writer;
    const char *errmsg = "";
    int inShift = 0;
    Py_ssize_t shiftOutStart;
    unsigned int base64bits = 0;
    unsigned long base64buffer = 0;
    Py_UCS4 surrogate = 0;
    PyObject *errorHandler = NULL;
    PyObject *exc = NULL;

    if (size == 0) {
        if (consumed)
            *consumed = 0;
        _Py_RETURN_UNICODE_EMPTY();
    }

    /* Start off assuming it's all ASCII. Widen later as necessary. */
    _PyUnicodeWriter_Init(&writer);
    writer.min_length = size;

    shiftOutStart = 0;
    e = s + size;

    while (s < e) {
        Py_UCS4 ch;
      restart:
        ch = (unsigned char) *s;

        if (inShift) { /* in a base-64 section */
            if (IS_BASE64(ch)) { /* consume a base-64 character */
                base64buffer = (base64buffer << 6) | FROM_BASE64(ch);
                base64bits += 6;
                s++;
                if (base64bits >= 16) {
                    /* we have enough bits for a UTF-16 value */
                    Py_UCS4 outCh = (Py_UCS4)(base64buffer >> (base64bits-16));
                    base64bits -= 16;
                    base64buffer &= (1 << base64bits) - 1; /* clear high bits */
                    assert(outCh <= 0xffff);
                    if (surrogate) {
                        /* expecting a second surrogate */
                        if (Py_UNICODE_IS_LOW_SURROGATE(outCh)) {
                            Py_UCS4 ch2 = Py_UNICODE_JOIN_SURROGATES(surrogate, outCh);
                            if (_PyUnicodeWriter_WriteCharInline(&writer, ch2) < 0)
                                goto onError;
                            surrogate = 0;
                            continue;
                        }
                        else {
                            if (_PyUnicodeWriter_WriteCharInline(&writer, surrogate) < 0)
                                goto onError;
                            surrogate = 0;
                        }
                    }
                    if (Py_UNICODE_IS_HIGH_SURROGATE(outCh)) {
                        /* first surrogate */
                        surrogate = outCh;
                    }
                    else {
                        if (_PyUnicodeWriter_WriteCharInline(&writer, outCh) < 0)
                            goto onError;
                    }
                }
            }
            else { /* now leaving a base-64 section */
                inShift = 0;
                s++;
                if (surrogate) {
                    if (_PyUnicodeWriter_WriteCharInline(&writer, surrogate) < 0)
                        goto onError;
                    surrogate = 0;
                }
                if (base64bits > 0) { /* left-over bits */
                    if (base64bits >= 6) {
                        /* We've seen at least one base-64 character */
                        errmsg = "partial character in shift sequence";
                        goto utf7Error;
                    }
                    else {
                        /* Some bits remain; they should be zero */
                        if (base64buffer != 0) {
                            errmsg = "non-zero padding bits in shift sequence";
                            goto utf7Error;
                        }
                    }
                }
                if (ch != '-') {
                    /* '-' is absorbed; other terminating
                       characters are preserved */
                    if (_PyUnicodeWriter_WriteCharInline(&writer, ch) < 0)
                        goto onError;
                }
            }
        }
        else if ( ch == '+' ) {
            startinpos = s-starts;
            s++; /* consume '+' */
            if (s < e && *s == '-') { /* '+-' encodes '+' */
                s++;
                if (_PyUnicodeWriter_WriteCharInline(&writer, '+') < 0)
                    goto onError;
            }
            else { /* begin base64-encoded section */
                inShift = 1;
                shiftOutStart = writer.pos;
                base64bits = 0;
                base64buffer = 0;
            }
        }
        else if (DECODE_DIRECT(ch)) { /* character decodes as itself */
            s++;
            if (_PyUnicodeWriter_WriteCharInline(&writer, ch) < 0)
                goto onError;
        }
        else {
            startinpos = s-starts;
            s++;
            errmsg = "unexpected special character";
            goto utf7Error;
        }
        continue;
utf7Error:
        endinpos = s-starts;
        if (unicode_decode_call_errorhandler_writer(
                errors, &errorHandler,
                "utf7", errmsg,
                &starts, &e, &startinpos, &endinpos, &exc, &s,
                &writer))
            goto onError;
    }

    /* end of string */

    if (inShift && !consumed) { /* in shift sequence, no more to follow */
        /* if we're in an inconsistent state, that's an error */
        if (surrogate ||
                (base64bits >= 6) ||
                (base64bits > 0 && base64buffer != 0)) {
            endinpos = size;
            if (unicode_decode_call_errorhandler_writer(
                    errors, &errorHandler,
                    "utf7", "unterminated shift sequence",
                    &starts, &e, &startinpos, &endinpos, &exc, &s,
                    &writer))
                goto onError;
            if (s < e)
                goto restart;
        }
    }

    /* return state */
    if (consumed) {
        if (inShift) {
            *consumed = startinpos;
            if (writer.pos != shiftOutStart && writer.maxchar > 127) {
                PyObject *result = PyUnicode_FromKindAndData(
                        writer.kind, writer.data, shiftOutStart);
                Py_XDECREF(errorHandler);
                Py_XDECREF(exc);
                _PyUnicodeWriter_Dealloc(&writer);
                return result;
            }
            writer.pos = shiftOutStart; /* back off output */
        }
        else {
            *consumed = s-starts;
        }
    }

    Py_XDECREF(errorHandler);
    Py_XDECREF(exc);
    return _PyUnicodeWriter_Finish(&writer);

  onError:
    Py_XDECREF(errorHandler);
    Py_XDECREF(exc);
    _PyUnicodeWriter_Dealloc(&writer);
    return NULL;
}


PyObject *
_PyUnicode_EncodeUTF7(PyObject *str,
                      int base64SetO,
                      int base64WhiteSpace,
                      const char *errors)
{
    int kind;
    void *data;
    Py_ssize_t len;
    PyObject *v;
    int inShift = 0;
    Py_ssize_t i;
    unsigned int base64bits = 0;
    unsigned long base64buffer = 0;
    char * out;
    char * start;

    if (PyUnicode_READY(str) == -1)
        return NULL;
    kind = PyUnicode_KIND(str);
    data = PyUnicode_DATA(str);
    len = PyUnicode_GET_LENGTH(str);

    if (len == 0)
        return PyBytes_FromStringAndSize(NULL, 0);

    /* It might be possible to tighten this worst case */
    if (len > PY_SSIZE_T_MAX / 8)
        return PyErr_NoMemory();
    v = PyBytes_FromStringAndSize(NULL, len * 8);
    if (v == NULL)
        return NULL;

    start = out = PyBytes_AS_STRING(v);
    for (i = 0; i < len; ++i) {
        Py_UCS4 ch = PyUnicode_READ(kind, data, i);

        if (inShift) {
            if (ENCODE_DIRECT(ch, !base64SetO, !base64WhiteSpace)) {
                /* shifting out */
                if (base64bits) { /* output remaining bits */
                    *out++ = TO_BASE64(base64buffer << (6-base64bits));
                    base64buffer = 0;
                    base64bits = 0;
                }
                inShift = 0;
                /* Characters not in the BASE64 set implicitly unshift the sequence
                   so no '-' is required, except if the character is itself a '-' */
                if (IS_BASE64(ch) || ch == '-') {
                    *out++ = '-';
                }
                *out++ = (char) ch;
            }
            else {
                goto encode_char;
            }
        }
        else { /* not in a shift sequence */
            if (ch == '+') {
                *out++ = '+';
                        *out++ = '-';
            }
            else if (ENCODE_DIRECT(ch, !base64SetO, !base64WhiteSpace)) {
                *out++ = (char) ch;
            }
            else {
                *out++ = '+';
                inShift = 1;
                goto encode_char;
            }
        }
        continue;
encode_char:
        if (ch >= 0x10000) {
            assert(ch <= MAX_UNICODE);

            /* code first surrogate */
            base64bits += 16;
            base64buffer = (base64buffer << 16) | Py_UNICODE_HIGH_SURROGATE(ch);
            while (base64bits >= 6) {
                *out++ = TO_BASE64(base64buffer >> (base64bits-6));
                base64bits -= 6;
            }
            /* prepare second surrogate */
            ch = Py_UNICODE_LOW_SURROGATE(ch);
        }
        base64bits += 16;
        base64buffer = (base64buffer << 16) | ch;
        while (base64bits >= 6) {
            *out++ = TO_BASE64(base64buffer >> (base64bits-6));
            base64bits -= 6;
        }
    }
    if (base64bits)
        *out++= TO_BASE64(base64buffer << (6-base64bits) );
    if (inShift)
        *out++ = '-';
    if (_PyBytes_Resize(&v, out - start) < 0)
        return NULL;
    return v;
}
PyObject *
PyUnicode_EncodeUTF7(const Py_UNICODE *s,
                     Py_ssize_t size,
                     int base64SetO,
                     int base64WhiteSpace,
                     const char *errors)
{
    PyObject *result;
    PyObject *tmp = PyUnicode_FromUnicode(s, size);
    if (tmp == NULL)
        return NULL;
    result = _PyUnicode_EncodeUTF7(tmp, base64SetO,
                                   base64WhiteSpace, errors);
    Py_DECREF(tmp);
    return result;
}

#undef IS_BASE64
#undef FROM_BASE64
#undef TO_BASE64
#undef DECODE_DIRECT
#undef ENCODE_DIRECT

/* --- UTF-8 Codec -------------------------------------------------------- */

PyObject *
PyUnicode_DecodeUTF8(const char *s,
                     Py_ssize_t size,
                     const char *errors)
{
    return PyUnicode_DecodeUTF8Stateful(s, size, errors, NULL);
}

#include "stringlib/asciilib.h"
#include "stringlib/codecs.h"
#include "stringlib/undef.h"

#include "stringlib/ucs1lib.h"
#include "stringlib/codecs.h"
#include "stringlib/undef.h"

#include "stringlib/ucs2lib.h"
#include "stringlib/codecs.h"
#include "stringlib/undef.h"

#include "stringlib/ucs4lib.h"
#include "stringlib/codecs.h"
#include "stringlib/undef.h"

/* Mask to quickly check whether a C 'long' contains a
   non-ASCII, UTF8-encoded char. */
#if (SIZEOF_LONG == 8)
# define ASCII_CHAR_MASK 0x8080808080808080UL
#elif (SIZEOF_LONG == 4)
# define ASCII_CHAR_MASK 0x80808080UL
#else
# error C 'long' size should be either 4 or 8!
#endif

static Py_ssize_t
ascii_decode(const char *start, const char *end, Py_UCS1 *dest)
{
    const char *p = start;
    const char *aligned_end = (const char *) _Py_ALIGN_DOWN(end, SIZEOF_LONG);

    /*
     * Issue #17237: m68k is a bit different from most architectures in
     * that objects do not use "natural alignment" - for example, int and
     * long are only aligned at 2-byte boundaries.  Therefore the assert()
     * won't work; also, tests have shown that skipping the "optimised
     * version" will even speed up m68k.
     */
#if !defined(__m68k__)
#if SIZEOF_LONG <= SIZEOF_VOID_P
    assert(_Py_IS_ALIGNED(dest, SIZEOF_LONG));
    if (_Py_IS_ALIGNED(p, SIZEOF_LONG)) {
        /* Fast path, see in STRINGLIB(utf8_decode) for
           an explanation. */
        /* Help allocation */
        const char *_p = p;
        Py_UCS1 * q = dest;
        while (_p < aligned_end) {
            unsigned long value = *(const unsigned long *) _p;
            if (value & ASCII_CHAR_MASK)
                break;
            *((unsigned long *)q) = value;
            _p += SIZEOF_LONG;
            q += SIZEOF_LONG;
        }
        p = _p;
        while (p < end) {
            if ((unsigned char)*p & 0x80)
                break;
            *q++ = *p++;
        }
        return p - start;
    }
#endif
#endif
    while (p < end) {
        /* Fast path, see in STRINGLIB(utf8_decode) in stringlib/codecs.h
           for an explanation. */
        if (_Py_IS_ALIGNED(p, SIZEOF_LONG)) {
            /* Help allocation */
            const char *_p = p;
            while (_p < aligned_end) {
                unsigned long value = *(unsigned long *) _p;
                if (value & ASCII_CHAR_MASK)
                    break;
                _p += SIZEOF_LONG;
            }
            p = _p;
            if (_p == end)
                break;
        }
        if ((unsigned char)*p & 0x80)
            break;
        ++p;
    }
    memcpy(dest, start, p - start);
    return p - start;
}

PyObject *
PyUnicode_DecodeUTF8Stateful(const char *s,
                             Py_ssize_t size,
                             const char *errors,
                             Py_ssize_t *consumed)
{
    _PyUnicodeWriter writer;
    const char *starts = s;
    const char *end = s + size;

    Py_ssize_t startinpos;
    Py_ssize_t endinpos;
    const char *errmsg = "";
    PyObject *errorHandler = NULL;
    PyObject *exc = NULL;

    if (size == 0) {
        if (consumed)
            *consumed = 0;
        _Py_RETURN_UNICODE_EMPTY();
    }

    /* ASCII is equivalent to the first 128 ordinals in Unicode. */
    if (size == 1 && (unsigned char)s[0] < 128) {
        if (consumed)
            *consumed = 1;
        return get_latin1_char((unsigned char)s[0]);
    }

    _PyUnicodeWriter_Init(&writer);
    writer.min_length = size;
    if (_PyUnicodeWriter_Prepare(&writer, writer.min_length, 127) == -1)
        goto onError;

    writer.pos = ascii_decode(s, end, writer.data);
    s += writer.pos;
    while (s < end) {
        Py_UCS4 ch;
        int kind = writer.kind;
        if (kind == PyUnicode_1BYTE_KIND) {
            if (PyUnicode_IS_ASCII(writer.buffer))
                ch = asciilib_utf8_decode(&s, end, writer.data, &writer.pos);
            else
                ch = ucs1lib_utf8_decode(&s, end, writer.data, &writer.pos);
        } else if (kind == PyUnicode_2BYTE_KIND) {
            ch = ucs2lib_utf8_decode(&s, end, writer.data, &writer.pos);
        } else {
            assert(kind == PyUnicode_4BYTE_KIND);
            ch = ucs4lib_utf8_decode(&s, end, writer.data, &writer.pos);
        }

        switch (ch) {
        case 0:
            if (s == end || consumed)
                goto End;
            errmsg = "unexpected end of data";
            startinpos = s - starts;
            endinpos = end - starts;
            break;
        case 1:
            errmsg = "invalid start byte";
            startinpos = s - starts;
            endinpos = startinpos + 1;
            break;
        case 2:
        case 3:
        case 4:
            errmsg = "invalid continuation byte";
            startinpos = s - starts;
            endinpos = startinpos + ch - 1;
            break;
        default:
            if (_PyUnicodeWriter_WriteCharInline(&writer, ch) < 0)
                goto onError;
            continue;
        }

        if (unicode_decode_call_errorhandler_writer(
                errors, &errorHandler,
                "utf-8", errmsg,
                &starts, &end, &startinpos, &endinpos, &exc, &s,
                &writer))
            goto onError;
    }

End:
    if (consumed)
        *consumed = s - starts;

    Py_XDECREF(errorHandler);
    Py_XDECREF(exc);
    return _PyUnicodeWriter_Finish(&writer);

onError:
    Py_XDECREF(errorHandler);
    Py_XDECREF(exc);
    _PyUnicodeWriter_Dealloc(&writer);
    return NULL;
}

#ifdef __APPLE__

/* Simplified UTF-8 decoder using surrogateescape error handler,
   used to decode the command line arguments on Mac OS X.

   Return a pointer to a newly allocated wide character string (use
   PyMem_RawFree() to free the memory), or NULL on memory allocation error. */

wchar_t*
_Py_DecodeUTF8_surrogateescape(const char *s, Py_ssize_t size)
{
    const char *e;
    wchar_t *unicode;
    Py_ssize_t outpos;

    /* Note: size will always be longer than the resulting Unicode
       character count */
    if (PY_SSIZE_T_MAX / sizeof(wchar_t) < (size + 1))
        return NULL;
    unicode = PyMem_RawMalloc((size + 1) * sizeof(wchar_t));
    if (!unicode)
        return NULL;

    /* Unpack UTF-8 encoded data */
    e = s + size;
    outpos = 0;
    while (s < e) {
        Py_UCS4 ch;
#if SIZEOF_WCHAR_T == 4
        ch = ucs4lib_utf8_decode(&s, e, (Py_UCS4 *)unicode, &outpos);
#else
        ch = ucs2lib_utf8_decode(&s, e, (Py_UCS2 *)unicode, &outpos);
#endif
        if (ch > 0xFF) {
#if SIZEOF_WCHAR_T == 4
            assert(0);
#else
            assert(Py_UNICODE_IS_SURROGATE(ch));
            /*  compute and append the two surrogates: */
            unicode[outpos++] = (wchar_t)Py_UNICODE_HIGH_SURROGATE(ch);
            unicode[outpos++] = (wchar_t)Py_UNICODE_LOW_SURROGATE(ch);
#endif
        }
        else {
            if (!ch && s == e)
                break;
            /* surrogateescape */
            unicode[outpos++] = 0xDC00 + (unsigned char)*s++;
        }
    }
    unicode[outpos] = L'\0';
    return unicode;
}

#endif /* __APPLE__ */

/* Primary internal function which creates utf8 encoded bytes objects.

   Allocation strategy:  if the string is short, convert into a stack buffer
   and allocate exactly as much space needed at the end.  Else allocate the
   maximum possible needed (4 result bytes per Unicode character), and return
   the excess memory at the end.
*/
PyObject *
_PyUnicode_AsUTF8String(PyObject *unicode, const char *errors)
{
    enum PyUnicode_Kind kind;
    void *data;
    Py_ssize_t size;

    if (!PyUnicode_Check(unicode)) {
        PyErr_BadArgument();
        return NULL;
    }

    if (PyUnicode_READY(unicode) == -1)
        return NULL;

    if (PyUnicode_UTF8(unicode))
        return PyBytes_FromStringAndSize(PyUnicode_UTF8(unicode),
                                         PyUnicode_UTF8_LENGTH(unicode));

    kind = PyUnicode_KIND(unicode);
    data = PyUnicode_DATA(unicode);
    size = PyUnicode_GET_LENGTH(unicode);

    switch (kind) {
    default:
        assert(0);
    case PyUnicode_1BYTE_KIND:
        /* the string cannot be ASCII, or PyUnicode_UTF8() would be set */
        assert(!PyUnicode_IS_ASCII(unicode));
        return ucs1lib_utf8_encoder(unicode, data, size, errors);
    case PyUnicode_2BYTE_KIND:
        return ucs2lib_utf8_encoder(unicode, data, size, errors);
    case PyUnicode_4BYTE_KIND:
        return ucs4lib_utf8_encoder(unicode, data, size, errors);
    }
}

PyObject *
PyUnicode_EncodeUTF8(const Py_UNICODE *s,
                     Py_ssize_t size,
                     const char *errors)
{
    PyObject *v, *unicode;

    unicode = PyUnicode_FromUnicode(s, size);
    if (unicode == NULL)
        return NULL;
    v = _PyUnicode_AsUTF8String(unicode, errors);
    Py_DECREF(unicode);
    return v;
}

PyObject *
PyUnicode_AsUTF8String(PyObject *unicode)
{
    return _PyUnicode_AsUTF8String(unicode, NULL);
}

/* --- UTF-32 Codec ------------------------------------------------------- */

PyObject *
PyUnicode_DecodeUTF32(const char *s,
                      Py_ssize_t size,
                      const char *errors,
                      int *byteorder)
{
    return PyUnicode_DecodeUTF32Stateful(s, size, errors, byteorder, NULL);
}

PyObject *
PyUnicode_DecodeUTF32Stateful(const char *s,
                              Py_ssize_t size,
                              const char *errors,
                              int *byteorder,
                              Py_ssize_t *consumed)
{
    const char *starts = s;
    Py_ssize_t startinpos;
    Py_ssize_t endinpos;
    _PyUnicodeWriter writer;
    const unsigned char *q, *e;
    int le, bo = 0;       /* assume native ordering by default */
    const char *encoding;
    const char *errmsg = "";
    PyObject *errorHandler = NULL;
    PyObject *exc = NULL;

    q = (unsigned char *)s;
    e = q + size;

    if (byteorder)
        bo = *byteorder;

    /* Check for BOM marks (U+FEFF) in the input and adjust current
       byte order setting accordingly. In native mode, the leading BOM
       mark is skipped, in all other modes, it is copied to the output
       stream as-is (giving a ZWNBSP character). */
    if (bo == 0 && size >= 4) {
        Py_UCS4 bom = (q[3] << 24) | (q[2] << 16) | (q[1] << 8) | q[0];
        if (bom == 0x0000FEFF) {
            bo = -1;
            q += 4;
        }
        else if (bom == 0xFFFE0000) {
            bo = 1;
            q += 4;
        }
        if (byteorder)
            *byteorder = bo;
    }

    if (q == e) {
        if (consumed)
            *consumed = size;
        _Py_RETURN_UNICODE_EMPTY();
    }

#ifdef WORDS_BIGENDIAN
    le = bo < 0;
#else
    le = bo <= 0;
#endif
    encoding = le ? "utf-32-le" : "utf-32-be";

    _PyUnicodeWriter_Init(&writer);
    writer.min_length = (e - q + 3) / 4;
    if (_PyUnicodeWriter_Prepare(&writer, writer.min_length, 127) == -1)
        goto onError;

    while (1) {
        Py_UCS4 ch = 0;
        Py_UCS4 maxch = PyUnicode_MAX_CHAR_VALUE(writer.buffer);

        if (e - q >= 4) {
            enum PyUnicode_Kind kind = writer.kind;
            void *data = writer.data;
            const unsigned char *last = e - 4;
            Py_ssize_t pos = writer.pos;
            if (le) {
                do {
                    ch = (q[3] << 24) | (q[2] << 16) | (q[1] << 8) | q[0];
                    if (ch > maxch)
                        break;
                    if (kind != PyUnicode_1BYTE_KIND &&
                        Py_UNICODE_IS_SURROGATE(ch))
                        break;
                    PyUnicode_WRITE(kind, data, pos++, ch);
                    q += 4;
                } while (q <= last);
            }
            else {
                do {
                    ch = (q[0] << 24) | (q[1] << 16) | (q[2] << 8) | q[3];
                    if (ch > maxch)
                        break;
                    if (kind != PyUnicode_1BYTE_KIND &&
                        Py_UNICODE_IS_SURROGATE(ch))
                        break;
                    PyUnicode_WRITE(kind, data, pos++, ch);
                    q += 4;
                } while (q <= last);
            }
            writer.pos = pos;
        }

        if (Py_UNICODE_IS_SURROGATE(ch)) {
            errmsg = "code point in surrogate code point range(0xd800, 0xe000)";
            startinpos = ((const char *)q) - starts;
            endinpos = startinpos + 4;
        }
        else if (ch <= maxch) {
            if (q == e || consumed)
                break;
            /* remaining bytes at the end? (size should be divisible by 4) */
            errmsg = "truncated data";
            startinpos = ((const char *)q) - starts;
            endinpos = ((const char *)e) - starts;
        }
        else {
            if (ch < 0x110000) {
                if (_PyUnicodeWriter_WriteCharInline(&writer, ch) < 0)
                    goto onError;
                q += 4;
                continue;
            }
            errmsg = "code point not in range(0x110000)";
            startinpos = ((const char *)q) - starts;
            endinpos = startinpos + 4;
        }

        /* The remaining input chars are ignored if the callback
           chooses to skip the input */
        if (unicode_decode_call_errorhandler_writer(
                errors, &errorHandler,
                encoding, errmsg,
                &starts, (const char **)&e, &startinpos, &endinpos, &exc, (const char **)&q,
                &writer))
            goto onError;
    }

    if (consumed)
        *consumed = (const char *)q-starts;

    Py_XDECREF(errorHandler);
    Py_XDECREF(exc);
    return _PyUnicodeWriter_Finish(&writer);

  onError:
    _PyUnicodeWriter_Dealloc(&writer);
    Py_XDECREF(errorHandler);
    Py_XDECREF(exc);
    return NULL;
}

PyObject *
_PyUnicode_EncodeUTF32(PyObject *str,
                       const char *errors,
                       int byteorder)
{
    int kind;
    void *data;
    Py_ssize_t len;
    PyObject *v;
    unsigned char *p;
    Py_ssize_t nsize, i;
    /* Offsets from p for storing byte pairs in the right order. */
#if PY_LITTLE_ENDIAN
    int iorder[] = {0, 1, 2, 3};
#else
    int iorder[] = {3, 2, 1, 0};
#endif
    const char *encoding;
    PyObject *errorHandler = NULL;
    PyObject *exc = NULL;
    PyObject *rep = NULL;

#define STORECHAR(CH)                           \
    do {                                        \
        p[iorder[3]] = ((CH) >> 24) & 0xff;     \
        p[iorder[2]] = ((CH) >> 16) & 0xff;     \
        p[iorder[1]] = ((CH) >> 8) & 0xff;      \
        p[iorder[0]] = (CH) & 0xff;             \
        p += 4;                                 \
    } while(0)

    if (!PyUnicode_Check(str)) {
        PyErr_BadArgument();
        return NULL;
    }
    if (PyUnicode_READY(str) == -1)
        return NULL;
    kind = PyUnicode_KIND(str);
    data = PyUnicode_DATA(str);
    len = PyUnicode_GET_LENGTH(str);

    nsize = len + (byteorder == 0);
    if (nsize > PY_SSIZE_T_MAX / 4)
        return PyErr_NoMemory();
    v = PyBytes_FromStringAndSize(NULL, nsize * 4);
    if (v == NULL)
        return NULL;

    p = (unsigned char *)PyBytes_AS_STRING(v);
    if (byteorder == 0)
        STORECHAR(0xFEFF);
    if (len == 0)
        return v;

    if (byteorder == -1) {
        /* force LE */
        iorder[0] = 0;
        iorder[1] = 1;
        iorder[2] = 2;
        iorder[3] = 3;
        encoding = "utf-32-le";
    }
    else if (byteorder == 1) {
        /* force BE */
        iorder[0] = 3;
        iorder[1] = 2;
        iorder[2] = 1;
        iorder[3] = 0;
        encoding = "utf-32-be";
    }
    else
        encoding = "utf-32";

    if (kind == PyUnicode_1BYTE_KIND) {
        for (i = 0; i < len; i++)
            STORECHAR(PyUnicode_READ(kind, data, i));
        return v;
    }

    for (i = 0; i < len;) {
        Py_ssize_t repsize, moreunits;
        Py_UCS4 ch = PyUnicode_READ(kind, data, i);
        i++;
        assert(ch <= MAX_UNICODE);
        if (!Py_UNICODE_IS_SURROGATE(ch)) {
            STORECHAR(ch);
            continue;
        }

        rep = unicode_encode_call_errorhandler(
                errors, &errorHandler,
                encoding, "surrogates not allowed",
                str, &exc, i-1, i, &i);

        if (!rep)
            goto error;

        if (PyBytes_Check(rep)) {
            repsize = PyBytes_GET_SIZE(rep);
            if (repsize & 3) {
                raise_encode_exception(&exc, encoding,
                                       str, i - 1, i,
                                       "surrogates not allowed");
                goto error;
            }
            moreunits = repsize / 4;
        }
        else {
            assert(PyUnicode_Check(rep));
            if (PyUnicode_READY(rep) < 0)
                goto error;
            moreunits = repsize = PyUnicode_GET_LENGTH(rep);
            if (!PyUnicode_IS_ASCII(rep)) {
                raise_encode_exception(&exc, encoding,
                                       str, i - 1, i,
                                       "surrogates not allowed");
                goto error;
            }
        }

        /* four bytes are reserved for each surrogate */
        if (moreunits > 1) {
            Py_ssize_t outpos = p - (unsigned char*) PyBytes_AS_STRING(v);
            Py_ssize_t morebytes = 4 * (moreunits - 1);
            if (PyBytes_GET_SIZE(v) > PY_SSIZE_T_MAX - morebytes) {
                /* integer overflow */
                PyErr_NoMemory();
                goto error;
            }
            if (_PyBytes_Resize(&v, PyBytes_GET_SIZE(v) + morebytes) < 0)
                goto error;
            p = (unsigned char*) PyBytes_AS_STRING(v) + outpos;
        }

        if (PyBytes_Check(rep)) {
            Py_MEMCPY(p, PyBytes_AS_STRING(rep), repsize);
            p += repsize;
        } else /* rep is unicode */ {
            const Py_UCS1 *repdata;
            assert(PyUnicode_KIND(rep) == PyUnicode_1BYTE_KIND);
            repdata = PyUnicode_1BYTE_DATA(rep);
            while (repsize--) {
                Py_UCS4 ch = *repdata++;
                STORECHAR(ch);
            }
        }

        Py_CLEAR(rep);
    }

    /* Cut back to size actually needed. This is necessary for, for example,
       encoding of a string containing isolated surrogates and the 'ignore'
       handler is used. */
    nsize = p - (unsigned char*) PyBytes_AS_STRING(v);
    if (nsize != PyBytes_GET_SIZE(v))
      _PyBytes_Resize(&v, nsize);
    Py_XDECREF(errorHandler);
    Py_XDECREF(exc);
    return v;
  error:
    Py_XDECREF(rep);
    Py_XDECREF(errorHandler);
    Py_XDECREF(exc);
    Py_XDECREF(v);
    return NULL;
#undef STORECHAR
}

PyObject *
PyUnicode_EncodeUTF32(const Py_UNICODE *s,
                      Py_ssize_t size,
                      const char *errors,
                      int byteorder)
{
    PyObject *result;
    PyObject *tmp = PyUnicode_FromUnicode(s, size);
    if (tmp == NULL)
        return NULL;
    result = _PyUnicode_EncodeUTF32(tmp, errors, byteorder);
    Py_DECREF(tmp);
    return result;
}

PyObject *
PyUnicode_AsUTF32String(PyObject *unicode)
{
    return _PyUnicode_EncodeUTF32(unicode, NULL, 0);
}

/* --- UTF-16 Codec ------------------------------------------------------- */

PyObject *
PyUnicode_DecodeUTF16(const char *s,
                      Py_ssize_t size,
                      const char *errors,
                      int *byteorder)
{
    return PyUnicode_DecodeUTF16Stateful(s, size, errors, byteorder, NULL);
}

PyObject *
PyUnicode_DecodeUTF16Stateful(const char *s,
                              Py_ssize_t size,
                              const char *errors,
                              int *byteorder,
                              Py_ssize_t *consumed)
{
    const char *starts = s;
    Py_ssize_t startinpos;
    Py_ssize_t endinpos;
    _PyUnicodeWriter writer;
    const unsigned char *q, *e;
    int bo = 0;       /* assume native ordering by default */
    int native_ordering;
    const char *errmsg = "";
    PyObject *errorHandler = NULL;
    PyObject *exc = NULL;
    const char *encoding;

    q = (unsigned char *)s;
    e = q + size;

    if (byteorder)
        bo = *byteorder;

    /* Check for BOM marks (U+FEFF) in the input and adjust current
       byte order setting accordingly. In native mode, the leading BOM
       mark is skipped, in all other modes, it is copied to the output
       stream as-is (giving a ZWNBSP character). */
    if (bo == 0 && size >= 2) {
        const Py_UCS4 bom = (q[1] << 8) | q[0];
        if (bom == 0xFEFF) {
            q += 2;
            bo = -1;
        }
        else if (bom == 0xFFFE) {
            q += 2;
            bo = 1;
        }
        if (byteorder)
            *byteorder = bo;
    }

    if (q == e) {
        if (consumed)
            *consumed = size;
        _Py_RETURN_UNICODE_EMPTY();
    }

#if PY_LITTLE_ENDIAN
    native_ordering = bo <= 0;
    encoding = bo <= 0 ? "utf-16-le" : "utf-16-be";
#else
    native_ordering = bo >= 0;
    encoding = bo >= 0 ? "utf-16-be" : "utf-16-le";
#endif

    /* Note: size will always be longer than the resulting Unicode
       character count */
    _PyUnicodeWriter_Init(&writer);
    writer.min_length = (e - q + 1) / 2;
    if (_PyUnicodeWriter_Prepare(&writer, writer.min_length, 127) == -1)
        goto onError;

    while (1) {
        Py_UCS4 ch = 0;
        if (e - q >= 2) {
            int kind = writer.kind;
            if (kind == PyUnicode_1BYTE_KIND) {
                if (PyUnicode_IS_ASCII(writer.buffer))
                    ch = asciilib_utf16_decode(&q, e,
                            (Py_UCS1*)writer.data, &writer.pos,
                            native_ordering);
                else
                    ch = ucs1lib_utf16_decode(&q, e,
                            (Py_UCS1*)writer.data, &writer.pos,
                            native_ordering);
            } else if (kind == PyUnicode_2BYTE_KIND) {
                ch = ucs2lib_utf16_decode(&q, e,
                        (Py_UCS2*)writer.data, &writer.pos,
                        native_ordering);
            } else {
                assert(kind == PyUnicode_4BYTE_KIND);
                ch = ucs4lib_utf16_decode(&q, e,
                        (Py_UCS4*)writer.data, &writer.pos,
                        native_ordering);
            }
        }

        switch (ch)
        {
        case 0:
            /* remaining byte at the end? (size should be even) */
            if (q == e || consumed)
                goto End;
            errmsg = "truncated data";
            startinpos = ((const char *)q) - starts;
            endinpos = ((const char *)e) - starts;
            break;
            /* The remaining input chars are ignored if the callback
               chooses to skip the input */
        case 1:
            q -= 2;
            if (consumed)
                goto End;
            errmsg = "unexpected end of data";
            startinpos = ((const char *)q) - starts;
            endinpos = ((const char *)e) - starts;
            break;
        case 2:
            errmsg = "illegal encoding";
            startinpos = ((const char *)q) - 2 - starts;
            endinpos = startinpos + 2;
            break;
        case 3:
            errmsg = "illegal UTF-16 surrogate";
            startinpos = ((const char *)q) - 4 - starts;
            endinpos = startinpos + 2;
            break;
        default:
            if (_PyUnicodeWriter_WriteCharInline(&writer, ch) < 0)
                goto onError;
            continue;
        }

        if (unicode_decode_call_errorhandler_writer(
                errors,
                &errorHandler,
                encoding, errmsg,
                &starts,
                (const char **)&e,
                &startinpos,
                &endinpos,
                &exc,
                (const char **)&q,
                &writer))
            goto onError;
    }

End:
    if (consumed)
        *consumed = (const char *)q-starts;

    Py_XDECREF(errorHandler);
    Py_XDECREF(exc);
    return _PyUnicodeWriter_Finish(&writer);

  onError:
    _PyUnicodeWriter_Dealloc(&writer);
    Py_XDECREF(errorHandler);
    Py_XDECREF(exc);
    return NULL;
}

PyObject *
_PyUnicode_EncodeUTF16(PyObject *str,
                       const char *errors,
                       int byteorder)
{
    enum PyUnicode_Kind kind;
    const void *data;
    Py_ssize_t len;
    PyObject *v;
    unsigned short *out;
    Py_ssize_t pairs;
#if PY_BIG_ENDIAN
    int native_ordering = byteorder >= 0;
#else
    int native_ordering = byteorder <= 0;
#endif
    const char *encoding;
    Py_ssize_t nsize, pos;
    PyObject *errorHandler = NULL;
    PyObject *exc = NULL;
    PyObject *rep = NULL;

    if (!PyUnicode_Check(str)) {
        PyErr_BadArgument();
        return NULL;
    }
    if (PyUnicode_READY(str) == -1)
        return NULL;
    kind = PyUnicode_KIND(str);
    data = PyUnicode_DATA(str);
    len = PyUnicode_GET_LENGTH(str);

    pairs = 0;
    if (kind == PyUnicode_4BYTE_KIND) {
        const Py_UCS4 *in = (const Py_UCS4 *)data;
        const Py_UCS4 *end = in + len;
        while (in < end)
            if (*in++ >= 0x10000)
                pairs++;
    }
    if (len > PY_SSIZE_T_MAX / 2 - pairs - (byteorder == 0))
        return PyErr_NoMemory();
    nsize = len + pairs + (byteorder == 0);
    v = PyBytes_FromStringAndSize(NULL, nsize * 2);
    if (v == NULL)
        return NULL;

    /* output buffer is 2-bytes aligned */
    assert(_Py_IS_ALIGNED(PyBytes_AS_STRING(v), 2));
    out = (unsigned short *)PyBytes_AS_STRING(v);
    if (byteorder == 0)
        *out++ = 0xFEFF;
    if (len == 0)
        goto done;

    if (kind == PyUnicode_1BYTE_KIND) {
        ucs1lib_utf16_encode((const Py_UCS1 *)data, len, &out, native_ordering);
        goto done;
    }

    if (byteorder < 0)
        encoding = "utf-16-le";
    else if (byteorder > 0)
        encoding = "utf-16-be";
    else
        encoding = "utf-16";

    pos = 0;
    while (pos < len) {
        Py_ssize_t repsize, moreunits;

        if (kind == PyUnicode_2BYTE_KIND) {
            pos += ucs2lib_utf16_encode((const Py_UCS2 *)data + pos, len - pos,
                                        &out, native_ordering);
        }
        else {
            assert(kind == PyUnicode_4BYTE_KIND);
            pos += ucs4lib_utf16_encode((const Py_UCS4 *)data + pos, len - pos,
                                        &out, native_ordering);
        }
        if (pos == len)
            break;

        rep = unicode_encode_call_errorhandler(
                errors, &errorHandler,
                encoding, "surrogates not allowed",
                str, &exc, pos, pos + 1, &pos);
        if (!rep)
            goto error;

        if (PyBytes_Check(rep)) {
            repsize = PyBytes_GET_SIZE(rep);
            if (repsize & 1) {
                raise_encode_exception(&exc, encoding,
                                       str, pos - 1, pos,
                                       "surrogates not allowed");
                goto error;
            }
            moreunits = repsize / 2;
        }
        else {
            assert(PyUnicode_Check(rep));
            if (PyUnicode_READY(rep) < 0)
                goto error;
            moreunits = repsize = PyUnicode_GET_LENGTH(rep);
            if (!PyUnicode_IS_ASCII(rep)) {
                raise_encode_exception(&exc, encoding,
                                       str, pos - 1, pos,
                                       "surrogates not allowed");
                goto error;
            }
        }

        /* two bytes are reserved for each surrogate */
        if (moreunits > 1) {
            Py_ssize_t outpos = out - (unsigned short*) PyBytes_AS_STRING(v);
            Py_ssize_t morebytes = 2 * (moreunits - 1);
            if (PyBytes_GET_SIZE(v) > PY_SSIZE_T_MAX - morebytes) {
                /* integer overflow */
                PyErr_NoMemory();
                goto error;
            }
            if (_PyBytes_Resize(&v, PyBytes_GET_SIZE(v) + morebytes) < 0)
                goto error;
            out = (unsigned short*) PyBytes_AS_STRING(v) + outpos;
        }

        if (PyBytes_Check(rep)) {
            Py_MEMCPY(out, PyBytes_AS_STRING(rep), repsize);
            out += moreunits;
        } else /* rep is unicode */ {
            assert(PyUnicode_KIND(rep) == PyUnicode_1BYTE_KIND);
            ucs1lib_utf16_encode(PyUnicode_1BYTE_DATA(rep), repsize,
                                 &out, native_ordering);
        }

        Py_CLEAR(rep);
    }

    /* Cut back to size actually needed. This is necessary for, for example,
    encoding of a string containing isolated surrogates and the 'ignore' handler
    is used. */
    nsize = (unsigned char*) out - (unsigned char*) PyBytes_AS_STRING(v);
    if (nsize != PyBytes_GET_SIZE(v))
      _PyBytes_Resize(&v, nsize);
    Py_XDECREF(errorHandler);
    Py_XDECREF(exc);
  done:
    return v;
  error:
    Py_XDECREF(rep);
    Py_XDECREF(errorHandler);
    Py_XDECREF(exc);
    Py_XDECREF(v);
    return NULL;
#undef STORECHAR
}

PyObject *
PyUnicode_EncodeUTF16(const Py_UNICODE *s,
                      Py_ssize_t size,
                      const char *errors,
                      int byteorder)
{
    PyObject *result;
    PyObject *tmp = PyUnicode_FromUnicode(s, size);
    if (tmp == NULL)
        return NULL;
    result = _PyUnicode_EncodeUTF16(tmp, errors, byteorder);
    Py_DECREF(tmp);
    return result;
}

PyObject *
PyUnicode_AsUTF16String(PyObject *unicode)
{
    return _PyUnicode_EncodeUTF16(unicode, NULL, 0);
}

/* --- Unicode Escape Codec ----------------------------------------------- */

/* Helper function for PyUnicode_DecodeUnicodeEscape, determines
   if all the escapes in the string make it still a valid ASCII string.
   Returns -1 if any escapes were found which cause the string to
   pop out of ASCII range.  Otherwise returns the length of the
   required buffer to hold the string.
   */
static Py_ssize_t
length_of_escaped_ascii_string(const char *s, Py_ssize_t size)
{
    const unsigned char *p = (const unsigned char *)s;
    const unsigned char *end = p + size;
    Py_ssize_t length = 0;

    if (size < 0)
        return -1;

    for (; p < end; ++p) {
        if (*p > 127) {
            /* Non-ASCII */
            return -1;
        }
        else if (*p != '\\') {
            /* Normal character */
            ++length;
        }
        else {
            /* Backslash-escape, check next char */
            ++p;
            /* Escape sequence reaches till end of string or
               non-ASCII follow-up. */
            if (p >= end || *p > 127)
                return -1;
            switch (*p) {
            case '\n':
                /* backslash + \n result in zero characters */
                break;
            case '\\': case '\'': case '\"':
            case 'b': case 'f': case 't':
            case 'n': case 'r': case 'v': case 'a':
                ++length;
                break;
            case '0': case '1': case '2': case '3':
            case '4': case '5': case '6': case '7':
            case 'x': case 'u': case 'U': case 'N':
                /* these do not guarantee ASCII characters */
                return -1;
            default:
                /* count the backslash + the other character */
                length += 2;
            }
        }
    }
    return length;
}

static _PyUnicode_Name_CAPI *ucnhash_CAPI = NULL;

PyObject *
PyUnicode_DecodeUnicodeEscape(const char *s,
                              Py_ssize_t size,
                              const char *errors)
{
    const char *starts = s;
    Py_ssize_t startinpos;
    Py_ssize_t endinpos;
    _PyUnicodeWriter writer;
    const char *end;
    char* message;
    Py_UCS4 chr = 0xffffffff; /* in case 'getcode' messes up */
    PyObject *errorHandler = NULL;
    PyObject *exc = NULL;
    Py_ssize_t len;

    len = length_of_escaped_ascii_string(s, size);
    if (len == 0)
        _Py_RETURN_UNICODE_EMPTY();

    /* After length_of_escaped_ascii_string() there are two alternatives,
       either the string is pure ASCII with named escapes like \n, etc.
       and we determined it's exact size (common case)
       or it contains \x, \u, ... escape sequences.  then we create a
       legacy wchar string and resize it at the end of this function. */
    _PyUnicodeWriter_Init(&writer);
    if (len > 0) {
        writer.min_length = len;
    }
    else {
        /* Escaped strings will always be longer than the resulting
           Unicode string, so we start with size here and then reduce the
           length after conversion to the true value.
           (but if the error callback returns a long replacement string
           we'll have to allocate more space) */
        writer.min_length = size;
    }

    if (size == 0)
        return _PyUnicodeWriter_Finish(&writer);
    end = s + size;

    while (s < end) {
        unsigned char c;
        Py_UCS4 x;
        int digits;

        /* Non-escape characters are interpreted as Unicode ordinals */
        if (*s != '\\') {
            x = (unsigned char)*s;
            s++;
            if (_PyUnicodeWriter_WriteCharInline(&writer, x) < 0)
                goto onError;
            continue;
        }

        startinpos = s-starts;
        /* \ - Escapes */
        s++;
        c = *s++;
        if (s > end)
            c = '\0'; /* Invalid after \ */

        switch (c) {

            /* \x escapes */
#define WRITECHAR(ch)                                                      \
            do {                                                           \
                if (_PyUnicodeWriter_WriteCharInline(&writer, (ch)) < 0)    \
                    goto onError;                                          \
            } while(0)

        case '\n': break;
        case '\\': WRITECHAR('\\'); break;
        case '\'': WRITECHAR('\''); break;
        case '\"': WRITECHAR('\"'); break;
        case 'b': WRITECHAR('\b'); break;
        /* FF */
        case 'f': WRITECHAR('\014'); break;
        case 't': WRITECHAR('\t'); break;
        case 'n': WRITECHAR('\n'); break;
        case 'r': WRITECHAR('\r'); break;
        /* VT */
        case 'v': WRITECHAR('\013'); break;
        /* BEL, not classic C */
        case 'a': WRITECHAR('\007'); break;

            /* \OOO (octal) escapes */
        case '0': case '1': case '2': case '3':
        case '4': case '5': case '6': case '7':
            x = s[-1] - '0';
            if (s < end && '0' <= *s && *s <= '7') {
                x = (x<<3) + *s++ - '0';
                if (s < end && '0' <= *s && *s <= '7')
                    x = (x<<3) + *s++ - '0';
            }
            WRITECHAR(x);
            break;

            /* hex escapes */
            /* \xXX */
        case 'x':
            digits = 2;
            message = "truncated \\xXX escape";
            goto hexescape;

            /* \uXXXX */
        case 'u':
            digits = 4;
            message = "truncated \\uXXXX escape";
            goto hexescape;

            /* \UXXXXXXXX */
        case 'U':
            digits = 8;
            message = "truncated \\UXXXXXXXX escape";
        hexescape:
            chr = 0;
            if (end - s < digits) {
                /* count only hex digits */
                for (; s < end; ++s) {
                    c = (unsigned char)*s;
                    if (!Py_ISXDIGIT(c))
                        goto error;
                }
                goto error;
            }
            for (; digits--; ++s) {
                c = (unsigned char)*s;
                if (!Py_ISXDIGIT(c))
                    goto error;
                chr = (chr<<4) & ~0xF;
                if (c >= '0' && c <= '9')
                    chr += c - '0';
                else if (c >= 'a' && c <= 'f')
                    chr += 10 + c - 'a';
                else
                    chr += 10 + c - 'A';
            }
            if (chr == 0xffffffff && PyErr_Occurred())
                /* _decoding_error will have already written into the
                   target buffer. */
                break;
        store:
            /* when we get here, chr is a 32-bit unicode character */
            message = "illegal Unicode character";
            if (chr > MAX_UNICODE)
                goto error;
            WRITECHAR(chr);
            break;

            /* \N{name} */
        case 'N':
            message = "malformed \\N character escape";
            if (ucnhash_CAPI == NULL) {
                /* load the unicode data module */
                ucnhash_CAPI = (_PyUnicode_Name_CAPI *)PyCapsule_Import(
                                                PyUnicodeData_CAPSULE_NAME, 1);
                if (ucnhash_CAPI == NULL)
                    goto ucnhashError;
            }
            if (*s == '{') {
                const char *start = s+1;
                /* look for the closing brace */
                while (*s != '}' && s < end)
                    s++;
                if (s > start && s < end && *s == '}') {
                    /* found a name.  look it up in the unicode database */
                    message = "unknown Unicode character name";
                    s++;
                    if (s - start - 1 <= INT_MAX &&
                        ucnhash_CAPI->getcode(NULL, start, (int)(s-start-1),
                                              &chr, 0))
                        goto store;
                }
            }
            goto error;

        default:
            if (s > end) {
                message = "\\ at end of string";
                s--;
                goto error;
            }
            else {
                WRITECHAR('\\');
                WRITECHAR((unsigned char)s[-1]);
            }
            break;
        }
        continue;

      error:
        endinpos = s-starts;
        if (unicode_decode_call_errorhandler_writer(
                errors, &errorHandler,
                "unicodeescape", message,
                &starts, &end, &startinpos, &endinpos, &exc, &s,
                &writer))
            goto onError;
        continue;
    }
#undef WRITECHAR

    Py_XDECREF(errorHandler);
    Py_XDECREF(exc);
    return _PyUnicodeWriter_Finish(&writer);

  ucnhashError:
    PyErr_SetString(
        PyExc_UnicodeError,
        "\\N escapes not supported (can't load unicodedata module)"
        );
    _PyUnicodeWriter_Dealloc(&writer);
    Py_XDECREF(errorHandler);
    Py_XDECREF(exc);
    return NULL;

  onError:
    _PyUnicodeWriter_Dealloc(&writer);
    Py_XDECREF(errorHandler);
    Py_XDECREF(exc);
    return NULL;
}

/* Return a Unicode-Escape string version of the Unicode object.

   If quotes is true, the string is enclosed in u"" or u'' quotes as
   appropriate.

*/

PyObject *
PyUnicode_AsUnicodeEscapeString(PyObject *unicode)
{
    Py_ssize_t i, len;
    PyObject *repr;
    char *p;
    int kind;
    void *data;
    Py_ssize_t expandsize = 0;

    /* Initial allocation is based on the longest-possible character
       escape.

       For UCS1 strings it's '\xxx', 4 bytes per source character.
       For UCS2 strings it's '\uxxxx', 6 bytes per source character.
       For UCS4 strings it's '\U00xxxxxx', 10 bytes per source character.
    */

    if (!PyUnicode_Check(unicode)) {
        PyErr_BadArgument();
        return NULL;
    }
    if (PyUnicode_READY(unicode) == -1)
        return NULL;
    len = PyUnicode_GET_LENGTH(unicode);
    kind = PyUnicode_KIND(unicode);
    data = PyUnicode_DATA(unicode);
    switch (kind) {
    case PyUnicode_1BYTE_KIND: expandsize = 4; break;
    case PyUnicode_2BYTE_KIND: expandsize = 6; break;
    case PyUnicode_4BYTE_KIND: expandsize = 10; break;
    }

    if (len == 0)
        return PyBytes_FromStringAndSize(NULL, 0);

    if (len > (PY_SSIZE_T_MAX - 2 - 1) / expandsize)
        return PyErr_NoMemory();

    repr = PyBytes_FromStringAndSize(NULL,
                                     2
                                     + expandsize*len
                                     + 1);
    if (repr == NULL)
        return NULL;

    p = PyBytes_AS_STRING(repr);

    for (i = 0; i < len; i++) {
        Py_UCS4 ch = PyUnicode_READ(kind, data, i);

        /* Escape backslashes */
        if (ch == '\\') {
            *p++ = '\\';
            *p++ = (char) ch;
            continue;
        }

        /* Map 21-bit characters to '\U00xxxxxx' */
        else if (ch >= 0x10000) {
            assert(ch <= MAX_UNICODE);
            *p++ = '\\';
            *p++ = 'U';
            *p++ = Py_hexdigits[(ch >> 28) & 0x0000000F];
            *p++ = Py_hexdigits[(ch >> 24) & 0x0000000F];
            *p++ = Py_hexdigits[(ch >> 20) & 0x0000000F];
            *p++ = Py_hexdigits[(ch >> 16) & 0x0000000F];
            *p++ = Py_hexdigits[(ch >> 12) & 0x0000000F];
            *p++ = Py_hexdigits[(ch >> 8) & 0x0000000F];
            *p++ = Py_hexdigits[(ch >> 4) & 0x0000000F];
            *p++ = Py_hexdigits[ch & 0x0000000F];
            continue;
        }

        /* Map 16-bit characters to '\uxxxx' */
        if (ch >= 256) {
            *p++ = '\\';
            *p++ = 'u';
            *p++ = Py_hexdigits[(ch >> 12) & 0x000F];
            *p++ = Py_hexdigits[(ch >> 8) & 0x000F];
            *p++ = Py_hexdigits[(ch >> 4) & 0x000F];
            *p++ = Py_hexdigits[ch & 0x000F];
        }

        /* Map special whitespace to '\t', \n', '\r' */
        else if (ch == '\t') {
            *p++ = '\\';
            *p++ = 't';
        }
        else if (ch == '\n') {
            *p++ = '\\';
            *p++ = 'n';
        }
        else if (ch == '\r') {
            *p++ = '\\';
            *p++ = 'r';
        }

        /* Map non-printable US ASCII to '\xhh' */
        else if (ch < ' ' || ch >= 0x7F) {
            *p++ = '\\';
            *p++ = 'x';
            *p++ = Py_hexdigits[(ch >> 4) & 0x000F];
            *p++ = Py_hexdigits[ch & 0x000F];
        }

        /* Copy everything else as-is */
        else
            *p++ = (char) ch;
    }

    assert(p - PyBytes_AS_STRING(repr) > 0);
    if (_PyBytes_Resize(&repr, p - PyBytes_AS_STRING(repr)) < 0)
        return NULL;
    return repr;
}

PyObject *
PyUnicode_EncodeUnicodeEscape(const Py_UNICODE *s,
                              Py_ssize_t size)
{
    PyObject *result;
    PyObject *tmp = PyUnicode_FromUnicode(s, size);
    if (tmp == NULL)
        return NULL;
    result = PyUnicode_AsUnicodeEscapeString(tmp);
    Py_DECREF(tmp);
    return result;
}

/* --- Raw Unicode Escape Codec ------------------------------------------- */

PyObject *
PyUnicode_DecodeRawUnicodeEscape(const char *s,
                                 Py_ssize_t size,
                                 const char *errors)
{
    const char *starts = s;
    Py_ssize_t startinpos;
    Py_ssize_t endinpos;
    _PyUnicodeWriter writer;
    const char *end;
    const char *bs;
    PyObject *errorHandler = NULL;
    PyObject *exc = NULL;

    if (size == 0)
        _Py_RETURN_UNICODE_EMPTY();

    /* Escaped strings will always be longer than the resulting
       Unicode string, so we start with size here and then reduce the
       length after conversion to the true value. (But decoding error
       handler might have to resize the string) */
    _PyUnicodeWriter_Init(&writer);
    writer.min_length = size;

    end = s + size;
    while (s < end) {
        unsigned char c;
        Py_UCS4 x;
        int i;
        int count;

        /* Non-escape characters are interpreted as Unicode ordinals */
        if (*s != '\\') {
            x = (unsigned char)*s++;
            if (_PyUnicodeWriter_WriteCharInline(&writer, x) < 0)
                goto onError;
            continue;
        }
        startinpos = s-starts;

        /* \u-escapes are only interpreted iff the number of leading
           backslashes if odd */
        bs = s;
        for (;s < end;) {
            if (*s != '\\')
                break;
            x = (unsigned char)*s++;
            if (_PyUnicodeWriter_WriteCharInline(&writer, x) < 0)
                goto onError;
        }
        if (((s - bs) & 1) == 0 ||
            s >= end ||
            (*s != 'u' && *s != 'U')) {
            continue;
        }
        writer.pos--;
        count = *s=='u' ? 4 : 8;
        s++;

        /* \uXXXX with 4 hex digits, \Uxxxxxxxx with 8 */
        for (x = 0, i = 0; i < count; ++i, ++s) {
            c = (unsigned char)*s;
            if (!Py_ISXDIGIT(c)) {
                endinpos = s-starts;
                if (unicode_decode_call_errorhandler_writer(
                        errors, &errorHandler,
                        "rawunicodeescape", "truncated \\uXXXX",
                        &starts, &end, &startinpos, &endinpos, &exc, &s,
                        &writer))
                    goto onError;
                goto nextByte;
            }
            x = (x<<4) & ~0xF;
            if (c >= '0' && c <= '9')
                x += c - '0';
            else if (c >= 'a' && c <= 'f')
                x += 10 + c - 'a';
            else
                x += 10 + c - 'A';
        }
        if (x <= MAX_UNICODE) {
            if (_PyUnicodeWriter_WriteCharInline(&writer, x) < 0)
                goto onError;
        }
        else {
            endinpos = s-starts;
            if (unicode_decode_call_errorhandler_writer(
                    errors, &errorHandler,
                    "rawunicodeescape", "\\Uxxxxxxxx out of range",
                    &starts, &end, &startinpos, &endinpos, &exc, &s,
                    &writer))
                goto onError;
        }
      nextByte:
        ;
    }
    Py_XDECREF(errorHandler);
    Py_XDECREF(exc);
    return _PyUnicodeWriter_Finish(&writer);

  onError:
    _PyUnicodeWriter_Dealloc(&writer);
    Py_XDECREF(errorHandler);
    Py_XDECREF(exc);
    return NULL;
}


PyObject *
PyUnicode_AsRawUnicodeEscapeString(PyObject *unicode)
{
    PyObject *repr;
    char *p;
    char *q;
    Py_ssize_t expandsize, pos;
    int kind;
    void *data;
    Py_ssize_t len;

    if (!PyUnicode_Check(unicode)) {
        PyErr_BadArgument();
        return NULL;
    }
    if (PyUnicode_READY(unicode) == -1)
        return NULL;
    kind = PyUnicode_KIND(unicode);
    data = PyUnicode_DATA(unicode);
    len = PyUnicode_GET_LENGTH(unicode);
    /* 4 byte characters can take up 10 bytes, 2 byte characters can take up 6
       bytes, and 1 byte characters 4. */
    expandsize = kind * 2 + 2;

    if (len > PY_SSIZE_T_MAX / expandsize)
        return PyErr_NoMemory();

    repr = PyBytes_FromStringAndSize(NULL, expandsize * len);
    if (repr == NULL)
        return NULL;
    if (len == 0)
        return repr;

    p = q = PyBytes_AS_STRING(repr);
    for (pos = 0; pos < len; pos++) {
        Py_UCS4 ch = PyUnicode_READ(kind, data, pos);
        /* Map 32-bit characters to '\Uxxxxxxxx' */
        if (ch >= 0x10000) {
            assert(ch <= MAX_UNICODE);
            *p++ = '\\';
            *p++ = 'U';
            *p++ = Py_hexdigits[(ch >> 28) & 0xf];
            *p++ = Py_hexdigits[(ch >> 24) & 0xf];
            *p++ = Py_hexdigits[(ch >> 20) & 0xf];
            *p++ = Py_hexdigits[(ch >> 16) & 0xf];
            *p++ = Py_hexdigits[(ch >> 12) & 0xf];
            *p++ = Py_hexdigits[(ch >> 8) & 0xf];
            *p++ = Py_hexdigits[(ch >> 4) & 0xf];
            *p++ = Py_hexdigits[ch & 15];
        }
        /* Map 16-bit characters to '\uxxxx' */
        else if (ch >= 256) {
            *p++ = '\\';
            *p++ = 'u';
            *p++ = Py_hexdigits[(ch >> 12) & 0xf];
            *p++ = Py_hexdigits[(ch >> 8) & 0xf];
            *p++ = Py_hexdigits[(ch >> 4) & 0xf];
            *p++ = Py_hexdigits[ch & 15];
        }
        /* Copy everything else as-is */
        else
            *p++ = (char) ch;
    }

    assert(p > q);
    if (_PyBytes_Resize(&repr, p - q) < 0)
        return NULL;
    return repr;
}

PyObject *
PyUnicode_EncodeRawUnicodeEscape(const Py_UNICODE *s,
                                 Py_ssize_t size)
{
    PyObject *result;
    PyObject *tmp = PyUnicode_FromUnicode(s, size);
    if (tmp == NULL)
        return NULL;
    result = PyUnicode_AsRawUnicodeEscapeString(tmp);
    Py_DECREF(tmp);
    return result;
}

/* --- Unicode Internal Codec ------------------------------------------- */

PyObject *
_PyUnicode_DecodeUnicodeInternal(const char *s,
                                 Py_ssize_t size,
                                 const char *errors)
{
    const char *starts = s;
    Py_ssize_t startinpos;
    Py_ssize_t endinpos;
    _PyUnicodeWriter writer;
    const char *end;
    const char *reason;
    PyObject *errorHandler = NULL;
    PyObject *exc = NULL;

    if (PyErr_WarnEx(PyExc_DeprecationWarning,
                     "unicode_internal codec has been deprecated",
                     1))
        return NULL;

    if (size == 0)
        _Py_RETURN_UNICODE_EMPTY();

    _PyUnicodeWriter_Init(&writer);
    if (size / Py_UNICODE_SIZE > PY_SSIZE_T_MAX - 1) {
        PyErr_NoMemory();
        goto onError;
    }
    writer.min_length = (size + (Py_UNICODE_SIZE - 1)) / Py_UNICODE_SIZE;

    end = s + size;
    while (s < end) {
        Py_UNICODE uch;
        Py_UCS4 ch;
        if (end - s < Py_UNICODE_SIZE) {
            endinpos = end-starts;
            reason = "truncated input";
            goto error;
        }
        /* We copy the raw representation one byte at a time because the
           pointer may be unaligned (see test_codeccallbacks). */
        ((char *) &uch)[0] = s[0];
        ((char *) &uch)[1] = s[1];
#ifdef Py_UNICODE_WIDE
        ((char *) &uch)[2] = s[2];
        ((char *) &uch)[3] = s[3];
#endif
        ch = uch;
#ifdef Py_UNICODE_WIDE
        /* We have to sanity check the raw data, otherwise doom looms for
           some malformed UCS-4 data. */
        if (ch > 0x10ffff) {
            endinpos = s - starts + Py_UNICODE_SIZE;
            reason = "illegal code point (> 0x10FFFF)";
            goto error;
        }
#endif
        s += Py_UNICODE_SIZE;
#ifndef Py_UNICODE_WIDE
        if (Py_UNICODE_IS_HIGH_SURROGATE(ch) && end - s >= Py_UNICODE_SIZE)
        {
            Py_UNICODE uch2;
            ((char *) &uch2)[0] = s[0];
            ((char *) &uch2)[1] = s[1];
            if (Py_UNICODE_IS_LOW_SURROGATE(uch2))
            {
                ch = Py_UNICODE_JOIN_SURROGATES(uch, uch2);
                s += Py_UNICODE_SIZE;
            }
        }
#endif

        if (_PyUnicodeWriter_WriteCharInline(&writer, ch) < 0)
            goto onError;
        continue;

  error:
        startinpos = s - starts;
        if (unicode_decode_call_errorhandler_writer(
                errors, &errorHandler,
                "unicode_internal", reason,
                &starts, &end, &startinpos, &endinpos, &exc, &s,
                &writer))
            goto onError;
    }

    Py_XDECREF(errorHandler);
    Py_XDECREF(exc);
    return _PyUnicodeWriter_Finish(&writer);

  onError:
    _PyUnicodeWriter_Dealloc(&writer);
    Py_XDECREF(errorHandler);
    Py_XDECREF(exc);
    return NULL;
}

/* --- Latin-1 Codec ------------------------------------------------------ */

PyObject *
PyUnicode_DecodeLatin1(const char *s,
                       Py_ssize_t size,
                       const char *errors)
{
    /* Latin-1 is equivalent to the first 256 ordinals in Unicode. */
    return _PyUnicode_FromUCS1((unsigned char*)s, size);
}

/* create or adjust a UnicodeEncodeError */
static void
make_encode_exception(PyObject **exceptionObject,
                      const char *encoding,
                      PyObject *unicode,
                      Py_ssize_t startpos, Py_ssize_t endpos,
                      const char *reason)
{
    if (*exceptionObject == NULL) {
        *exceptionObject = PyObject_CallFunction(
            PyExc_UnicodeEncodeError, "sOnns",
            encoding, unicode, startpos, endpos, reason);
    }
    else {
        if (PyUnicodeEncodeError_SetStart(*exceptionObject, startpos))
            goto onError;
        if (PyUnicodeEncodeError_SetEnd(*exceptionObject, endpos))
            goto onError;
        if (PyUnicodeEncodeError_SetReason(*exceptionObject, reason))
            goto onError;
        return;
      onError:
        Py_CLEAR(*exceptionObject);
    }
}

/* raises a UnicodeEncodeError */
static void
raise_encode_exception(PyObject **exceptionObject,
                       const char *encoding,
                       PyObject *unicode,
                       Py_ssize_t startpos, Py_ssize_t endpos,
                       const char *reason)
{
    make_encode_exception(exceptionObject,
                          encoding, unicode, startpos, endpos, reason);
    if (*exceptionObject != NULL)
        PyCodec_StrictErrors(*exceptionObject);
}

/* error handling callback helper:
   build arguments, call the callback and check the arguments,
   put the result into newpos and return the replacement string, which
   has to be freed by the caller */
static PyObject *
unicode_encode_call_errorhandler(const char *errors,
                                 PyObject **errorHandler,
                                 const char *encoding, const char *reason,
                                 PyObject *unicode, PyObject **exceptionObject,
                                 Py_ssize_t startpos, Py_ssize_t endpos,
                                 Py_ssize_t *newpos)
{
    static char *argparse = "On;encoding error handler must return (str/bytes, int) tuple";
    Py_ssize_t len;
    PyObject *restuple;
    PyObject *resunicode;

    if (*errorHandler == NULL) {
        *errorHandler = PyCodec_LookupError(errors);
        if (*errorHandler == NULL)
            return NULL;
    }

    if (PyUnicode_READY(unicode) == -1)
        return NULL;
    len = PyUnicode_GET_LENGTH(unicode);

    make_encode_exception(exceptionObject,
                          encoding, unicode, startpos, endpos, reason);
    if (*exceptionObject == NULL)
        return NULL;

    restuple = PyObject_CallFunctionObjArgs(
        *errorHandler, *exceptionObject, NULL);
    if (restuple == NULL)
        return NULL;
    if (!PyTuple_Check(restuple)) {
        PyErr_SetString(PyExc_TypeError, &argparse[3]);
        Py_DECREF(restuple);
        return NULL;
    }
    if (!PyArg_ParseTuple(restuple, argparse,
                          &resunicode, newpos)) {
        Py_DECREF(restuple);
        return NULL;
    }
    if (!PyUnicode_Check(resunicode) && !PyBytes_Check(resunicode)) {
        PyErr_SetString(PyExc_TypeError, &argparse[3]);
        Py_DECREF(restuple);
        return NULL;
    }
    if (*newpos<0)
        *newpos = len + *newpos;
    if (*newpos<0 || *newpos>len) {
        PyErr_Format(PyExc_IndexError, "position %zd from error handler out of bounds", *newpos);
        Py_DECREF(restuple);
        return NULL;
    }
    Py_INCREF(resunicode);
    Py_DECREF(restuple);
    return resunicode;
}

static PyObject *
unicode_encode_ucs1(PyObject *unicode,
                    const char *errors,
                    unsigned int limit)
{
    /* input state */
    Py_ssize_t pos=0, size;
    int kind;
    void *data;
    /* output object */
    PyObject *res;
    /* pointer into the output */
    char *str;
    /* current output position */
    Py_ssize_t ressize;
    const char *encoding = (limit == 256) ? "latin-1" : "ascii";
    const char *reason = (limit == 256) ? "ordinal not in range(256)" : "ordinal not in range(128)";
    PyObject *errorHandler = NULL;
    PyObject *exc = NULL;
    /* the following variable is used for caching string comparisons
     * -1=not initialized, 0=unknown, 1=strict, 2=replace, 3=ignore, 4=xmlcharrefreplace */
    int known_errorHandler = -1;

    if (PyUnicode_READY(unicode) == -1)
        return NULL;
    size = PyUnicode_GET_LENGTH(unicode);
    kind = PyUnicode_KIND(unicode);
    data = PyUnicode_DATA(unicode);
    /* allocate enough for a simple encoding without
       replacements, if we need more, we'll resize */
    if (size == 0)
        return PyBytes_FromStringAndSize(NULL, 0);
    res = PyBytes_FromStringAndSize(NULL, size);
    if (res == NULL)
        return NULL;
    str = PyBytes_AS_STRING(res);
    ressize = size;

    while (pos < size) {
        Py_UCS4 c = PyUnicode_READ(kind, data, pos);

        /* can we encode this? */
        if (c<limit) {
            /* no overflow check, because we know that the space is enough */
            *str++ = (char)c;
            ++pos;
        }
        else {
            Py_ssize_t requiredsize;
            PyObject *repunicode;
            Py_ssize_t repsize, newpos, respos, i;
            /* startpos for collecting unencodable chars */
            Py_ssize_t collstart = pos;
            Py_ssize_t collend = pos;
            /* find all unecodable characters */
            while ((collend < size) && (PyUnicode_READ(kind, data, collend) >= limit))
                ++collend;
            /* cache callback name lookup (if not done yet, i.e. it's the first error) */
            if (known_errorHandler==-1) {
                if ((errors==NULL) || (!strcmp(errors, "strict")))
                    known_errorHandler = 1;
                else if (!strcmp(errors, "replace"))
                    known_errorHandler = 2;
                else if (!strcmp(errors, "ignore"))
                    known_errorHandler = 3;
                else if (!strcmp(errors, "xmlcharrefreplace"))
                    known_errorHandler = 4;
                else
                    known_errorHandler = 0;
            }
            switch (known_errorHandler) {
            case 1: /* strict */
                raise_encode_exception(&exc, encoding, unicode, collstart, collend, reason);
                goto onError;
            case 2: /* replace */
                while (collstart++ < collend)
                    *str++ = '?'; /* fall through */
            case 3: /* ignore */
                pos = collend;
                break;
            case 4: /* xmlcharrefreplace */
                respos = str - PyBytes_AS_STRING(res);
                requiredsize = respos;
                /* determine replacement size */
                for (i = collstart; i < collend; ++i) {
                    Py_UCS4 ch = PyUnicode_READ(kind, data, i);
                    Py_ssize_t incr;
                    if (ch < 10)
                        incr = 2+1+1;
                    else if (ch < 100)
                        incr = 2+2+1;
                    else if (ch < 1000)
                        incr = 2+3+1;
                    else if (ch < 10000)
                        incr = 2+4+1;
                    else if (ch < 100000)
                        incr = 2+5+1;
                    else if (ch < 1000000)
                        incr = 2+6+1;
                    else {
                        assert(ch <= MAX_UNICODE);
                        incr = 2+7+1;
                    }
                    if (requiredsize > PY_SSIZE_T_MAX - incr)
                        goto overflow;
                    requiredsize += incr;
                }
                if (requiredsize > PY_SSIZE_T_MAX - (size - collend))
                    goto overflow;
                requiredsize += size - collend;
                if (requiredsize > ressize) {
                    if (ressize <= PY_SSIZE_T_MAX/2 && requiredsize < 2*ressize)
                        requiredsize = 2*ressize;
                    if (_PyBytes_Resize(&res, requiredsize))
                        goto onError;
                    str = PyBytes_AS_STRING(res) + respos;
                    ressize = requiredsize;
                }
                /* generate replacement */
                for (i = collstart; i < collend; ++i) {
                    str += sprintf(str, "&#%d;", PyUnicode_READ(kind, data, i));
                }
                pos = collend;
                break;
            default:
                repunicode = unicode_encode_call_errorhandler(errors, &errorHandler,
                                                              encoding, reason, unicode, &exc,
                                                              collstart, collend, &newpos);
                if (repunicode == NULL || (PyUnicode_Check(repunicode) &&
                                           PyUnicode_READY(repunicode) == -1))
                    goto onError;
                if (PyBytes_Check(repunicode)) {
                    /* Directly copy bytes result to output. */
                    repsize = PyBytes_Size(repunicode);
                    if (repsize > 1) {
                        /* Make room for all additional bytes. */
                        respos = str - PyBytes_AS_STRING(res);
                        if (ressize > PY_SSIZE_T_MAX - repsize - 1) {
                            Py_DECREF(repunicode);
                            goto overflow;
                        }
                        if (_PyBytes_Resize(&res, ressize+repsize-1)) {
                            Py_DECREF(repunicode);
                            goto onError;
                        }
                        str = PyBytes_AS_STRING(res) + respos;
                        ressize += repsize-1;
                    }
                    memcpy(str, PyBytes_AsString(repunicode), repsize);
                    str += repsize;
                    pos = newpos;
                    Py_DECREF(repunicode);
                    break;
                }
                /* need more space? (at least enough for what we
                   have+the replacement+the rest of the string, so
                   we won't have to check space for encodable characters) */
                respos = str - PyBytes_AS_STRING(res);
                repsize = PyUnicode_GET_LENGTH(repunicode);
                requiredsize = respos;
                if (requiredsize > PY_SSIZE_T_MAX - repsize)
                    goto overflow;
                requiredsize += repsize;
                if (requiredsize > PY_SSIZE_T_MAX - (size - collend))
                    goto overflow;
                requiredsize += size - collend;
                if (requiredsize > ressize) {
                    if (ressize <= PY_SSIZE_T_MAX/2 && requiredsize < 2*ressize)
                        requiredsize = 2*ressize;
                    if (_PyBytes_Resize(&res, requiredsize)) {
                        Py_DECREF(repunicode);
                        goto onError;
                    }
                    str = PyBytes_AS_STRING(res) + respos;
                    ressize = requiredsize;
                }
                /* check if there is anything unencodable in the replacement
                   and copy it to the output */
                for (i = 0; repsize-->0; ++i, ++str) {
                    c = PyUnicode_READ_CHAR(repunicode, i);
                    if (c >= limit) {
                        raise_encode_exception(&exc, encoding, unicode,
                                               pos, pos+1, reason);
                        Py_DECREF(repunicode);
                        goto onError;
                    }
                    *str = (char)c;
                }
                pos = newpos;
                Py_DECREF(repunicode);
            }
        }
    }
    /* Resize if we allocated to much */
    size = str - PyBytes_AS_STRING(res);
    if (size < ressize) { /* If this falls res will be NULL */
        assert(size >= 0);
        if (_PyBytes_Resize(&res, size) < 0)
            goto onError;
    }

    Py_XDECREF(errorHandler);
    Py_XDECREF(exc);
    return res;

  overflow:
    PyErr_SetString(PyExc_OverflowError,
                    "encoded result is too long for a Python string");

  onError:
    Py_XDECREF(res);
    Py_XDECREF(errorHandler);
    Py_XDECREF(exc);
    return NULL;
}

/* Deprecated */
PyObject *
PyUnicode_EncodeLatin1(const Py_UNICODE *p,
                       Py_ssize_t size,
                       const char *errors)
{
    PyObject *result;
    PyObject *unicode = PyUnicode_FromUnicode(p, size);
    if (unicode == NULL)
        return NULL;
    result = unicode_encode_ucs1(unicode, errors, 256);
    Py_DECREF(unicode);
    return result;
}

PyObject *
_PyUnicode_AsLatin1String(PyObject *unicode, const char *errors)
{
    if (!PyUnicode_Check(unicode)) {
        PyErr_BadArgument();
        return NULL;
    }
    if (PyUnicode_READY(unicode) == -1)
        return NULL;
    /* Fast path: if it is a one-byte string, construct
       bytes object directly. */
    if (PyUnicode_KIND(unicode) == PyUnicode_1BYTE_KIND)
        return PyBytes_FromStringAndSize(PyUnicode_DATA(unicode),
                                         PyUnicode_GET_LENGTH(unicode));
    /* Non-Latin-1 characters present. Defer to above function to
       raise the exception. */
    return unicode_encode_ucs1(unicode, errors, 256);
}

PyObject*
PyUnicode_AsLatin1String(PyObject *unicode)
{
    return _PyUnicode_AsLatin1String(unicode, NULL);
}

/* --- 7-bit ASCII Codec -------------------------------------------------- */

PyObject *
PyUnicode_DecodeASCII(const char *s,
                      Py_ssize_t size,
                      const char *errors)
{
    const char *starts = s;
    _PyUnicodeWriter writer;
    int kind;
    void *data;
    Py_ssize_t startinpos;
    Py_ssize_t endinpos;
    Py_ssize_t outpos;
    const char *e;
    PyObject *errorHandler = NULL;
    PyObject *exc = NULL;

    if (size == 0)
        _Py_RETURN_UNICODE_EMPTY();

    /* ASCII is equivalent to the first 128 ordinals in Unicode. */
    if (size == 1 && (unsigned char)s[0] < 128)
        return get_latin1_char((unsigned char)s[0]);

    _PyUnicodeWriter_Init(&writer);
    writer.min_length = size;
    if (_PyUnicodeWriter_Prepare(&writer, writer.min_length, 127) < 0)
        return NULL;

    e = s + size;
    data = writer.data;
    outpos = ascii_decode(s, e, (Py_UCS1 *)data);
    writer.pos = outpos;
    if (writer.pos == size)
        return _PyUnicodeWriter_Finish(&writer);

    s += writer.pos;
    kind = writer.kind;
    while (s < e) {
        unsigned char c = (unsigned char)*s;
        if (c < 128) {
            PyUnicode_WRITE(kind, data, writer.pos, c);
            writer.pos++;
            ++s;
        }
        else {
            startinpos = s-starts;
            endinpos = startinpos + 1;
            if (unicode_decode_call_errorhandler_writer(
                    errors, &errorHandler,
                    "ascii", "ordinal not in range(128)",
                    &starts, &e, &startinpos, &endinpos, &exc, &s,
                    &writer))
                goto onError;
            kind = writer.kind;
            data = writer.data;
        }
    }
    Py_XDECREF(errorHandler);
    Py_XDECREF(exc);
    return _PyUnicodeWriter_Finish(&writer);

  onError:
    _PyUnicodeWriter_Dealloc(&writer);
    Py_XDECREF(errorHandler);
    Py_XDECREF(exc);
    return NULL;
}

/* Deprecated */
PyObject *
PyUnicode_EncodeASCII(const Py_UNICODE *p,
                      Py_ssize_t size,
                      const char *errors)
{
    PyObject *result;
    PyObject *unicode = PyUnicode_FromUnicode(p, size);
    if (unicode == NULL)
        return NULL;
    result = unicode_encode_ucs1(unicode, errors, 128);
    Py_DECREF(unicode);
    return result;
}

PyObject *
_PyUnicode_AsASCIIString(PyObject *unicode, const char *errors)
{
    if (!PyUnicode_Check(unicode)) {
        PyErr_BadArgument();
        return NULL;
    }
    if (PyUnicode_READY(unicode) == -1)
        return NULL;
    /* Fast path: if it is an ASCII-only string, construct bytes object
       directly. Else defer to above function to raise the exception. */
    if (PyUnicode_IS_ASCII(unicode))
        return PyBytes_FromStringAndSize(PyUnicode_DATA(unicode),
                                         PyUnicode_GET_LENGTH(unicode));
    return unicode_encode_ucs1(unicode, errors, 128);
}

PyObject *
PyUnicode_AsASCIIString(PyObject *unicode)
{
    return _PyUnicode_AsASCIIString(unicode, NULL);
}

#ifdef HAVE_MBCS

/* --- MBCS codecs for Windows -------------------------------------------- */

#if SIZEOF_INT < SIZEOF_SIZE_T
#define NEED_RETRY
#endif

#ifndef WC_ERR_INVALID_CHARS
#  define WC_ERR_INVALID_CHARS 0x0080
#endif

static char*
code_page_name(UINT code_page, PyObject **obj)
{
    *obj = NULL;
    if (code_page == CP_ACP)
        return "mbcs";
    if (code_page == CP_UTF7)
        return "CP_UTF7";
    if (code_page == CP_UTF8)
        return "CP_UTF8";

    *obj = PyBytes_FromFormat("cp%u", code_page);
    if (*obj == NULL)
        return NULL;
    return PyBytes_AS_STRING(*obj);
}

static DWORD
decode_code_page_flags(UINT code_page)
{
    if (code_page == CP_UTF7) {
        /* The CP_UTF7 decoder only supports flags=0 */
        return 0;
    }
    else
        return MB_ERR_INVALID_CHARS;
}

/*
 * Decode a byte string from a Windows code page into unicode object in strict
 * mode.
 *
 * Returns consumed size if succeed, returns -2 on decode error, or raise an
 * OSError and returns -1 on other error.
 */
static int
decode_code_page_strict(UINT code_page,
                        PyObject **v,
                        const char *in,
                        int insize)
{
    const DWORD flags = decode_code_page_flags(code_page);
    wchar_t *out;
    DWORD outsize;

    /* First get the size of the result */
    assert(insize > 0);
    outsize = MultiByteToWideChar(code_page, flags, in, insize, NULL, 0);
    if (outsize <= 0)
        goto error;

    if (*v == NULL) {
        /* Create unicode object */
        /* FIXME: don't use _PyUnicode_New(), but allocate a wchar_t* buffer */
        *v = (PyObject*)_PyUnicode_New(outsize);
        if (*v == NULL)
            return -1;
        out = PyUnicode_AS_UNICODE(*v);
    }
    else {
        /* Extend unicode object */
        Py_ssize_t n = PyUnicode_GET_SIZE(*v);
        if (unicode_resize(v, n + outsize) < 0)
            return -1;
        out = PyUnicode_AS_UNICODE(*v) + n;
    }

    /* Do the conversion */
    outsize = MultiByteToWideChar(code_page, flags, in, insize, out, outsize);
    if (outsize <= 0)
        goto error;
    return insize;

error:
    if (GetLastError() == ERROR_NO_UNICODE_TRANSLATION)
        return -2;
    PyErr_SetFromWindowsErr(0);
    return -1;
}

/*
 * Decode a byte string from a code page into unicode object with an error
 * handler.
 *
 * Returns consumed size if succeed, or raise an OSError or
 * UnicodeDecodeError exception and returns -1 on error.
 */
static int
decode_code_page_errors(UINT code_page,
                        PyObject **v,
                        const char *in, const int size,
                        const char *errors, int final)
{
    const char *startin = in;
    const char *endin = in + size;
    const DWORD flags = decode_code_page_flags(code_page);
    /* Ideally, we should get reason from FormatMessage. This is the Windows
       2000 English version of the message. */
    const char *reason = "No mapping for the Unicode character exists "
                         "in the target code page.";
    /* each step cannot decode more than 1 character, but a character can be
       represented as a surrogate pair */
    wchar_t buffer[2], *startout, *out;
    int insize;
    Py_ssize_t outsize;
    PyObject *errorHandler = NULL;
    PyObject *exc = NULL;
    PyObject *encoding_obj = NULL;
    char *encoding;
    DWORD err;
    int ret = -1;

    assert(size > 0);

    encoding = code_page_name(code_page, &encoding_obj);
    if (encoding == NULL)
        return -1;

    if ((errors == NULL || strcmp(errors, "strict") == 0) && final) {
        /* The last error was ERROR_NO_UNICODE_TRANSLATION, then we raise a
           UnicodeDecodeError. */
        make_decode_exception(&exc, encoding, in, size, 0, 0, reason);
        if (exc != NULL) {
            PyCodec_StrictErrors(exc);
            Py_CLEAR(exc);
        }
        goto error;
    }

    if (*v == NULL) {
        /* Create unicode object */
        if (size > PY_SSIZE_T_MAX / (Py_ssize_t)Py_ARRAY_LENGTH(buffer)) {
            PyErr_NoMemory();
            goto error;
        }
        /* FIXME: don't use _PyUnicode_New(), but allocate a wchar_t* buffer */
        *v = (PyObject*)_PyUnicode_New(size * Py_ARRAY_LENGTH(buffer));
        if (*v == NULL)
            goto error;
        startout = PyUnicode_AS_UNICODE(*v);
    }
    else {
        /* Extend unicode object */
        Py_ssize_t n = PyUnicode_GET_SIZE(*v);
        if (size > (PY_SSIZE_T_MAX - n) / (Py_ssize_t)Py_ARRAY_LENGTH(buffer)) {
            PyErr_NoMemory();
            goto error;
        }
        if (unicode_resize(v, n + size * Py_ARRAY_LENGTH(buffer)) < 0)
            goto error;
        startout = PyUnicode_AS_UNICODE(*v) + n;
    }

    /* Decode the byte string character per character */
    out = startout;
    while (in < endin)
    {
        /* Decode a character */
        insize = 1;
        do
        {
            outsize = MultiByteToWideChar(code_page, flags,
                                          in, insize,
                                          buffer, Py_ARRAY_LENGTH(buffer));
            if (outsize > 0)
                break;
            err = GetLastError();
            if (err != ERROR_NO_UNICODE_TRANSLATION
                && err != ERROR_INSUFFICIENT_BUFFER)
            {
                PyErr_SetFromWindowsErr(0);
                goto error;
            }
            insize++;
        }
        /* 4=maximum length of a UTF-8 sequence */
        while (insize <= 4 && (in + insize) <= endin);

        if (outsize <= 0) {
            Py_ssize_t startinpos, endinpos, outpos;

            /* last character in partial decode? */
            if (in + insize >= endin && !final)
                break;

            startinpos = in - startin;
            endinpos = startinpos + 1;
            outpos = out - PyUnicode_AS_UNICODE(*v);
            if (unicode_decode_call_errorhandler_wchar(
                    errors, &errorHandler,
                    encoding, reason,
                    &startin, &endin, &startinpos, &endinpos, &exc, &in,
                    v, &outpos))
            {
                goto error;
            }
            out = PyUnicode_AS_UNICODE(*v) + outpos;
        }
        else {
            in += insize;
            memcpy(out, buffer, outsize * sizeof(wchar_t));
            out += outsize;
        }
    }

    /* write a NUL character at the end */
    *out = 0;

    /* Extend unicode object */
    outsize = out - startout;
    assert(outsize <= PyUnicode_WSTR_LENGTH(*v));
    if (unicode_resize(v, outsize) < 0)
        goto error;
    /* (in - startin) <= size and size is an int */
    ret = Py_SAFE_DOWNCAST(in - startin, Py_ssize_t, int);

error:
    Py_XDECREF(encoding_obj);
    Py_XDECREF(errorHandler);
    Py_XDECREF(exc);
    return ret;
}

static PyObject *
decode_code_page_stateful(int code_page,
                          const char *s, Py_ssize_t size,
                          const char *errors, Py_ssize_t *consumed)
{
    PyObject *v = NULL;
    int chunk_size, final, converted, done;

    if (code_page < 0) {
        PyErr_SetString(PyExc_ValueError, "invalid code page number");
        return NULL;
    }

    if (consumed)
        *consumed = 0;

    do
    {
#ifdef NEED_RETRY
        if (size > INT_MAX) {
            chunk_size = INT_MAX;
            final = 0;
            done = 0;
        }
        else
#endif
        {
            chunk_size = (int)size;
            final = (consumed == NULL);
            done = 1;
        }

        if (chunk_size == 0 && done) {
            if (v != NULL)
                break;
            _Py_RETURN_UNICODE_EMPTY();
        }

        converted = decode_code_page_strict(code_page, &v,
                                            s, chunk_size);
        if (converted == -2)
            converted = decode_code_page_errors(code_page, &v,
                                                s, chunk_size,
                                                errors, final);
        assert(converted != 0 || done);

        if (converted < 0) {
            Py_XDECREF(v);
            return NULL;
        }

        if (consumed)
            *consumed += converted;

        s += converted;
        size -= converted;
    } while (!done);

    return unicode_result(v);
}

PyObject *
PyUnicode_DecodeCodePageStateful(int code_page,
                                 const char *s,
                                 Py_ssize_t size,
                                 const char *errors,
                                 Py_ssize_t *consumed)
{
    return decode_code_page_stateful(code_page, s, size, errors, consumed);
}

PyObject *
PyUnicode_DecodeMBCSStateful(const char *s,
                             Py_ssize_t size,
                             const char *errors,
                             Py_ssize_t *consumed)
{
    return decode_code_page_stateful(CP_ACP, s, size, errors, consumed);
}

PyObject *
PyUnicode_DecodeMBCS(const char *s,
                     Py_ssize_t size,
                     const char *errors)
{
    return PyUnicode_DecodeMBCSStateful(s, size, errors, NULL);
}

static DWORD
encode_code_page_flags(UINT code_page, const char *errors)
{
    if (code_page == CP_UTF8) {
        if (winver.dwMajorVersion >= 6)
            /* CP_UTF8 supports WC_ERR_INVALID_CHARS on Windows Vista
               and later */
            return WC_ERR_INVALID_CHARS;
        else
            /* CP_UTF8 only supports flags=0 on Windows older than Vista */
            return 0;
    }
    else if (code_page == CP_UTF7) {
        /* CP_UTF7 only supports flags=0 */
        return 0;
    }
    else {
        if (errors != NULL && strcmp(errors, "replace") == 0)
            return 0;
        else
            return WC_NO_BEST_FIT_CHARS;
    }
}

/*
 * Encode a Unicode string to a Windows code page into a byte string in strict
 * mode.
 *
 * Returns consumed characters if succeed, returns -2 on encode error, or raise
 * an OSError and returns -1 on other error.
 */
static int
encode_code_page_strict(UINT code_page, PyObject **outbytes,
                        PyObject *unicode, Py_ssize_t offset, int len,
                        const char* errors)
{
    BOOL usedDefaultChar = FALSE;
    BOOL *pusedDefaultChar = &usedDefaultChar;
    int outsize;
    PyObject *exc = NULL;
    wchar_t *p;
    Py_ssize_t size;
    const DWORD flags = encode_code_page_flags(code_page, NULL);
    char *out;
    /* Create a substring so that we can get the UTF-16 representation
       of just the slice under consideration. */
    PyObject *substring;

    assert(len > 0);

    if (code_page != CP_UTF8 && code_page != CP_UTF7)
        pusedDefaultChar = &usedDefaultChar;
    else
        pusedDefaultChar = NULL;

    substring = PyUnicode_Substring(unicode, offset, offset+len);
    if (substring == NULL)
        return -1;
    p = PyUnicode_AsUnicodeAndSize(substring, &size);
    if (p == NULL) {
        Py_DECREF(substring);
        return -1;
    }
    assert(size <= INT_MAX);

    /* First get the size of the result */
    outsize = WideCharToMultiByte(code_page, flags,
                                  p, (int)size,
                                  NULL, 0,
                                  NULL, pusedDefaultChar);
    if (outsize <= 0)
        goto error;
    /* If we used a default char, then we failed! */
    if (pusedDefaultChar && *pusedDefaultChar) {
        Py_DECREF(substring);
        return -2;
    }

    if (*outbytes == NULL) {
        /* Create string object */
        *outbytes = PyBytes_FromStringAndSize(NULL, outsize);
        if (*outbytes == NULL) {
            Py_DECREF(substring);
            return -1;
        }
        out = PyBytes_AS_STRING(*outbytes);
    }
    else {
        /* Extend string object */
        const Py_ssize_t n = PyBytes_Size(*outbytes);
        if (outsize > PY_SSIZE_T_MAX - n) {
            PyErr_NoMemory();
            Py_DECREF(substring);
            return -1;
        }
        if (_PyBytes_Resize(outbytes, n + outsize) < 0) {
            Py_DECREF(substring);
            return -1;
        }
        out = PyBytes_AS_STRING(*outbytes) + n;
    }

    /* Do the conversion */
    outsize = WideCharToMultiByte(code_page, flags,
                                  p, (int)size,
                                  out, outsize,
                                  NULL, pusedDefaultChar);
    Py_CLEAR(substring);
    if (outsize <= 0)
        goto error;
    if (pusedDefaultChar && *pusedDefaultChar)
        return -2;
    return 0;

error:
    Py_XDECREF(substring);
    if (GetLastError() == ERROR_NO_UNICODE_TRANSLATION)
        return -2;
    PyErr_SetFromWindowsErr(0);
    return -1;
}

/*
 * Encode a Unicode string to a Windows code page into a byte string using a
 * error handler.
 *
 * Returns consumed characters if succeed, or raise an OSError and returns
 * -1 on other error.
 */
static int
encode_code_page_errors(UINT code_page, PyObject **outbytes,
                        PyObject *unicode, Py_ssize_t unicode_offset,
                        Py_ssize_t insize, const char* errors)
{
    const DWORD flags = encode_code_page_flags(code_page, errors);
    Py_ssize_t pos = unicode_offset;
    Py_ssize_t endin = unicode_offset + insize;
    /* Ideally, we should get reason from FormatMessage. This is the Windows
       2000 English version of the message. */
    const char *reason = "invalid character";
    /* 4=maximum length of a UTF-8 sequence */
    char buffer[4];
    BOOL usedDefaultChar = FALSE, *pusedDefaultChar;
    Py_ssize_t outsize;
    char *out;
    PyObject *errorHandler = NULL;
    PyObject *exc = NULL;
    PyObject *encoding_obj = NULL;
    char *encoding;
    Py_ssize_t newpos, newoutsize;
    PyObject *rep;
    int ret = -1;

    assert(insize > 0);

    encoding = code_page_name(code_page, &encoding_obj);
    if (encoding == NULL)
        return -1;

    if (errors == NULL || strcmp(errors, "strict") == 0) {
        /* The last error was ERROR_NO_UNICODE_TRANSLATION,
           then we raise a UnicodeEncodeError. */
        make_encode_exception(&exc, encoding, unicode, 0, 0, reason);
        if (exc != NULL) {
            PyCodec_StrictErrors(exc);
            Py_DECREF(exc);
        }
        Py_XDECREF(encoding_obj);
        return -1;
    }

    if (code_page != CP_UTF8 && code_page != CP_UTF7)
        pusedDefaultChar = &usedDefaultChar;
    else
        pusedDefaultChar = NULL;

    if (Py_ARRAY_LENGTH(buffer) > PY_SSIZE_T_MAX / insize) {
        PyErr_NoMemory();
        goto error;
    }
    outsize = insize * Py_ARRAY_LENGTH(buffer);

    if (*outbytes == NULL) {
        /* Create string object */
        *outbytes = PyBytes_FromStringAndSize(NULL, outsize);
        if (*outbytes == NULL)
            goto error;
        out = PyBytes_AS_STRING(*outbytes);
    }
    else {
        /* Extend string object */
        Py_ssize_t n = PyBytes_Size(*outbytes);
        if (n > PY_SSIZE_T_MAX - outsize) {
            PyErr_NoMemory();
            goto error;
        }
        if (_PyBytes_Resize(outbytes, n + outsize) < 0)
            goto error;
        out = PyBytes_AS_STRING(*outbytes) + n;
    }

    /* Encode the string character per character */
    while (pos < endin)
    {
        Py_UCS4 ch = PyUnicode_READ_CHAR(unicode, pos);
        wchar_t chars[2];
        int charsize;
        if (ch < 0x10000) {
            chars[0] = (wchar_t)ch;
            charsize = 1;
        }
        else {
            chars[0] = Py_UNICODE_HIGH_SURROGATE(ch);
            chars[1] = Py_UNICODE_LOW_SURROGATE(ch);
            charsize = 2;
        }

        outsize = WideCharToMultiByte(code_page, flags,
                                      chars, charsize,
                                      buffer, Py_ARRAY_LENGTH(buffer),
                                      NULL, pusedDefaultChar);
        if (outsize > 0) {
            if (pusedDefaultChar == NULL || !(*pusedDefaultChar))
            {
                pos++;
                memcpy(out, buffer, outsize);
                out += outsize;
                continue;
            }
        }
        else if (GetLastError() != ERROR_NO_UNICODE_TRANSLATION) {
            PyErr_SetFromWindowsErr(0);
            goto error;
        }

        rep = unicode_encode_call_errorhandler(
                  errors, &errorHandler, encoding, reason,
                  unicode, &exc,
                  pos, pos + 1, &newpos);
        if (rep == NULL)
            goto error;
        pos = newpos;

        if (PyBytes_Check(rep)) {
            outsize = PyBytes_GET_SIZE(rep);
            if (outsize != 1) {
                Py_ssize_t offset = out - PyBytes_AS_STRING(*outbytes);
                newoutsize = PyBytes_GET_SIZE(*outbytes) + (outsize - 1);
                if (_PyBytes_Resize(outbytes, newoutsize) < 0) {
                    Py_DECREF(rep);
                    goto error;
                }
                out = PyBytes_AS_STRING(*outbytes) + offset;
            }
            memcpy(out, PyBytes_AS_STRING(rep), outsize);
            out += outsize;
        }
        else {
            Py_ssize_t i;
            enum PyUnicode_Kind kind;
            void *data;

            if (PyUnicode_READY(rep) == -1) {
                Py_DECREF(rep);
                goto error;
            }

            outsize = PyUnicode_GET_LENGTH(rep);
            if (outsize != 1) {
                Py_ssize_t offset = out - PyBytes_AS_STRING(*outbytes);
                newoutsize = PyBytes_GET_SIZE(*outbytes) + (outsize - 1);
                if (_PyBytes_Resize(outbytes, newoutsize) < 0) {
                    Py_DECREF(rep);
                    goto error;
                }
                out = PyBytes_AS_STRING(*outbytes) + offset;
            }
            kind = PyUnicode_KIND(rep);
            data = PyUnicode_DATA(rep);
            for (i=0; i < outsize; i++) {
                Py_UCS4 ch = PyUnicode_READ(kind, data, i);
                if (ch > 127) {
                    raise_encode_exception(&exc,
                        encoding, unicode,
                        pos, pos + 1,
                        "unable to encode error handler result to ASCII");
                    Py_DECREF(rep);
                    goto error;
                }
                *out = (unsigned char)ch;
                out++;
            }
        }
        Py_DECREF(rep);
    }
    /* write a NUL byte */
    *out = 0;
    outsize = out - PyBytes_AS_STRING(*outbytes);
    assert(outsize <= PyBytes_GET_SIZE(*outbytes));
    if (_PyBytes_Resize(outbytes, outsize) < 0)
        goto error;
    ret = 0;

error:
    Py_XDECREF(encoding_obj);
    Py_XDECREF(errorHandler);
    Py_XDECREF(exc);
    return ret;
}

static PyObject *
encode_code_page(int code_page,
                 PyObject *unicode,
                 const char *errors)
{
    Py_ssize_t len;
    PyObject *outbytes = NULL;
    Py_ssize_t offset;
    int chunk_len, ret, done;

    if (!PyUnicode_Check(unicode)) {
        PyErr_BadArgument();
        return NULL;
    }

    if (PyUnicode_READY(unicode) == -1)
        return NULL;
    len = PyUnicode_GET_LENGTH(unicode);

    if (code_page < 0) {
        PyErr_SetString(PyExc_ValueError, "invalid code page number");
        return NULL;
    }

    if (len == 0)
        return PyBytes_FromStringAndSize(NULL, 0);

    offset = 0;
    do
    {
#ifdef NEED_RETRY
        /* UTF-16 encoding may double the size, so use only INT_MAX/2
           chunks. */
        if (len > INT_MAX/2) {
            chunk_len = INT_MAX/2;
            done = 0;
        }
        else
#endif
        {
            chunk_len = (int)len;
            done = 1;
        }

        ret = encode_code_page_strict(code_page, &outbytes,
                                      unicode, offset, chunk_len,
                                      errors);
        if (ret == -2)
            ret = encode_code_page_errors(code_page, &outbytes,
                                          unicode, offset,
                                          chunk_len, errors);
        if (ret < 0) {
            Py_XDECREF(outbytes);
            return NULL;
        }

        offset += chunk_len;
        len -= chunk_len;
    } while (!done);

    return outbytes;
}

PyObject *
PyUnicode_EncodeMBCS(const Py_UNICODE *p,
                     Py_ssize_t size,
                     const char *errors)
{
    PyObject *unicode, *res;
    unicode = PyUnicode_FromUnicode(p, size);
    if (unicode == NULL)
        return NULL;
    res = encode_code_page(CP_ACP, unicode, errors);
    Py_DECREF(unicode);
    return res;
}

PyObject *
PyUnicode_EncodeCodePage(int code_page,
                         PyObject *unicode,
                         const char *errors)
{
    return encode_code_page(code_page, unicode, errors);
}

PyObject *
PyUnicode_AsMBCSString(PyObject *unicode)
{
    return PyUnicode_EncodeCodePage(CP_ACP, unicode, NULL);
}

#undef NEED_RETRY

#endif /* HAVE_MBCS */

/* --- Character Mapping Codec -------------------------------------------- */

static int
charmap_decode_string(const char *s,
                      Py_ssize_t size,
                      PyObject *mapping,
                      const char *errors,
                      _PyUnicodeWriter *writer)
{
    const char *starts = s;
    const char *e;
    Py_ssize_t startinpos, endinpos;
    PyObject *errorHandler = NULL, *exc = NULL;
    Py_ssize_t maplen;
    enum PyUnicode_Kind mapkind;
    void *mapdata;
    Py_UCS4 x;
    unsigned char ch;

    if (PyUnicode_READY(mapping) == -1)
        return -1;

    maplen = PyUnicode_GET_LENGTH(mapping);
    mapdata = PyUnicode_DATA(mapping);
    mapkind = PyUnicode_KIND(mapping);

    e = s + size;

    if (mapkind == PyUnicode_1BYTE_KIND && maplen >= 256) {
        /* fast-path for cp037, cp500 and iso8859_1 encodings. iso8859_1
         * is disabled in encoding aliases, latin1 is preferred because
         * its implementation is faster. */
        Py_UCS1 *mapdata_ucs1 = (Py_UCS1 *)mapdata;
        Py_UCS1 *outdata = (Py_UCS1 *)writer->data;
        Py_UCS4 maxchar = writer->maxchar;

        assert (writer->kind == PyUnicode_1BYTE_KIND);
        while (s < e) {
            ch = *s;
            x = mapdata_ucs1[ch];
            if (x > maxchar) {
                if (_PyUnicodeWriter_Prepare(writer, 1, 0xff) == -1)
                    goto onError;
                maxchar = writer->maxchar;
                outdata = (Py_UCS1 *)writer->data;
            }
            outdata[writer->pos] = x;
            writer->pos++;
            ++s;
        }
        return 0;
    }

    while (s < e) {
        if (mapkind == PyUnicode_2BYTE_KIND && maplen >= 256) {
            enum PyUnicode_Kind outkind = writer->kind;
            Py_UCS2 *mapdata_ucs2 = (Py_UCS2 *)mapdata;
            if (outkind == PyUnicode_1BYTE_KIND) {
                Py_UCS1 *outdata = (Py_UCS1 *)writer->data;
                Py_UCS4 maxchar = writer->maxchar;
                while (s < e) {
                    ch = *s;
                    x = mapdata_ucs2[ch];
                    if (x > maxchar)
                        goto Error;
                    outdata[writer->pos] = x;
                    writer->pos++;
                    ++s;
                }
                break;
            }
            else if (outkind == PyUnicode_2BYTE_KIND) {
                Py_UCS2 *outdata = (Py_UCS2 *)writer->data;
                while (s < e) {
                    ch = *s;
                    x = mapdata_ucs2[ch];
                    if (x == 0xFFFE)
                        goto Error;
                    outdata[writer->pos] = x;
                    writer->pos++;
                    ++s;
                }
                break;
            }
        }
        ch = *s;

        if (ch < maplen)
            x = PyUnicode_READ(mapkind, mapdata, ch);
        else
            x = 0xfffe; /* invalid value */
Error:
        if (x == 0xfffe)
        {
            /* undefined mapping */
            startinpos = s-starts;
            endinpos = startinpos+1;
            if (unicode_decode_call_errorhandler_writer(
                    errors, &errorHandler,
                    "charmap", "character maps to <undefined>",
                    &starts, &e, &startinpos, &endinpos, &exc, &s,
                    writer)) {
                goto onError;
            }
            continue;
        }

        if (_PyUnicodeWriter_WriteCharInline(writer, x) < 0)
            goto onError;
        ++s;
    }
    Py_XDECREF(errorHandler);
    Py_XDECREF(exc);
    return 0;

onError:
    Py_XDECREF(errorHandler);
    Py_XDECREF(exc);
    return -1;
}

static int
charmap_decode_mapping(const char *s,
                       Py_ssize_t size,
                       PyObject *mapping,
                       const char *errors,
                       _PyUnicodeWriter *writer)
{
    const char *starts = s;
    const char *e;
    Py_ssize_t startinpos, endinpos;
    PyObject *errorHandler = NULL, *exc = NULL;
    unsigned char ch;
    PyObject *key, *item = NULL;

    e = s + size;

    while (s < e) {
        ch = *s;

        /* Get mapping (char ordinal -> integer, Unicode char or None) */
        key = PyLong_FromLong((long)ch);
        if (key == NULL)
            goto onError;

        item = PyObject_GetItem(mapping, key);
        Py_DECREF(key);
        if (item == NULL) {
            if (PyErr_ExceptionMatches(PyExc_LookupError)) {
                /* No mapping found means: mapping is undefined. */
                PyErr_Clear();
                goto Undefined;
            } else
                goto onError;
        }

        /* Apply mapping */
        if (item == Py_None)
            goto Undefined;
        if (PyLong_Check(item)) {
            long value = PyLong_AS_LONG(item);
            if (value == 0xFFFE)
                goto Undefined;
            if (value < 0 || value > MAX_UNICODE) {
                PyErr_Format(PyExc_TypeError,
                             "character mapping must be in range(0x%lx)",
                             (unsigned long)MAX_UNICODE + 1);
                goto onError;
            }

            if (_PyUnicodeWriter_WriteCharInline(writer, value) < 0)
                goto onError;
        }
        else if (PyUnicode_Check(item)) {
            if (PyUnicode_READY(item) == -1)
                goto onError;
            if (PyUnicode_GET_LENGTH(item) == 1) {
                Py_UCS4 value = PyUnicode_READ_CHAR(item, 0);
                if (value == 0xFFFE)
                    goto Undefined;
                if (_PyUnicodeWriter_WriteCharInline(writer, value) < 0)
                    goto onError;
            }
            else {
                writer->overallocate = 1;
                if (_PyUnicodeWriter_WriteStr(writer, item) == -1)
                    goto onError;
            }
        }
        else {
            /* wrong return value */
            PyErr_SetString(PyExc_TypeError,
                            "character mapping must return integer, None or str");
            goto onError;
        }
        Py_CLEAR(item);
        ++s;
        continue;

Undefined:
        /* undefined mapping */
        Py_CLEAR(item);
        startinpos = s-starts;
        endinpos = startinpos+1;
        if (unicode_decode_call_errorhandler_writer(
                errors, &errorHandler,
                "charmap", "character maps to <undefined>",
                &starts, &e, &startinpos, &endinpos, &exc, &s,
                writer)) {
            goto onError;
        }
    }
    Py_XDECREF(errorHandler);
    Py_XDECREF(exc);
    return 0;

onError:
    Py_XDECREF(item);
    Py_XDECREF(errorHandler);
    Py_XDECREF(exc);
    return -1;
}

PyObject *
PyUnicode_DecodeCharmap(const char *s,
                        Py_ssize_t size,
                        PyObject *mapping,
                        const char *errors)
{
    _PyUnicodeWriter writer;

    /* Default to Latin-1 */
    if (mapping == NULL)
        return PyUnicode_DecodeLatin1(s, size, errors);

    if (size == 0)
        _Py_RETURN_UNICODE_EMPTY();
    _PyUnicodeWriter_Init(&writer);
    writer.min_length = size;
    if (_PyUnicodeWriter_Prepare(&writer, writer.min_length, 127) == -1)
        goto onError;

    if (PyUnicode_CheckExact(mapping)) {
        if (charmap_decode_string(s, size, mapping, errors, &writer) < 0)
            goto onError;
    }
    else {
        if (charmap_decode_mapping(s, size, mapping, errors, &writer) < 0)
            goto onError;
    }
    return _PyUnicodeWriter_Finish(&writer);

  onError:
    _PyUnicodeWriter_Dealloc(&writer);
    return NULL;
}

/* Charmap encoding: the lookup table */

struct encoding_map {
    PyObject_HEAD
    unsigned char level1[32];
    int count2, count3;
    unsigned char level23[1];
};

static PyObject*
encoding_map_size(PyObject *obj, PyObject* args)
{
    struct encoding_map *map = (struct encoding_map*)obj;
    return PyLong_FromLong(sizeof(*map) - 1 + 16*map->count2 +
                           128*map->count3);
}

static PyMethodDef encoding_map_methods[] = {
    {"size", encoding_map_size, METH_NOARGS,
     PyDoc_STR("Return the size (in bytes) of this object") },
    { 0 }
};

static void
encoding_map_dealloc(PyObject* o)
{
    PyObject_FREE(o);
}

static PyTypeObject EncodingMapType = {
    PyVarObject_HEAD_INIT(NULL, 0)
    "EncodingMap",          /*tp_name*/
    sizeof(struct encoding_map),   /*tp_basicsize*/
    0,                      /*tp_itemsize*/
    /* methods */
    encoding_map_dealloc,   /*tp_dealloc*/
    0,                      /*tp_print*/
    0,                      /*tp_getattr*/
    0,                      /*tp_setattr*/
    0,                      /*tp_reserved*/
    0,                      /*tp_repr*/
    0,                      /*tp_as_number*/
    0,                      /*tp_as_sequence*/
    0,                      /*tp_as_mapping*/
    0,                      /*tp_hash*/
    0,                      /*tp_call*/
    0,                      /*tp_str*/
    0,                      /*tp_getattro*/
    0,                      /*tp_setattro*/
    0,                      /*tp_as_buffer*/
    Py_TPFLAGS_DEFAULT,     /*tp_flags*/
    0,                      /*tp_doc*/
    0,                      /*tp_traverse*/
    0,                      /*tp_clear*/
    0,                      /*tp_richcompare*/
    0,                      /*tp_weaklistoffset*/
    0,                      /*tp_iter*/
    0,                      /*tp_iternext*/
    encoding_map_methods,   /*tp_methods*/
    0,                      /*tp_members*/
    0,                      /*tp_getset*/
    0,                      /*tp_base*/
    0,                      /*tp_dict*/
    0,                      /*tp_descr_get*/
    0,                      /*tp_descr_set*/
    0,                      /*tp_dictoffset*/
    0,                      /*tp_init*/
    0,                      /*tp_alloc*/
    0,                      /*tp_new*/
    0,                      /*tp_free*/
    0,                      /*tp_is_gc*/
};

PyObject*
PyUnicode_BuildEncodingMap(PyObject* string)
{
    PyObject *result;
    struct encoding_map *mresult;
    int i;
    int need_dict = 0;
    unsigned char level1[32];
    unsigned char level2[512];
    unsigned char *mlevel1, *mlevel2, *mlevel3;
    int count2 = 0, count3 = 0;
    int kind;
    void *data;
    Py_ssize_t length;
    Py_UCS4 ch;

    if (!PyUnicode_Check(string) || !PyUnicode_GET_LENGTH(string)) {
        PyErr_BadArgument();
        return NULL;
    }
    kind = PyUnicode_KIND(string);
    data = PyUnicode_DATA(string);
    length = PyUnicode_GET_LENGTH(string);
    length = Py_MIN(length, 256);
    memset(level1, 0xFF, sizeof level1);
    memset(level2, 0xFF, sizeof level2);

    /* If there isn't a one-to-one mapping of NULL to \0,
       or if there are non-BMP characters, we need to use
       a mapping dictionary. */
    if (PyUnicode_READ(kind, data, 0) != 0)
        need_dict = 1;
    for (i = 1; i < length; i++) {
        int l1, l2;
        ch = PyUnicode_READ(kind, data, i);
        if (ch == 0 || ch > 0xFFFF) {
            need_dict = 1;
            break;
        }
        if (ch == 0xFFFE)
            /* unmapped character */
            continue;
        l1 = ch >> 11;
        l2 = ch >> 7;
        if (level1[l1] == 0xFF)
            level1[l1] = count2++;
        if (level2[l2] == 0xFF)
            level2[l2] = count3++;
    }

    if (count2 >= 0xFF || count3 >= 0xFF)
        need_dict = 1;

    if (need_dict) {
        PyObject *result = PyDict_New();
        PyObject *key, *value;
        if (!result)
            return NULL;
        for (i = 0; i < length; i++) {
            key = PyLong_FromLong(PyUnicode_READ(kind, data, i));
            value = PyLong_FromLong(i);
            if (!key || !value)
                goto failed1;
            if (PyDict_SetItem(result, key, value) == -1)
                goto failed1;
            Py_DECREF(key);
            Py_DECREF(value);
        }
        return result;
      failed1:
        Py_XDECREF(key);
        Py_XDECREF(value);
        Py_DECREF(result);
        return NULL;
    }

    /* Create a three-level trie */
    result = PyObject_MALLOC(sizeof(struct encoding_map) +
                             16*count2 + 128*count3 - 1);
    if (!result)
        return PyErr_NoMemory();
    PyObject_Init(result, &EncodingMapType);
    mresult = (struct encoding_map*)result;
    mresult->count2 = count2;
    mresult->count3 = count3;
    mlevel1 = mresult->level1;
    mlevel2 = mresult->level23;
    mlevel3 = mresult->level23 + 16*count2;
    memcpy(mlevel1, level1, 32);
    memset(mlevel2, 0xFF, 16*count2);
    memset(mlevel3, 0, 128*count3);
    count3 = 0;
    for (i = 1; i < length; i++) {
        int o1, o2, o3, i2, i3;
        Py_UCS4 ch = PyUnicode_READ(kind, data, i);
        if (ch == 0xFFFE)
            /* unmapped character */
            continue;
        o1 = ch>>11;
        o2 = (ch>>7) & 0xF;
        i2 = 16*mlevel1[o1] + o2;
        if (mlevel2[i2] == 0xFF)
            mlevel2[i2] = count3++;
        o3 = ch & 0x7F;
        i3 = 128*mlevel2[i2] + o3;
        mlevel3[i3] = i;
    }
    return result;
}

static int
encoding_map_lookup(Py_UCS4 c, PyObject *mapping)
{
    struct encoding_map *map = (struct encoding_map*)mapping;
    int l1 = c>>11;
    int l2 = (c>>7) & 0xF;
    int l3 = c & 0x7F;
    int i;

    if (c > 0xFFFF)
        return -1;
    if (c == 0)
        return 0;
    /* level 1*/
    i = map->level1[l1];
    if (i == 0xFF) {
        return -1;
    }
    /* level 2*/
    i = map->level23[16*i+l2];
    if (i == 0xFF) {
        return -1;
    }
    /* level 3 */
    i = map->level23[16*map->count2 + 128*i + l3];
    if (i == 0) {
        return -1;
    }
    return i;
}

/* Lookup the character ch in the mapping. If the character
   can't be found, Py_None is returned (or NULL, if another
   error occurred). */
static PyObject *
charmapencode_lookup(Py_UCS4 c, PyObject *mapping)
{
    PyObject *w = PyLong_FromLong((long)c);
    PyObject *x;

    if (w == NULL)
        return NULL;
    x = PyObject_GetItem(mapping, w);
    Py_DECREF(w);
    if (x == NULL) {
        if (PyErr_ExceptionMatches(PyExc_LookupError)) {
            /* No mapping found means: mapping is undefined. */
            PyErr_Clear();
            x = Py_None;
            Py_INCREF(x);
            return x;
        } else
            return NULL;
    }
    else if (x == Py_None)
        return x;
    else if (PyLong_Check(x)) {
        long value = PyLong_AS_LONG(x);
        if (value < 0 || value > 255) {
            PyErr_SetString(PyExc_TypeError,
                            "character mapping must be in range(256)");
            Py_DECREF(x);
            return NULL;
        }
        return x;
    }
    else if (PyBytes_Check(x))
        return x;
    else {
        /* wrong return value */
        PyErr_Format(PyExc_TypeError,
                     "character mapping must return integer, bytes or None, not %.400s",
                     x->ob_type->tp_name);
        Py_DECREF(x);
        return NULL;
    }
}

static int
charmapencode_resize(PyObject **outobj, Py_ssize_t *outpos, Py_ssize_t requiredsize)
{
    Py_ssize_t outsize = PyBytes_GET_SIZE(*outobj);
    /* exponentially overallocate to minimize reallocations */
    if (requiredsize < 2*outsize)
        requiredsize = 2*outsize;
    if (_PyBytes_Resize(outobj, requiredsize))
        return -1;
    return 0;
}

typedef enum charmapencode_result {
    enc_SUCCESS, enc_FAILED, enc_EXCEPTION
} charmapencode_result;
/* lookup the character, put the result in the output string and adjust
   various state variables. Resize the output bytes object if not enough
   space is available. Return a new reference to the object that
   was put in the output buffer, or Py_None, if the mapping was undefined
   (in which case no character was written) or NULL, if a
   reallocation error occurred. The caller must decref the result */
static charmapencode_result
charmapencode_output(Py_UCS4 c, PyObject *mapping,
                     PyObject **outobj, Py_ssize_t *outpos)
{
    PyObject *rep;
    char *outstart;
    Py_ssize_t outsize = PyBytes_GET_SIZE(*outobj);

    if (Py_TYPE(mapping) == &EncodingMapType) {
        int res = encoding_map_lookup(c, mapping);
        Py_ssize_t requiredsize = *outpos+1;
        if (res == -1)
            return enc_FAILED;
        if (outsize<requiredsize)
            if (charmapencode_resize(outobj, outpos, requiredsize))
                return enc_EXCEPTION;
        outstart = PyBytes_AS_STRING(*outobj);
        outstart[(*outpos)++] = (char)res;
        return enc_SUCCESS;
    }

    rep = charmapencode_lookup(c, mapping);
    if (rep==NULL)
        return enc_EXCEPTION;
    else if (rep==Py_None) {
        Py_DECREF(rep);
        return enc_FAILED;
    } else {
        if (PyLong_Check(rep)) {
            Py_ssize_t requiredsize = *outpos+1;
            if (outsize<requiredsize)
                if (charmapencode_resize(outobj, outpos, requiredsize)) {
                    Py_DECREF(rep);
                    return enc_EXCEPTION;
                }
            outstart = PyBytes_AS_STRING(*outobj);
            outstart[(*outpos)++] = (char)PyLong_AS_LONG(rep);
        }
        else {
            const char *repchars = PyBytes_AS_STRING(rep);
            Py_ssize_t repsize = PyBytes_GET_SIZE(rep);
            Py_ssize_t requiredsize = *outpos+repsize;
            if (outsize<requiredsize)
                if (charmapencode_resize(outobj, outpos, requiredsize)) {
                    Py_DECREF(rep);
                    return enc_EXCEPTION;
                }
            outstart = PyBytes_AS_STRING(*outobj);
            memcpy(outstart + *outpos, repchars, repsize);
            *outpos += repsize;
        }
    }
    Py_DECREF(rep);
    return enc_SUCCESS;
}

/* handle an error in PyUnicode_EncodeCharmap
   Return 0 on success, -1 on error */
static int
charmap_encoding_error(
    PyObject *unicode, Py_ssize_t *inpos, PyObject *mapping,
    PyObject **exceptionObject,
    int *known_errorHandler, PyObject **errorHandler, const char *errors,
    PyObject **res, Py_ssize_t *respos)
{
    PyObject *repunicode = NULL; /* initialize to prevent gcc warning */
    Py_ssize_t size, repsize;
    Py_ssize_t newpos;
    enum PyUnicode_Kind kind;
    void *data;
    Py_ssize_t index;
    /* startpos for collecting unencodable chars */
    Py_ssize_t collstartpos = *inpos;
    Py_ssize_t collendpos = *inpos+1;
    Py_ssize_t collpos;
    char *encoding = "charmap";
    char *reason = "character maps to <undefined>";
    charmapencode_result x;
    Py_UCS4 ch;
    int val;

    if (PyUnicode_READY(unicode) == -1)
        return -1;
    size = PyUnicode_GET_LENGTH(unicode);
    /* find all unencodable characters */
    while (collendpos < size) {
        PyObject *rep;
        if (Py_TYPE(mapping) == &EncodingMapType) {
            ch = PyUnicode_READ_CHAR(unicode, collendpos);
            val = encoding_map_lookup(ch, mapping);
            if (val != -1)
                break;
            ++collendpos;
            continue;
        }

        ch = PyUnicode_READ_CHAR(unicode, collendpos);
        rep = charmapencode_lookup(ch, mapping);
        if (rep==NULL)
            return -1;
        else if (rep!=Py_None) {
            Py_DECREF(rep);
            break;
        }
        Py_DECREF(rep);
        ++collendpos;
    }
    /* cache callback name lookup
     * (if not done yet, i.e. it's the first error) */
    if (*known_errorHandler==-1) {
        if ((errors==NULL) || (!strcmp(errors, "strict")))
            *known_errorHandler = 1;
        else if (!strcmp(errors, "replace"))
            *known_errorHandler = 2;
        else if (!strcmp(errors, "ignore"))
            *known_errorHandler = 3;
        else if (!strcmp(errors, "xmlcharrefreplace"))
            *known_errorHandler = 4;
        else
            *known_errorHandler = 0;
    }
    switch (*known_errorHandler) {
    case 1: /* strict */
        raise_encode_exception(exceptionObject, encoding, unicode, collstartpos, collendpos, reason);
        return -1;
    case 2: /* replace */
        for (collpos = collstartpos; collpos<collendpos; ++collpos) {
            x = charmapencode_output('?', mapping, res, respos);
            if (x==enc_EXCEPTION) {
                return -1;
            }
            else if (x==enc_FAILED) {
                raise_encode_exception(exceptionObject, encoding, unicode, collstartpos, collendpos, reason);
                return -1;
            }
        }
        /* fall through */
    case 3: /* ignore */
        *inpos = collendpos;
        break;
    case 4: /* xmlcharrefreplace */
        /* generate replacement (temporarily (mis)uses p) */
        for (collpos = collstartpos; collpos < collendpos; ++collpos) {
            char buffer[2+29+1+1];
            char *cp;
            sprintf(buffer, "&#%d;", (int)PyUnicode_READ_CHAR(unicode, collpos));
            for (cp = buffer; *cp; ++cp) {
                x = charmapencode_output(*cp, mapping, res, respos);
                if (x==enc_EXCEPTION)
                    return -1;
                else if (x==enc_FAILED) {
                    raise_encode_exception(exceptionObject, encoding, unicode, collstartpos, collendpos, reason);
                    return -1;
                }
            }
        }
        *inpos = collendpos;
        break;
    default:
        repunicode = unicode_encode_call_errorhandler(errors, errorHandler,
                                                      encoding, reason, unicode, exceptionObject,
                                                      collstartpos, collendpos, &newpos);
        if (repunicode == NULL)
            return -1;
        if (PyBytes_Check(repunicode)) {
            /* Directly copy bytes result to output. */
            Py_ssize_t outsize = PyBytes_Size(*res);
            Py_ssize_t requiredsize;
            repsize = PyBytes_Size(repunicode);
            requiredsize = *respos + repsize;
            if (requiredsize > outsize)
                /* Make room for all additional bytes. */
                if (charmapencode_resize(res, respos, requiredsize)) {
                    Py_DECREF(repunicode);
                    return -1;
                }
            memcpy(PyBytes_AsString(*res) + *respos,
                   PyBytes_AsString(repunicode),  repsize);
            *respos += repsize;
            *inpos = newpos;
            Py_DECREF(repunicode);
            break;
        }
        /* generate replacement  */
        if (PyUnicode_READY(repunicode) == -1) {
            Py_DECREF(repunicode);
            return -1;
        }
        repsize = PyUnicode_GET_LENGTH(repunicode);
        data = PyUnicode_DATA(repunicode);
        kind = PyUnicode_KIND(repunicode);
        for (index = 0; index < repsize; index++) {
            Py_UCS4 repch = PyUnicode_READ(kind, data, index);
            x = charmapencode_output(repch, mapping, res, respos);
            if (x==enc_EXCEPTION) {
                Py_DECREF(repunicode);
                return -1;
            }
            else if (x==enc_FAILED) {
                Py_DECREF(repunicode);
                raise_encode_exception(exceptionObject, encoding, unicode, collstartpos, collendpos, reason);
                return -1;
            }
        }
        *inpos = newpos;
        Py_DECREF(repunicode);
    }
    return 0;
}

PyObject *
_PyUnicode_EncodeCharmap(PyObject *unicode,
                         PyObject *mapping,
                         const char *errors)
{
    /* output object */
    PyObject *res = NULL;
    /* current input position */
    Py_ssize_t inpos = 0;
    Py_ssize_t size;
    /* current output position */
    Py_ssize_t respos = 0;
    PyObject *errorHandler = NULL;
    PyObject *exc = NULL;
    /* the following variable is used for caching string comparisons
     * -1=not initialized, 0=unknown, 1=strict, 2=replace,
     * 3=ignore, 4=xmlcharrefreplace */
    int known_errorHandler = -1;
    void *data;
    int kind;

    if (PyUnicode_READY(unicode) == -1)
        return NULL;
    size = PyUnicode_GET_LENGTH(unicode);
    data = PyUnicode_DATA(unicode);
    kind = PyUnicode_KIND(unicode);

    /* Default to Latin-1 */
    if (mapping == NULL)
        return unicode_encode_ucs1(unicode, errors, 256);

    /* allocate enough for a simple encoding without
       replacements, if we need more, we'll resize */
    res = PyBytes_FromStringAndSize(NULL, size);
    if (res == NULL)
        goto onError;
    if (size == 0)
        return res;

    while (inpos<size) {
        Py_UCS4 ch = PyUnicode_READ(kind, data, inpos);
        /* try to encode it */
        charmapencode_result x = charmapencode_output(ch, mapping, &res, &respos);
        if (x==enc_EXCEPTION) /* error */
            goto onError;
        if (x==enc_FAILED) { /* unencodable character */
            if (charmap_encoding_error(unicode, &inpos, mapping,
                                       &exc,
                                       &known_errorHandler, &errorHandler, errors,
                                       &res, &respos)) {
                goto onError;
            }
        }
        else
            /* done with this character => adjust input position */
            ++inpos;
    }

    /* Resize if we allocated to much */
    if (respos<PyBytes_GET_SIZE(res))
        if (_PyBytes_Resize(&res, respos) < 0)
            goto onError;

    Py_XDECREF(exc);
    Py_XDECREF(errorHandler);
    return res;

  onError:
    Py_XDECREF(res);
    Py_XDECREF(exc);
    Py_XDECREF(errorHandler);
    return NULL;
}

/* Deprecated */
PyObject *
PyUnicode_EncodeCharmap(const Py_UNICODE *p,
                        Py_ssize_t size,
                        PyObject *mapping,
                        const char *errors)
{
    PyObject *result;
    PyObject *unicode = PyUnicode_FromUnicode(p, size);
    if (unicode == NULL)
        return NULL;
    result = _PyUnicode_EncodeCharmap(unicode, mapping, errors);
    Py_DECREF(unicode);
    return result;
}

PyObject *
PyUnicode_AsCharmapString(PyObject *unicode,
                          PyObject *mapping)
{
    if (!PyUnicode_Check(unicode) || mapping == NULL) {
        PyErr_BadArgument();
        return NULL;
    }
    return _PyUnicode_EncodeCharmap(unicode, mapping, NULL);
}

/* create or adjust a UnicodeTranslateError */
static void
make_translate_exception(PyObject **exceptionObject,
                         PyObject *unicode,
                         Py_ssize_t startpos, Py_ssize_t endpos,
                         const char *reason)
{
    if (*exceptionObject == NULL) {
        *exceptionObject = _PyUnicodeTranslateError_Create(
            unicode, startpos, endpos, reason);
    }
    else {
        if (PyUnicodeTranslateError_SetStart(*exceptionObject, startpos))
            goto onError;
        if (PyUnicodeTranslateError_SetEnd(*exceptionObject, endpos))
            goto onError;
        if (PyUnicodeTranslateError_SetReason(*exceptionObject, reason))
            goto onError;
        return;
      onError:
        Py_CLEAR(*exceptionObject);
    }
}

/* error handling callback helper:
   build arguments, call the callback and check the arguments,
   put the result into newpos and return the replacement string, which
   has to be freed by the caller */
static PyObject *
unicode_translate_call_errorhandler(const char *errors,
                                    PyObject **errorHandler,
                                    const char *reason,
                                    PyObject *unicode, PyObject **exceptionObject,
                                    Py_ssize_t startpos, Py_ssize_t endpos,
                                    Py_ssize_t *newpos)
{
    static char *argparse = "O!n;translating error handler must return (str, int) tuple";

    Py_ssize_t i_newpos;
    PyObject *restuple;
    PyObject *resunicode;

    if (*errorHandler == NULL) {
        *errorHandler = PyCodec_LookupError(errors);
        if (*errorHandler == NULL)
            return NULL;
    }

    make_translate_exception(exceptionObject,
                             unicode, startpos, endpos, reason);
    if (*exceptionObject == NULL)
        return NULL;

    restuple = PyObject_CallFunctionObjArgs(
        *errorHandler, *exceptionObject, NULL);
    if (restuple == NULL)
        return NULL;
    if (!PyTuple_Check(restuple)) {
        PyErr_SetString(PyExc_TypeError, &argparse[4]);
        Py_DECREF(restuple);
        return NULL;
    }
    if (!PyArg_ParseTuple(restuple, argparse, &PyUnicode_Type,
                          &resunicode, &i_newpos)) {
        Py_DECREF(restuple);
        return NULL;
    }
    if (i_newpos<0)
        *newpos = PyUnicode_GET_LENGTH(unicode)+i_newpos;
    else
        *newpos = i_newpos;
    if (*newpos<0 || *newpos>PyUnicode_GET_LENGTH(unicode)) {
        PyErr_Format(PyExc_IndexError, "position %zd from error handler out of bounds", *newpos);
        Py_DECREF(restuple);
        return NULL;
    }
    Py_INCREF(resunicode);
    Py_DECREF(restuple);
    return resunicode;
}

/* Lookup the character ch in the mapping and put the result in result,
   which must be decrefed by the caller.
   Return 0 on success, -1 on error */
static int
charmaptranslate_lookup(Py_UCS4 c, PyObject *mapping, PyObject **result)
{
    PyObject *w = PyLong_FromLong((long)c);
    PyObject *x;

    if (w == NULL)
        return -1;
    x = PyObject_GetItem(mapping, w);
    Py_DECREF(w);
    if (x == NULL) {
        if (PyErr_ExceptionMatches(PyExc_LookupError)) {
            /* No mapping found means: use 1:1 mapping. */
            PyErr_Clear();
            *result = NULL;
            return 0;
        } else
            return -1;
    }
    else if (x == Py_None) {
        *result = x;
        return 0;
    }
    else if (PyLong_Check(x)) {
        long value = PyLong_AS_LONG(x);
        if (value < 0 || value > MAX_UNICODE) {
            PyErr_Format(PyExc_ValueError,
                         "character mapping must be in range(0x%x)",
                         MAX_UNICODE+1);
            Py_DECREF(x);
            return -1;
        }
        *result = x;
        return 0;
    }
    else if (PyUnicode_Check(x)) {
        *result = x;
        return 0;
    }
    else {
        /* wrong return value */
        PyErr_SetString(PyExc_TypeError,
                        "character mapping must return integer, None or str");
        Py_DECREF(x);
        return -1;
    }
}

/* lookup the character, write the result into the writer.
   Return 1 if the result was written into the writer, return 0 if the mapping
   was undefined, raise an exception return -1 on error. */
static int
charmaptranslate_output(Py_UCS4 ch, PyObject *mapping,
                        _PyUnicodeWriter *writer)
{
    PyObject *item;

    if (charmaptranslate_lookup(ch, mapping, &item))
        return -1;

    if (item == NULL) {
        /* not found => default to 1:1 mapping */
        if (_PyUnicodeWriter_WriteCharInline(writer, ch) < 0) {
            return -1;
        }
        return 1;
    }

    if (item == Py_None) {
        Py_DECREF(item);
        return 0;
    }

    if (PyLong_Check(item)) {
        long ch = (Py_UCS4)PyLong_AS_LONG(item);
        /* PyLong_AS_LONG() cannot fail, charmaptranslate_lookup() already
           used it */
        if (_PyUnicodeWriter_WriteCharInline(writer, ch) < 0) {
            Py_DECREF(item);
            return -1;
        }
        Py_DECREF(item);
        return 1;
    }

    if (!PyUnicode_Check(item)) {
        Py_DECREF(item);
        return -1;
    }

    if (_PyUnicodeWriter_WriteStr(writer, item) < 0) {
        Py_DECREF(item);
        return -1;
    }

    Py_DECREF(item);
    return 1;
}

static int
unicode_fast_translate_lookup(PyObject *mapping, Py_UCS1 ch,
                              Py_UCS1 *translate)
{
    PyObject *item = NULL;
    int ret = 0;

    if (charmaptranslate_lookup(ch, mapping, &item)) {
        return -1;
    }

    if (item == Py_None) {
        /* deletion */
        translate[ch] = 0xfe;
    }
    else if (item == NULL) {
        /* not found => default to 1:1 mapping */
        translate[ch] = ch;
        return 1;
    }
    else if (PyLong_Check(item)) {
        long replace = PyLong_AS_LONG(item);
        /* PyLong_AS_LONG() cannot fail, charmaptranslate_lookup() already
           used it */
        if (127 < replace) {
            /* invalid character or character outside ASCII:
               skip the fast translate */
            goto exit;
        }
        translate[ch] = (Py_UCS1)replace;
    }
    else if (PyUnicode_Check(item)) {
        Py_UCS4 replace;

        if (PyUnicode_READY(item) == -1) {
            Py_DECREF(item);
            return -1;
        }
        if (PyUnicode_GET_LENGTH(item) != 1)
            goto exit;

        replace = PyUnicode_READ_CHAR(item, 0);
        if (replace > 127)
            goto exit;
        translate[ch] = (Py_UCS1)replace;
    }
    else {
        /* not None, NULL, long or unicode */
        goto exit;
    }
    ret = 1;

  exit:
    Py_DECREF(item);
    return ret;
}

/* Fast path for ascii => ascii translation. Return 1 if the whole string
   was translated into writer, return 0 if the input string was partially
   translated into writer, raise an exception and return -1 on error. */
static int
unicode_fast_translate(PyObject *input, PyObject *mapping,
                       _PyUnicodeWriter *writer, int ignore)
{
    Py_UCS1 ascii_table[128], ch, ch2;
    Py_ssize_t len;
    Py_UCS1 *in, *end, *out;
    int res = 0;

    if (PyUnicode_READY(input) == -1)
        return -1;
    if (!PyUnicode_IS_ASCII(input))
        return 0;
    len = PyUnicode_GET_LENGTH(input);

    memset(ascii_table, 0xff, 128);

    in = PyUnicode_1BYTE_DATA(input);
    end = in + len;

    assert(PyUnicode_IS_ASCII(writer->buffer));
    assert(PyUnicode_GET_LENGTH(writer->buffer) == len);
    out = PyUnicode_1BYTE_DATA(writer->buffer);

    for (; in < end; in++) {
        ch = *in;
        ch2 = ascii_table[ch];
        if (ch2 == 0xff) {
            int translate = unicode_fast_translate_lookup(mapping, ch,
                                                          ascii_table);
            if (translate < 0)
                return -1;
            if (translate == 0)
                goto exit;
            ch2 = ascii_table[ch];
        }
        if (ch2 == 0xfe) {
            if (ignore)
                continue;
            goto exit;
        }
        assert(ch2 < 128);
        *out = ch2;
        out++;
    }
    res = 1;

exit:
    writer->pos = out - PyUnicode_1BYTE_DATA(writer->buffer);
    return res;
}

PyObject *
_PyUnicode_TranslateCharmap(PyObject *input,
                            PyObject *mapping,
                            const char *errors)
{
    /* input object */
    char *data;
    Py_ssize_t size, i;
    int kind;
    /* output buffer */
    _PyUnicodeWriter writer;
    /* error handler */
    char *reason = "character maps to <undefined>";
    PyObject *errorHandler = NULL;
    PyObject *exc = NULL;
    int ignore;
    int res;

    if (mapping == NULL) {
        PyErr_BadArgument();
        return NULL;
    }

    if (PyUnicode_READY(input) == -1)
        return NULL;
    data = (char*)PyUnicode_DATA(input);
    kind = PyUnicode_KIND(input);
    size = PyUnicode_GET_LENGTH(input);

    if (size == 0) {
        Py_INCREF(input);
        return input;
    }

    /* allocate enough for a simple 1:1 translation without
       replacements, if we need more, we'll resize */
    _PyUnicodeWriter_Init(&writer);
    if (_PyUnicodeWriter_Prepare(&writer, size, 127) == -1)
        goto onError;

    ignore = (errors != NULL && strcmp(errors, "ignore") == 0);

    res = unicode_fast_translate(input, mapping, &writer, ignore);
    if (res < 0) {
        _PyUnicodeWriter_Dealloc(&writer);
        return NULL;
    }
    if (res == 1)
        return _PyUnicodeWriter_Finish(&writer);

    i = writer.pos;
    while (i<size) {
        /* try to encode it */
        int translate;
        PyObject *repunicode = NULL; /* initialize to prevent gcc warning */
        Py_ssize_t newpos;
        /* startpos for collecting untranslatable chars */
        Py_ssize_t collstart;
        Py_ssize_t collend;
        Py_UCS4 ch;

        ch = PyUnicode_READ(kind, data, i);
        translate = charmaptranslate_output(ch, mapping, &writer);
        if (translate < 0)
            goto onError;

        if (translate != 0) {
            /* it worked => adjust input pointer */
            ++i;
            continue;
        }

        /* untranslatable character */
        collstart = i;
        collend = i+1;

        /* find all untranslatable characters */
        while (collend < size) {
            PyObject *x;
            ch = PyUnicode_READ(kind, data, collend);
            if (charmaptranslate_lookup(ch, mapping, &x))
                goto onError;
            Py_XDECREF(x);
            if (x != Py_None)
                break;
            ++collend;
        }

        if (ignore) {
            i = collend;
        }
        else {
            repunicode = unicode_translate_call_errorhandler(errors, &errorHandler,
                                                             reason, input, &exc,
                                                             collstart, collend, &newpos);
            if (repunicode == NULL)
                goto onError;
            if (_PyUnicodeWriter_WriteStr(&writer, repunicode) < 0) {
                Py_DECREF(repunicode);
                goto onError;
            }
            Py_DECREF(repunicode);
            i = newpos;
        }
    }
    Py_XDECREF(exc);
    Py_XDECREF(errorHandler);
    return _PyUnicodeWriter_Finish(&writer);

  onError:
    _PyUnicodeWriter_Dealloc(&writer);
    Py_XDECREF(exc);
    Py_XDECREF(errorHandler);
    return NULL;
}

/* Deprecated. Use PyUnicode_Translate instead. */
PyObject *
PyUnicode_TranslateCharmap(const Py_UNICODE *p,
                           Py_ssize_t size,
                           PyObject *mapping,
                           const char *errors)
{
    PyObject *result;
    PyObject *unicode = PyUnicode_FromUnicode(p, size);
    if (!unicode)
        return NULL;
    result = _PyUnicode_TranslateCharmap(unicode, mapping, errors);
    Py_DECREF(unicode);
    return result;
}

PyObject *
PyUnicode_Translate(PyObject *str,
                    PyObject *mapping,
                    const char *errors)
{
    PyObject *result;

    str = PyUnicode_FromObject(str);
    if (str == NULL)
        return NULL;
    result = _PyUnicode_TranslateCharmap(str, mapping, errors);
    Py_DECREF(str);
    return result;
}

static Py_UCS4
fix_decimal_and_space_to_ascii(PyObject *self)
{
    /* No need to call PyUnicode_READY(self) because this function is only
       called as a callback from fixup() which does it already. */
    const Py_ssize_t len = PyUnicode_GET_LENGTH(self);
    const int kind = PyUnicode_KIND(self);
    void *data = PyUnicode_DATA(self);
    Py_UCS4 maxchar = 127, ch, fixed;
    int modified = 0;
    Py_ssize_t i;

    for (i = 0; i < len; ++i) {
        ch = PyUnicode_READ(kind, data, i);
        fixed = 0;
        if (ch > 127) {
            if (Py_UNICODE_ISSPACE(ch))
                fixed = ' ';
            else {
                const int decimal = Py_UNICODE_TODECIMAL(ch);
                if (decimal >= 0)
                    fixed = '0' + decimal;
            }
            if (fixed != 0) {
                modified = 1;
                maxchar = Py_MAX(maxchar, fixed);
                PyUnicode_WRITE(kind, data, i, fixed);
            }
            else
                maxchar = Py_MAX(maxchar, ch);
        }
    }

    return (modified) ? maxchar : 0;
}

PyObject *
_PyUnicode_TransformDecimalAndSpaceToASCII(PyObject *unicode)
{
    if (!PyUnicode_Check(unicode)) {
        PyErr_BadInternalCall();
        return NULL;
    }
    if (PyUnicode_READY(unicode) == -1)
        return NULL;
    if (PyUnicode_MAX_CHAR_VALUE(unicode) <= 127) {
        /* If the string is already ASCII, just return the same string */
        Py_INCREF(unicode);
        return unicode;
    }
    return fixup(unicode, fix_decimal_and_space_to_ascii);
}

PyObject *
PyUnicode_TransformDecimalToASCII(Py_UNICODE *s,
                                  Py_ssize_t length)
{
    PyObject *decimal;
    Py_ssize_t i;
    Py_UCS4 maxchar;
    enum PyUnicode_Kind kind;
    void *data;

    maxchar = 127;
    for (i = 0; i < length; i++) {
        Py_UCS4 ch = s[i];
        if (ch > 127) {
            int decimal = Py_UNICODE_TODECIMAL(ch);
            if (decimal >= 0)
                ch = '0' + decimal;
            maxchar = Py_MAX(maxchar, ch);
        }
    }

    /* Copy to a new string */
    decimal = PyUnicode_New(length, maxchar);
    if (decimal == NULL)
        return decimal;
    kind = PyUnicode_KIND(decimal);
    data = PyUnicode_DATA(decimal);
    /* Iterate over code points */
    for (i = 0; i < length; i++) {
        Py_UCS4 ch = s[i];
        if (ch > 127) {
            int decimal = Py_UNICODE_TODECIMAL(ch);
            if (decimal >= 0)
                ch = '0' + decimal;
        }
        PyUnicode_WRITE(kind, data, i, ch);
    }
    return unicode_result(decimal);
}
/* --- Decimal Encoder ---------------------------------------------------- */

int
PyUnicode_EncodeDecimal(Py_UNICODE *s,
                        Py_ssize_t length,
                        char *output,
                        const char *errors)
{
    PyObject *unicode;
    Py_ssize_t i;
    enum PyUnicode_Kind kind;
    void *data;

    if (output == NULL) {
        PyErr_BadArgument();
        return -1;
    }

    unicode = PyUnicode_FromUnicode(s, length);
    if (unicode == NULL)
        return -1;

    if (PyUnicode_READY(unicode) == -1) {
        Py_DECREF(unicode);
        return -1;
    }
    kind = PyUnicode_KIND(unicode);
    data = PyUnicode_DATA(unicode);

    for (i=0; i < length; ) {
        PyObject *exc;
        Py_UCS4 ch;
        int decimal;
        Py_ssize_t startpos;

        ch = PyUnicode_READ(kind, data, i);

        if (Py_UNICODE_ISSPACE(ch)) {
            *output++ = ' ';
            i++;
            continue;
        }
        decimal = Py_UNICODE_TODECIMAL(ch);
        if (decimal >= 0) {
            *output++ = '0' + decimal;
            i++;
            continue;
        }
        if (0 < ch && ch < 256) {
            *output++ = (char)ch;
            i++;
            continue;
        }

        startpos = i;
        exc = NULL;
        raise_encode_exception(&exc, "decimal", unicode,
                               startpos, startpos+1,
                               "invalid decimal Unicode string");
        Py_XDECREF(exc);
        Py_DECREF(unicode);
        return -1;
    }
    /* 0-terminate the output string */
    *output++ = '\0';
    Py_DECREF(unicode);
    return 0;
}

/* --- Helpers ------------------------------------------------------------ */

static Py_ssize_t
any_find_slice(int direction, PyObject* s1, PyObject* s2,
               Py_ssize_t start,
               Py_ssize_t end)
{
    int kind1, kind2, kind;
    void *buf1, *buf2;
    Py_ssize_t len1, len2, result;

    kind1 = PyUnicode_KIND(s1);
    kind2 = PyUnicode_KIND(s2);
    kind = kind1 > kind2 ? kind1 : kind2;
    buf1 = PyUnicode_DATA(s1);
    buf2 = PyUnicode_DATA(s2);
    if (kind1 != kind)
        buf1 = _PyUnicode_AsKind(s1, kind);
    if (!buf1)
        return -2;
    if (kind2 != kind)
        buf2 = _PyUnicode_AsKind(s2, kind);
    if (!buf2) {
        if (kind1 != kind) PyMem_Free(buf1);
        return -2;
    }
    len1 = PyUnicode_GET_LENGTH(s1);
    len2 = PyUnicode_GET_LENGTH(s2);

    if (direction > 0) {
        switch (kind) {
        case PyUnicode_1BYTE_KIND:
            if (PyUnicode_IS_ASCII(s1) && PyUnicode_IS_ASCII(s2))
                result = asciilib_find_slice(buf1, len1, buf2, len2, start, end);
            else
                result = ucs1lib_find_slice(buf1, len1, buf2, len2, start, end);
            break;
        case PyUnicode_2BYTE_KIND:
            result = ucs2lib_find_slice(buf1, len1, buf2, len2, start, end);
            break;
        case PyUnicode_4BYTE_KIND:
            result = ucs4lib_find_slice(buf1, len1, buf2, len2, start, end);
            break;
        default:
            assert(0); result = -2;
        }
    }
    else {
        switch (kind) {
        case PyUnicode_1BYTE_KIND:
            if (PyUnicode_IS_ASCII(s1) && PyUnicode_IS_ASCII(s2))
                result = asciilib_rfind_slice(buf1, len1, buf2, len2, start, end);
            else
                result = ucs1lib_rfind_slice(buf1, len1, buf2, len2, start, end);
            break;
        case PyUnicode_2BYTE_KIND:
            result = ucs2lib_rfind_slice(buf1, len1, buf2, len2, start, end);
            break;
        case PyUnicode_4BYTE_KIND:
            result = ucs4lib_rfind_slice(buf1, len1, buf2, len2, start, end);
            break;
        default:
            assert(0); result = -2;
        }
    }

    if (kind1 != kind)
        PyMem_Free(buf1);
    if (kind2 != kind)
        PyMem_Free(buf2);

    return result;
}

Py_ssize_t
_PyUnicode_InsertThousandsGrouping(
    PyObject *unicode, Py_ssize_t index,
    Py_ssize_t n_buffer,
    void *digits, Py_ssize_t n_digits,
    Py_ssize_t min_width,
    const char *grouping, PyObject *thousands_sep,
    Py_UCS4 *maxchar)
{
    unsigned int kind, thousands_sep_kind;
    char *data, *thousands_sep_data;
    Py_ssize_t thousands_sep_len;
    Py_ssize_t len;

    if (unicode != NULL) {
        kind = PyUnicode_KIND(unicode);
        data = (char *) PyUnicode_DATA(unicode) + index * kind;
    }
    else {
        kind = PyUnicode_1BYTE_KIND;
        data = NULL;
    }
    thousands_sep_kind = PyUnicode_KIND(thousands_sep);
    thousands_sep_data = PyUnicode_DATA(thousands_sep);
    thousands_sep_len = PyUnicode_GET_LENGTH(thousands_sep);
    if (unicode != NULL && thousands_sep_kind != kind) {
        if (thousands_sep_kind < kind) {
            thousands_sep_data = _PyUnicode_AsKind(thousands_sep, kind);
            if (!thousands_sep_data)
                return -1;
        }
        else {
            data = _PyUnicode_AsKind(unicode, thousands_sep_kind);
            if (!data)
                return -1;
        }
    }

    switch (kind) {
    case PyUnicode_1BYTE_KIND:
        if (unicode != NULL && PyUnicode_IS_ASCII(unicode))
            len = asciilib_InsertThousandsGrouping(
                (Py_UCS1 *) data, n_buffer, (Py_UCS1 *) digits, n_digits,
                min_width, grouping,
                (Py_UCS1 *) thousands_sep_data, thousands_sep_len);
        else
            len = ucs1lib_InsertThousandsGrouping(
                (Py_UCS1*)data, n_buffer, (Py_UCS1*)digits, n_digits,
                min_width, grouping,
                (Py_UCS1 *) thousands_sep_data, thousands_sep_len);
        break;
    case PyUnicode_2BYTE_KIND:
        len = ucs2lib_InsertThousandsGrouping(
            (Py_UCS2 *) data, n_buffer, (Py_UCS2 *) digits, n_digits,
            min_width, grouping,
            (Py_UCS2 *) thousands_sep_data, thousands_sep_len);
        break;
    case PyUnicode_4BYTE_KIND:
        len = ucs4lib_InsertThousandsGrouping(
            (Py_UCS4 *) data, n_buffer, (Py_UCS4 *) digits, n_digits,
            min_width, grouping,
            (Py_UCS4 *) thousands_sep_data, thousands_sep_len);
        break;
    default:
        assert(0);
        return -1;
    }
    if (unicode != NULL && thousands_sep_kind != kind) {
        if (thousands_sep_kind < kind)
            PyMem_Free(thousands_sep_data);
        else
            PyMem_Free(data);
    }
    if (unicode == NULL) {
        *maxchar = 127;
        if (len != n_digits) {
            *maxchar = Py_MAX(*maxchar,
                                   PyUnicode_MAX_CHAR_VALUE(thousands_sep));
        }
    }
    return len;
}


/* helper macro to fixup start/end slice values */
#define ADJUST_INDICES(start, end, len)         \
    if (end > len)                              \
        end = len;                              \
    else if (end < 0) {                         \
        end += len;                             \
        if (end < 0)                            \
            end = 0;                            \
    }                                           \
    if (start < 0) {                            \
        start += len;                           \
        if (start < 0)                          \
            start = 0;                          \
    }

Py_ssize_t
PyUnicode_Count(PyObject *str,
                PyObject *substr,
                Py_ssize_t start,
                Py_ssize_t end)
{
    Py_ssize_t result;
    PyObject* str_obj;
    PyObject* sub_obj;
    int kind1, kind2, kind;
    void *buf1 = NULL, *buf2 = NULL;
    Py_ssize_t len1, len2;

    str_obj = PyUnicode_FromObject(str);
    if (!str_obj)
        return -1;
    sub_obj = PyUnicode_FromObject(substr);
    if (!sub_obj) {
        Py_DECREF(str_obj);
        return -1;
    }
    if (PyUnicode_READY(sub_obj) == -1 || PyUnicode_READY(str_obj) == -1) {
        Py_DECREF(sub_obj);
        Py_DECREF(str_obj);
        return -1;
    }

    kind1 = PyUnicode_KIND(str_obj);
    kind2 = PyUnicode_KIND(sub_obj);
    kind = kind1;
    buf1 = PyUnicode_DATA(str_obj);
    buf2 = PyUnicode_DATA(sub_obj);
    if (kind2 != kind) {
        if (kind2 > kind) {
            Py_DECREF(sub_obj);
            Py_DECREF(str_obj);
            return 0;
        }
        buf2 = _PyUnicode_AsKind(sub_obj, kind);
    }
    if (!buf2)
        goto onError;
    len1 = PyUnicode_GET_LENGTH(str_obj);
    len2 = PyUnicode_GET_LENGTH(sub_obj);

    ADJUST_INDICES(start, end, len1);
    switch (kind) {
    case PyUnicode_1BYTE_KIND:
        if (PyUnicode_IS_ASCII(str_obj) && PyUnicode_IS_ASCII(sub_obj))
            result = asciilib_count(
                ((Py_UCS1*)buf1) + start, end - start,
                buf2, len2, PY_SSIZE_T_MAX
                );
        else
            result = ucs1lib_count(
                ((Py_UCS1*)buf1) + start, end - start,
                buf2, len2, PY_SSIZE_T_MAX
                );
        break;
    case PyUnicode_2BYTE_KIND:
        result = ucs2lib_count(
            ((Py_UCS2*)buf1) + start, end - start,
            buf2, len2, PY_SSIZE_T_MAX
            );
        break;
    case PyUnicode_4BYTE_KIND:
        result = ucs4lib_count(
            ((Py_UCS4*)buf1) + start, end - start,
            buf2, len2, PY_SSIZE_T_MAX
            );
        break;
    default:
        assert(0); result = 0;
    }

    Py_DECREF(sub_obj);
    Py_DECREF(str_obj);

    if (kind2 != kind)
        PyMem_Free(buf2);

    return result;
  onError:
    Py_DECREF(sub_obj);
    Py_DECREF(str_obj);
    if (kind2 != kind && buf2)
        PyMem_Free(buf2);
    return -1;
}

Py_ssize_t
PyUnicode_Find(PyObject *str,
               PyObject *sub,
               Py_ssize_t start,
               Py_ssize_t end,
               int direction)
{
    Py_ssize_t result;

    str = PyUnicode_FromObject(str);
    if (!str)
        return -2;
    sub = PyUnicode_FromObject(sub);
    if (!sub) {
        Py_DECREF(str);
        return -2;
    }
    if (PyUnicode_READY(sub) == -1 || PyUnicode_READY(str) == -1) {
        Py_DECREF(sub);
        Py_DECREF(str);
        return -2;
    }

    result = any_find_slice(direction,
        str, sub, start, end
        );

    Py_DECREF(str);
    Py_DECREF(sub);

    return result;
}

Py_ssize_t
PyUnicode_FindChar(PyObject *str, Py_UCS4 ch,
                   Py_ssize_t start, Py_ssize_t end,
                   int direction)
{
    int kind;
    Py_ssize_t result;
    if (PyUnicode_READY(str) == -1)
        return -2;
    if (start < 0 || end < 0) {
        PyErr_SetString(PyExc_IndexError, "string index out of range");
        return -2;
    }
    if (end > PyUnicode_GET_LENGTH(str))
        end = PyUnicode_GET_LENGTH(str);
    kind = PyUnicode_KIND(str);
    result = findchar(PyUnicode_1BYTE_DATA(str) + kind*start,
                      kind, end-start, ch, direction);
    if (result == -1)
        return -1;
    else
        return start + result;
}

static int
tailmatch(PyObject *self,
          PyObject *substring,
          Py_ssize_t start,
          Py_ssize_t end,
          int direction)
{
    int kind_self;
    int kind_sub;
    void *data_self;
    void *data_sub;
    Py_ssize_t offset;
    Py_ssize_t i;
    Py_ssize_t end_sub;

    if (PyUnicode_READY(self) == -1 ||
        PyUnicode_READY(substring) == -1)
        return -1;

    if (PyUnicode_GET_LENGTH(substring) == 0)
        return 1;

    ADJUST_INDICES(start, end, PyUnicode_GET_LENGTH(self));
    end -= PyUnicode_GET_LENGTH(substring);
    if (end < start)
        return 0;

    kind_self = PyUnicode_KIND(self);
    data_self = PyUnicode_DATA(self);
    kind_sub = PyUnicode_KIND(substring);
    data_sub = PyUnicode_DATA(substring);
    end_sub = PyUnicode_GET_LENGTH(substring) - 1;

    if (direction > 0)
        offset = end;
    else
        offset = start;

    if (PyUnicode_READ(kind_self, data_self, offset) ==
        PyUnicode_READ(kind_sub, data_sub, 0) &&
        PyUnicode_READ(kind_self, data_self, offset + end_sub) ==
        PyUnicode_READ(kind_sub, data_sub, end_sub)) {
        /* If both are of the same kind, memcmp is sufficient */
        if (kind_self == kind_sub) {
            return ! memcmp((char *)data_self +
                                (offset * PyUnicode_KIND(substring)),
                            data_sub,
                            PyUnicode_GET_LENGTH(substring) *
                                PyUnicode_KIND(substring));
        }
        /* otherwise we have to compare each character by first accesing it */
        else {
            /* We do not need to compare 0 and len(substring)-1 because
               the if statement above ensured already that they are equal
               when we end up here. */
            for (i = 1; i < end_sub; ++i) {
                if (PyUnicode_READ(kind_self, data_self, offset + i) !=
                    PyUnicode_READ(kind_sub, data_sub, i))
                    return 0;
            }
            return 1;
        }
    }

    return 0;
}

Py_ssize_t
PyUnicode_Tailmatch(PyObject *str,
                    PyObject *substr,
                    Py_ssize_t start,
                    Py_ssize_t end,
                    int direction)
{
    Py_ssize_t result;

    str = PyUnicode_FromObject(str);
    if (str == NULL)
        return -1;
    substr = PyUnicode_FromObject(substr);
    if (substr == NULL) {
        Py_DECREF(str);
        return -1;
    }

    result = tailmatch(str, substr,
                       start, end, direction);
    Py_DECREF(str);
    Py_DECREF(substr);
    return result;
}

/* Apply fixfct filter to the Unicode object self and return a
   reference to the modified object */

static PyObject *
fixup(PyObject *self,
      Py_UCS4 (*fixfct)(PyObject *s))
{
    PyObject *u;
    Py_UCS4 maxchar_old, maxchar_new = 0;
    PyObject *v;

    u = _PyUnicode_Copy(self);
    if (u == NULL)
        return NULL;
    maxchar_old = PyUnicode_MAX_CHAR_VALUE(u);

    /* fix functions return the new maximum character in a string,
       if the kind of the resulting unicode object does not change,
       everything is fine.  Otherwise we need to change the string kind
       and re-run the fix function. */
    maxchar_new = fixfct(u);

    if (maxchar_new == 0) {
        /* no changes */;
        if (PyUnicode_CheckExact(self)) {
            Py_DECREF(u);
            Py_INCREF(self);
            return self;
        }
        else
            return u;
    }

    maxchar_new = align_maxchar(maxchar_new);

    if (maxchar_new == maxchar_old)
        return u;

    /* In case the maximum character changed, we need to
       convert the string to the new category. */
    v = PyUnicode_New(PyUnicode_GET_LENGTH(self), maxchar_new);
    if (v == NULL) {
        Py_DECREF(u);
        return NULL;
    }
    if (maxchar_new > maxchar_old) {
        /* If the maxchar increased so that the kind changed, not all
           characters are representable anymore and we need to fix the
           string again. This only happens in very few cases. */
        _PyUnicode_FastCopyCharacters(v, 0,
                                      self, 0, PyUnicode_GET_LENGTH(self));
        maxchar_old = fixfct(v);
        assert(maxchar_old > 0 && maxchar_old <= maxchar_new);
    }
    else {
        _PyUnicode_FastCopyCharacters(v, 0,
                                      u, 0, PyUnicode_GET_LENGTH(self));
    }
    Py_DECREF(u);
    assert(_PyUnicode_CheckConsistency(v, 1));
    return v;
}

static PyObject *
ascii_upper_or_lower(PyObject *self, int lower)
{
    Py_ssize_t len = PyUnicode_GET_LENGTH(self);
    char *resdata, *data = PyUnicode_DATA(self);
    PyObject *res;

    res = PyUnicode_New(len, 127);
    if (res == NULL)
        return NULL;
    resdata = PyUnicode_DATA(res);
    if (lower)
        _Py_bytes_lower(resdata, data, len);
    else
        _Py_bytes_upper(resdata, data, len);
    return res;
}

static Py_UCS4
handle_capital_sigma(int kind, void *data, Py_ssize_t length, Py_ssize_t i)
{
    Py_ssize_t j;
    int final_sigma;
    Py_UCS4 c;
    /* U+03A3 is in the Final_Sigma context when, it is found like this:

     \p{cased}\p{case-ignorable}*U+03A3!(\p{case-ignorable}*\p{cased})

    where ! is a negation and \p{xxx} is a character with property xxx.
    */
    for (j = i - 1; j >= 0; j--) {
        c = PyUnicode_READ(kind, data, j);
        if (!_PyUnicode_IsCaseIgnorable(c))
            break;
    }
    final_sigma = j >= 0 && _PyUnicode_IsCased(c);
    if (final_sigma) {
        for (j = i + 1; j < length; j++) {
            c = PyUnicode_READ(kind, data, j);
            if (!_PyUnicode_IsCaseIgnorable(c))
                break;
        }
        final_sigma = j == length || !_PyUnicode_IsCased(c);
    }
    return (final_sigma) ? 0x3C2 : 0x3C3;
}

static int
lower_ucs4(int kind, void *data, Py_ssize_t length, Py_ssize_t i,
           Py_UCS4 c, Py_UCS4 *mapped)
{
    /* Obscure special case. */
    if (c == 0x3A3) {
        mapped[0] = handle_capital_sigma(kind, data, length, i);
        return 1;
    }
    return _PyUnicode_ToLowerFull(c, mapped);
}

static Py_ssize_t
do_capitalize(int kind, void *data, Py_ssize_t length, Py_UCS4 *res, Py_UCS4 *maxchar)
{
    Py_ssize_t i, k = 0;
    int n_res, j;
    Py_UCS4 c, mapped[3];

    c = PyUnicode_READ(kind, data, 0);
    n_res = _PyUnicode_ToUpperFull(c, mapped);
    for (j = 0; j < n_res; j++) {
        *maxchar = Py_MAX(*maxchar, mapped[j]);
        res[k++] = mapped[j];
    }
    for (i = 1; i < length; i++) {
        c = PyUnicode_READ(kind, data, i);
        n_res = lower_ucs4(kind, data, length, i, c, mapped);
        for (j = 0; j < n_res; j++) {
            *maxchar = Py_MAX(*maxchar, mapped[j]);
            res[k++] = mapped[j];
        }
    }
    return k;
}

static Py_ssize_t
do_swapcase(int kind, void *data, Py_ssize_t length, Py_UCS4 *res, Py_UCS4 *maxchar) {
    Py_ssize_t i, k = 0;

    for (i = 0; i < length; i++) {
        Py_UCS4 c = PyUnicode_READ(kind, data, i), mapped[3];
        int n_res, j;
        if (Py_UNICODE_ISUPPER(c)) {
            n_res = lower_ucs4(kind, data, length, i, c, mapped);
        }
        else if (Py_UNICODE_ISLOWER(c)) {
            n_res = _PyUnicode_ToUpperFull(c, mapped);
        }
        else {
            n_res = 1;
            mapped[0] = c;
        }
        for (j = 0; j < n_res; j++) {
            *maxchar = Py_MAX(*maxchar, mapped[j]);
            res[k++] = mapped[j];
        }
    }
    return k;
}

static Py_ssize_t
do_upper_or_lower(int kind, void *data, Py_ssize_t length, Py_UCS4 *res,
                  Py_UCS4 *maxchar, int lower)
{
    Py_ssize_t i, k = 0;

    for (i = 0; i < length; i++) {
        Py_UCS4 c = PyUnicode_READ(kind, data, i), mapped[3];
        int n_res, j;
        if (lower)
            n_res = lower_ucs4(kind, data, length, i, c, mapped);
        else
            n_res = _PyUnicode_ToUpperFull(c, mapped);
        for (j = 0; j < n_res; j++) {
            *maxchar = Py_MAX(*maxchar, mapped[j]);
            res[k++] = mapped[j];
        }
    }
    return k;
}

static Py_ssize_t
do_upper(int kind, void *data, Py_ssize_t length, Py_UCS4 *res, Py_UCS4 *maxchar)
{
    return do_upper_or_lower(kind, data, length, res, maxchar, 0);
}

static Py_ssize_t
do_lower(int kind, void *data, Py_ssize_t length, Py_UCS4 *res, Py_UCS4 *maxchar)
{
    return do_upper_or_lower(kind, data, length, res, maxchar, 1);
}

static Py_ssize_t
do_casefold(int kind, void *data, Py_ssize_t length, Py_UCS4 *res, Py_UCS4 *maxchar)
{
    Py_ssize_t i, k = 0;

    for (i = 0; i < length; i++) {
        Py_UCS4 c = PyUnicode_READ(kind, data, i);
        Py_UCS4 mapped[3];
        int j, n_res = _PyUnicode_ToFoldedFull(c, mapped);
        for (j = 0; j < n_res; j++) {
            *maxchar = Py_MAX(*maxchar, mapped[j]);
            res[k++] = mapped[j];
        }
    }
    return k;
}

static Py_ssize_t
do_title(int kind, void *data, Py_ssize_t length, Py_UCS4 *res, Py_UCS4 *maxchar)
{
    Py_ssize_t i, k = 0;
    int previous_is_cased;

    previous_is_cased = 0;
    for (i = 0; i < length; i++) {
        const Py_UCS4 c = PyUnicode_READ(kind, data, i);
        Py_UCS4 mapped[3];
        int n_res, j;

        if (previous_is_cased)
            n_res = lower_ucs4(kind, data, length, i, c, mapped);
        else
            n_res = _PyUnicode_ToTitleFull(c, mapped);

        for (j = 0; j < n_res; j++) {
            *maxchar = Py_MAX(*maxchar, mapped[j]);
            res[k++] = mapped[j];
        }

        previous_is_cased = _PyUnicode_IsCased(c);
    }
    return k;
}

static PyObject *
case_operation(PyObject *self,
               Py_ssize_t (*perform)(int, void *, Py_ssize_t, Py_UCS4 *, Py_UCS4 *))
{
    PyObject *res = NULL;
    Py_ssize_t length, newlength = 0;
    int kind, outkind;
    void *data, *outdata;
    Py_UCS4 maxchar = 0, *tmp, *tmpend;

    assert(PyUnicode_IS_READY(self));

    kind = PyUnicode_KIND(self);
    data = PyUnicode_DATA(self);
    length = PyUnicode_GET_LENGTH(self);
    if ((size_t) length > PY_SSIZE_T_MAX / (3 * sizeof(Py_UCS4))) {
        PyErr_SetString(PyExc_OverflowError, "string is too long");
        return NULL;
    }
    tmp = PyMem_MALLOC(sizeof(Py_UCS4) * 3 * length);
    if (tmp == NULL)
        return PyErr_NoMemory();
    newlength = perform(kind, data, length, tmp, &maxchar);
    res = PyUnicode_New(newlength, maxchar);
    if (res == NULL)
        goto leave;
    tmpend = tmp + newlength;
    outdata = PyUnicode_DATA(res);
    outkind = PyUnicode_KIND(res);
    switch (outkind) {
    case PyUnicode_1BYTE_KIND:
        _PyUnicode_CONVERT_BYTES(Py_UCS4, Py_UCS1, tmp, tmpend, outdata);
        break;
    case PyUnicode_2BYTE_KIND:
        _PyUnicode_CONVERT_BYTES(Py_UCS4, Py_UCS2, tmp, tmpend, outdata);
        break;
    case PyUnicode_4BYTE_KIND:
        memcpy(outdata, tmp, sizeof(Py_UCS4) * newlength);
        break;
    default:
        assert(0);
        break;
    }
  leave:
    PyMem_FREE(tmp);
    return res;
}

PyObject *
PyUnicode_Join(PyObject *separator, PyObject *seq)
{
    PyObject *sep = NULL;
    Py_ssize_t seplen;
    PyObject *res = NULL; /* the result */
    PyObject *fseq;          /* PySequence_Fast(seq) */
    Py_ssize_t seqlen;       /* len(fseq) -- number of items in sequence */
    PyObject **items;
    PyObject *item;
    Py_ssize_t sz, i, res_offset;
    Py_UCS4 maxchar;
    Py_UCS4 item_maxchar;
    int use_memcpy;
    unsigned char *res_data = NULL, *sep_data = NULL;
    PyObject *last_obj;
    unsigned int kind = 0;

    fseq = PySequence_Fast(seq, "can only join an iterable");
    if (fseq == NULL) {
        return NULL;
    }

    /* NOTE: the following code can't call back into Python code,
     * so we are sure that fseq won't be mutated.
     */

    seqlen = PySequence_Fast_GET_SIZE(fseq);
    /* If empty sequence, return u"". */
    if (seqlen == 0) {
        Py_DECREF(fseq);
        _Py_RETURN_UNICODE_EMPTY();
    }

    /* If singleton sequence with an exact Unicode, return that. */
    last_obj = NULL;
    items = PySequence_Fast_ITEMS(fseq);
    if (seqlen == 1) {
        if (PyUnicode_CheckExact(items[0])) {
            res = items[0];
            Py_INCREF(res);
            Py_DECREF(fseq);
            return res;
        }
        seplen = 0;
        maxchar = 0;
    }
    else {
        /* Set up sep and seplen */
        if (separator == NULL) {
            /* fall back to a blank space separator */
            sep = PyUnicode_FromOrdinal(' ');
            if (!sep)
                goto onError;
            seplen = 1;
            maxchar = 32;
        }
        else {
            if (!PyUnicode_Check(separator)) {
                PyErr_Format(PyExc_TypeError,
                             "separator: expected str instance,"
                             " %.80s found",
                             Py_TYPE(separator)->tp_name);
                goto onError;
            }
            if (PyUnicode_READY(separator))
                goto onError;
            sep = separator;
            seplen = PyUnicode_GET_LENGTH(separator);
            maxchar = PyUnicode_MAX_CHAR_VALUE(separator);
            /* inc refcount to keep this code path symmetric with the
               above case of a blank separator */
            Py_INCREF(sep);
        }
        last_obj = sep;
    }

    /* There are at least two things to join, or else we have a subclass
     * of str in the sequence.
     * Do a pre-pass to figure out the total amount of space we'll
     * need (sz), and see whether all argument are strings.
     */
    sz = 0;
#ifdef Py_DEBUG
    use_memcpy = 0;
#else
    use_memcpy = 1;
#endif
    for (i = 0; i < seqlen; i++) {
        const Py_ssize_t old_sz = sz;
        item = items[i];
        if (!PyUnicode_Check(item)) {
            PyErr_Format(PyExc_TypeError,
                         "sequence item %zd: expected str instance,"
                         " %.80s found",
                         i, Py_TYPE(item)->tp_name);
            goto onError;
        }
        if (PyUnicode_READY(item) == -1)
            goto onError;
        sz += PyUnicode_GET_LENGTH(item);
        item_maxchar = PyUnicode_MAX_CHAR_VALUE(item);
        maxchar = Py_MAX(maxchar, item_maxchar);
        if (i != 0)
            sz += seplen;
        if (sz < old_sz || sz > PY_SSIZE_T_MAX) {
            PyErr_SetString(PyExc_OverflowError,
                            "join() result is too long for a Python string");
            goto onError;
        }
        if (use_memcpy && last_obj != NULL) {
            if (PyUnicode_KIND(last_obj) != PyUnicode_KIND(item))
                use_memcpy = 0;
        }
        last_obj = item;
    }

    res = PyUnicode_New(sz, maxchar);
    if (res == NULL)
        goto onError;

    /* Catenate everything. */
#ifdef Py_DEBUG
    use_memcpy = 0;
#else
    if (use_memcpy) {
        res_data = PyUnicode_1BYTE_DATA(res);
        kind = PyUnicode_KIND(res);
        if (seplen != 0)
            sep_data = PyUnicode_1BYTE_DATA(sep);
    }
#endif
    if (use_memcpy) {
        for (i = 0; i < seqlen; ++i) {
            Py_ssize_t itemlen;
            item = items[i];

            /* Copy item, and maybe the separator. */
            if (i && seplen != 0) {
                Py_MEMCPY(res_data,
                          sep_data,
                          kind * seplen);
                res_data += kind * seplen;
            }

            itemlen = PyUnicode_GET_LENGTH(item);
            if (itemlen != 0) {
                Py_MEMCPY(res_data,
                          PyUnicode_DATA(item),
                          kind * itemlen);
                res_data += kind * itemlen;
            }
        }
        assert(res_data == PyUnicode_1BYTE_DATA(res)
                           + kind * PyUnicode_GET_LENGTH(res));
    }
    else {
        for (i = 0, res_offset = 0; i < seqlen; ++i) {
            Py_ssize_t itemlen;
            item = items[i];

            /* Copy item, and maybe the separator. */
            if (i && seplen != 0) {
                _PyUnicode_FastCopyCharacters(res, res_offset, sep, 0, seplen);
                res_offset += seplen;
            }

            itemlen = PyUnicode_GET_LENGTH(item);
            if (itemlen != 0) {
                _PyUnicode_FastCopyCharacters(res, res_offset, item, 0, itemlen);
                res_offset += itemlen;
            }
        }
        assert(res_offset == PyUnicode_GET_LENGTH(res));
    }

    Py_DECREF(fseq);
    Py_XDECREF(sep);
    assert(_PyUnicode_CheckConsistency(res, 1));
    return res;

  onError:
    Py_DECREF(fseq);
    Py_XDECREF(sep);
    Py_XDECREF(res);
    return NULL;
}

#define FILL(kind, data, value, start, length) \
    do { \
        Py_ssize_t i_ = 0; \
        assert(kind != PyUnicode_WCHAR_KIND); \
        switch ((kind)) { \
        case PyUnicode_1BYTE_KIND: { \
            unsigned char * to_ = (unsigned char *)((data)) + (start); \
            memset(to_, (unsigned char)value, (length)); \
            break; \
        } \
        case PyUnicode_2BYTE_KIND: { \
            Py_UCS2 * to_ = (Py_UCS2 *)((data)) + (start); \
            for (; i_ < (length); ++i_, ++to_) *to_ = (value); \
            break; \
        } \
        case PyUnicode_4BYTE_KIND: { \
            Py_UCS4 * to_ = (Py_UCS4 *)((data)) + (start); \
            for (; i_ < (length); ++i_, ++to_) *to_ = (value); \
            break; \
        } \
        default: assert(0); \
        } \
    } while (0)

void
_PyUnicode_FastFill(PyObject *unicode, Py_ssize_t start, Py_ssize_t length,
                    Py_UCS4 fill_char)
{
    const enum PyUnicode_Kind kind = PyUnicode_KIND(unicode);
    const void *data = PyUnicode_DATA(unicode);
    assert(PyUnicode_IS_READY(unicode));
    assert(unicode_modifiable(unicode));
    assert(fill_char <= PyUnicode_MAX_CHAR_VALUE(unicode));
    assert(start >= 0);
    assert(start + length <= PyUnicode_GET_LENGTH(unicode));
    FILL(kind, data, fill_char, start, length);
}

Py_ssize_t
PyUnicode_Fill(PyObject *unicode, Py_ssize_t start, Py_ssize_t length,
               Py_UCS4 fill_char)
{
    Py_ssize_t maxlen;

    if (!PyUnicode_Check(unicode)) {
        PyErr_BadInternalCall();
        return -1;
    }
    if (PyUnicode_READY(unicode) == -1)
        return -1;
    if (unicode_check_modifiable(unicode))
        return -1;

    if (start < 0) {
        PyErr_SetString(PyExc_IndexError, "string index out of range");
        return -1;
    }
    if (fill_char > PyUnicode_MAX_CHAR_VALUE(unicode)) {
        PyErr_SetString(PyExc_ValueError,
                         "fill character is bigger than "
                         "the string maximum character");
        return -1;
    }

    maxlen = PyUnicode_GET_LENGTH(unicode) - start;
    length = Py_MIN(maxlen, length);
    if (length <= 0)
        return 0;

    _PyUnicode_FastFill(unicode, start, length, fill_char);
    return length;
}

static PyObject *
pad(PyObject *self,
    Py_ssize_t left,
    Py_ssize_t right,
    Py_UCS4 fill)
{
    PyObject *u;
    Py_UCS4 maxchar;
    int kind;
    void *data;

    if (left < 0)
        left = 0;
    if (right < 0)
        right = 0;

    if (left == 0 && right == 0)
        return unicode_result_unchanged(self);

    if (left > PY_SSIZE_T_MAX - _PyUnicode_LENGTH(self) ||
        right > PY_SSIZE_T_MAX - (left + _PyUnicode_LENGTH(self))) {
        PyErr_SetString(PyExc_OverflowError, "padded string is too long");
        return NULL;
    }
    maxchar = PyUnicode_MAX_CHAR_VALUE(self);
    maxchar = Py_MAX(maxchar, fill);
    u = PyUnicode_New(left + _PyUnicode_LENGTH(self) + right, maxchar);
    if (!u)
        return NULL;

    kind = PyUnicode_KIND(u);
    data = PyUnicode_DATA(u);
    if (left)
        FILL(kind, data, fill, 0, left);
    if (right)
        FILL(kind, data, fill, left + _PyUnicode_LENGTH(self), right);
    _PyUnicode_FastCopyCharacters(u, left, self, 0, _PyUnicode_LENGTH(self));
    assert(_PyUnicode_CheckConsistency(u, 1));
    return u;
}

PyObject *
PyUnicode_Splitlines(PyObject *string, int keepends)
{
    PyObject *list;

    string = PyUnicode_FromObject(string);
    if (string == NULL)
        return NULL;
    if (PyUnicode_READY(string) == -1) {
        Py_DECREF(string);
        return NULL;
    }

    switch (PyUnicode_KIND(string)) {
    case PyUnicode_1BYTE_KIND:
        if (PyUnicode_IS_ASCII(string))
            list = asciilib_splitlines(
                string, PyUnicode_1BYTE_DATA(string),
                PyUnicode_GET_LENGTH(string), keepends);
        else
            list = ucs1lib_splitlines(
                string, PyUnicode_1BYTE_DATA(string),
                PyUnicode_GET_LENGTH(string), keepends);
        break;
    case PyUnicode_2BYTE_KIND:
        list = ucs2lib_splitlines(
            string, PyUnicode_2BYTE_DATA(string),
            PyUnicode_GET_LENGTH(string), keepends);
        break;
    case PyUnicode_4BYTE_KIND:
        list = ucs4lib_splitlines(
            string, PyUnicode_4BYTE_DATA(string),
            PyUnicode_GET_LENGTH(string), keepends);
        break;
    default:
        assert(0);
        list = 0;
    }
    Py_DECREF(string);
    return list;
}

static PyObject *
split(PyObject *self,
      PyObject *substring,
      Py_ssize_t maxcount)
{
    int kind1, kind2, kind;
    void *buf1, *buf2;
    Py_ssize_t len1, len2;
    PyObject* out;

    if (maxcount < 0)
        maxcount = PY_SSIZE_T_MAX;

    if (PyUnicode_READY(self) == -1)
        return NULL;

    if (substring == NULL)
        switch (PyUnicode_KIND(self)) {
        case PyUnicode_1BYTE_KIND:
            if (PyUnicode_IS_ASCII(self))
                return asciilib_split_whitespace(
                    self,  PyUnicode_1BYTE_DATA(self),
                    PyUnicode_GET_LENGTH(self), maxcount
                    );
            else
                return ucs1lib_split_whitespace(
                    self,  PyUnicode_1BYTE_DATA(self),
                    PyUnicode_GET_LENGTH(self), maxcount
                    );
        case PyUnicode_2BYTE_KIND:
            return ucs2lib_split_whitespace(
                self,  PyUnicode_2BYTE_DATA(self),
                PyUnicode_GET_LENGTH(self), maxcount
                );
        case PyUnicode_4BYTE_KIND:
            return ucs4lib_split_whitespace(
                self,  PyUnicode_4BYTE_DATA(self),
                PyUnicode_GET_LENGTH(self), maxcount
                );
        default:
            assert(0);
            return NULL;
        }

    if (PyUnicode_READY(substring) == -1)
        return NULL;

    kind1 = PyUnicode_KIND(self);
    kind2 = PyUnicode_KIND(substring);
    kind = kind1 > kind2 ? kind1 : kind2;
    buf1 = PyUnicode_DATA(self);
    buf2 = PyUnicode_DATA(substring);
    if (kind1 != kind)
        buf1 = _PyUnicode_AsKind(self, kind);
    if (!buf1)
        return NULL;
    if (kind2 != kind)
        buf2 = _PyUnicode_AsKind(substring, kind);
    if (!buf2) {
        if (kind1 != kind) PyMem_Free(buf1);
        return NULL;
    }
    len1 = PyUnicode_GET_LENGTH(self);
    len2 = PyUnicode_GET_LENGTH(substring);

    switch (kind) {
    case PyUnicode_1BYTE_KIND:
        if (PyUnicode_IS_ASCII(self) && PyUnicode_IS_ASCII(substring))
            out = asciilib_split(
                self,  buf1, len1, buf2, len2, maxcount);
        else
            out = ucs1lib_split(
                self,  buf1, len1, buf2, len2, maxcount);
        break;
    case PyUnicode_2BYTE_KIND:
        out = ucs2lib_split(
            self,  buf1, len1, buf2, len2, maxcount);
        break;
    case PyUnicode_4BYTE_KIND:
        out = ucs4lib_split(
            self,  buf1, len1, buf2, len2, maxcount);
        break;
    default:
        out = NULL;
    }
    if (kind1 != kind)
        PyMem_Free(buf1);
    if (kind2 != kind)
        PyMem_Free(buf2);
    return out;
}

static PyObject *
rsplit(PyObject *self,
       PyObject *substring,
       Py_ssize_t maxcount)
{
    int kind1, kind2, kind;
    void *buf1, *buf2;
    Py_ssize_t len1, len2;
    PyObject* out;

    if (maxcount < 0)
        maxcount = PY_SSIZE_T_MAX;

    if (PyUnicode_READY(self) == -1)
        return NULL;

    if (substring == NULL)
        switch (PyUnicode_KIND(self)) {
        case PyUnicode_1BYTE_KIND:
            if (PyUnicode_IS_ASCII(self))
                return asciilib_rsplit_whitespace(
                    self,  PyUnicode_1BYTE_DATA(self),
                    PyUnicode_GET_LENGTH(self), maxcount
                    );
            else
                return ucs1lib_rsplit_whitespace(
                    self,  PyUnicode_1BYTE_DATA(self),
                    PyUnicode_GET_LENGTH(self), maxcount
                    );
        case PyUnicode_2BYTE_KIND:
            return ucs2lib_rsplit_whitespace(
                self,  PyUnicode_2BYTE_DATA(self),
                PyUnicode_GET_LENGTH(self), maxcount
                );
        case PyUnicode_4BYTE_KIND:
            return ucs4lib_rsplit_whitespace(
                self,  PyUnicode_4BYTE_DATA(self),
                PyUnicode_GET_LENGTH(self), maxcount
                );
        default:
            assert(0);
            return NULL;
        }

    if (PyUnicode_READY(substring) == -1)
        return NULL;

    kind1 = PyUnicode_KIND(self);
    kind2 = PyUnicode_KIND(substring);
    kind = kind1 > kind2 ? kind1 : kind2;
    buf1 = PyUnicode_DATA(self);
    buf2 = PyUnicode_DATA(substring);
    if (kind1 != kind)
        buf1 = _PyUnicode_AsKind(self, kind);
    if (!buf1)
        return NULL;
    if (kind2 != kind)
        buf2 = _PyUnicode_AsKind(substring, kind);
    if (!buf2) {
        if (kind1 != kind) PyMem_Free(buf1);
        return NULL;
    }
    len1 = PyUnicode_GET_LENGTH(self);
    len2 = PyUnicode_GET_LENGTH(substring);

    switch (kind) {
    case PyUnicode_1BYTE_KIND:
        if (PyUnicode_IS_ASCII(self) && PyUnicode_IS_ASCII(substring))
            out = asciilib_rsplit(
                self,  buf1, len1, buf2, len2, maxcount);
        else
            out = ucs1lib_rsplit(
                self,  buf1, len1, buf2, len2, maxcount);
        break;
    case PyUnicode_2BYTE_KIND:
        out = ucs2lib_rsplit(
            self,  buf1, len1, buf2, len2, maxcount);
        break;
    case PyUnicode_4BYTE_KIND:
        out = ucs4lib_rsplit(
            self,  buf1, len1, buf2, len2, maxcount);
        break;
    default:
        out = NULL;
    }
    if (kind1 != kind)
        PyMem_Free(buf1);
    if (kind2 != kind)
        PyMem_Free(buf2);
    return out;
}

static Py_ssize_t
anylib_find(int kind, PyObject *str1, void *buf1, Py_ssize_t len1,
            PyObject *str2, void *buf2, Py_ssize_t len2, Py_ssize_t offset)
{
    switch (kind) {
    case PyUnicode_1BYTE_KIND:
        if (PyUnicode_IS_ASCII(str1) && PyUnicode_IS_ASCII(str2))
            return asciilib_find(buf1, len1, buf2, len2, offset);
        else
            return ucs1lib_find(buf1, len1, buf2, len2, offset);
    case PyUnicode_2BYTE_KIND:
        return ucs2lib_find(buf1, len1, buf2, len2, offset);
    case PyUnicode_4BYTE_KIND:
        return ucs4lib_find(buf1, len1, buf2, len2, offset);
    }
    assert(0);
    return -1;
}

static Py_ssize_t
anylib_count(int kind, PyObject *sstr, void* sbuf, Py_ssize_t slen,
             PyObject *str1, void *buf1, Py_ssize_t len1, Py_ssize_t maxcount)
{
    switch (kind) {
    case PyUnicode_1BYTE_KIND:
        if (PyUnicode_IS_ASCII(sstr) && PyUnicode_IS_ASCII(str1))
            return asciilib_count(sbuf, slen, buf1, len1, maxcount);
        else
            return ucs1lib_count(sbuf, slen, buf1, len1, maxcount);
    case PyUnicode_2BYTE_KIND:
        return ucs2lib_count(sbuf, slen, buf1, len1, maxcount);
    case PyUnicode_4BYTE_KIND:
        return ucs4lib_count(sbuf, slen, buf1, len1, maxcount);
    }
    assert(0);
    return 0;
}

static void
replace_1char_inplace(PyObject *u, Py_ssize_t pos,
                      Py_UCS4 u1, Py_UCS4 u2, Py_ssize_t maxcount)
{
    int kind = PyUnicode_KIND(u);
    void *data = PyUnicode_DATA(u);
    Py_ssize_t len = PyUnicode_GET_LENGTH(u);
    if (kind == PyUnicode_1BYTE_KIND) {
        ucs1lib_replace_1char_inplace((Py_UCS1 *)data + pos,
                                      (Py_UCS1 *)data + len,
                                      u1, u2, maxcount);
    }
    else if (kind == PyUnicode_2BYTE_KIND) {
        ucs2lib_replace_1char_inplace((Py_UCS2 *)data + pos,
                                      (Py_UCS2 *)data + len,
                                      u1, u2, maxcount);
    }
    else {
        assert(kind == PyUnicode_4BYTE_KIND);
        ucs4lib_replace_1char_inplace((Py_UCS4 *)data + pos,
                                      (Py_UCS4 *)data + len,
                                      u1, u2, maxcount);
    }
}

static PyObject *
replace(PyObject *self, PyObject *str1,
        PyObject *str2, Py_ssize_t maxcount)
{
    PyObject *u;
    char *sbuf = PyUnicode_DATA(self);
    char *buf1 = PyUnicode_DATA(str1);
    char *buf2 = PyUnicode_DATA(str2);
    int srelease = 0, release1 = 0, release2 = 0;
    int skind = PyUnicode_KIND(self);
    int kind1 = PyUnicode_KIND(str1);
    int kind2 = PyUnicode_KIND(str2);
    Py_ssize_t slen = PyUnicode_GET_LENGTH(self);
    Py_ssize_t len1 = PyUnicode_GET_LENGTH(str1);
    Py_ssize_t len2 = PyUnicode_GET_LENGTH(str2);
    int mayshrink;
    Py_UCS4 maxchar, maxchar_str1, maxchar_str2;

    if (maxcount < 0)
        maxcount = PY_SSIZE_T_MAX;
    else if (maxcount == 0 || slen == 0)
        goto nothing;

    if (str1 == str2)
        goto nothing;

    maxchar = PyUnicode_MAX_CHAR_VALUE(self);
    maxchar_str1 = PyUnicode_MAX_CHAR_VALUE(str1);
    if (maxchar < maxchar_str1)
        /* substring too wide to be present */
        goto nothing;
    maxchar_str2 = PyUnicode_MAX_CHAR_VALUE(str2);
    /* Replacing str1 with str2 may cause a maxchar reduction in the
       result string. */
    mayshrink = (maxchar_str2 < maxchar_str1) && (maxchar == maxchar_str1);
    maxchar = Py_MAX(maxchar, maxchar_str2);

    if (len1 == len2) {
        /* same length */
        if (len1 == 0)
            goto nothing;
        if (len1 == 1) {
            /* replace characters */
            Py_UCS4 u1, u2;
            Py_ssize_t pos;

            u1 = PyUnicode_READ(kind1, buf1, 0);
            pos = findchar(sbuf, skind, slen, u1, 1);
            if (pos < 0)
                goto nothing;
            u2 = PyUnicode_READ(kind2, buf2, 0);
            u = PyUnicode_New(slen, maxchar);
            if (!u)
                goto error;

            _PyUnicode_FastCopyCharacters(u, 0, self, 0, slen);
            replace_1char_inplace(u, pos, u1, u2, maxcount);
        }
        else {
            int rkind = skind;
            char *res;
            Py_ssize_t i;

            if (kind1 < rkind) {
                /* widen substring */
                buf1 = _PyUnicode_AsKind(str1, rkind);
                if (!buf1) goto error;
                release1 = 1;
            }
            i = anylib_find(rkind, self, sbuf, slen, str1, buf1, len1, 0);
            if (i < 0)
                goto nothing;
            if (rkind > kind2) {
                /* widen replacement */
                buf2 = _PyUnicode_AsKind(str2, rkind);
                if (!buf2) goto error;
                release2 = 1;
            }
            else if (rkind < kind2) {
                /* widen self and buf1 */
                rkind = kind2;
                if (release1) PyMem_Free(buf1);
                release1 = 0;
                sbuf = _PyUnicode_AsKind(self, rkind);
                if (!sbuf) goto error;
                srelease = 1;
                buf1 = _PyUnicode_AsKind(str1, rkind);
                if (!buf1) goto error;
                release1 = 1;
            }
            u = PyUnicode_New(slen, maxchar);
            if (!u)
                goto error;
            assert(PyUnicode_KIND(u) == rkind);
            res = PyUnicode_DATA(u);

            memcpy(res, sbuf, rkind * slen);
            /* change everything in-place, starting with this one */
            memcpy(res + rkind * i,
                   buf2,
                   rkind * len2);
            i += len1;

            while ( --maxcount > 0) {
                i = anylib_find(rkind, self,
                                sbuf+rkind*i, slen-i,
                                str1, buf1, len1, i);
                if (i == -1)
                    break;
                memcpy(res + rkind * i,
                       buf2,
                       rkind * len2);
                i += len1;
            }
        }
    }
    else {
        Py_ssize_t n, i, j, ires;
        Py_ssize_t new_size;
        int rkind = skind;
        char *res;

        if (kind1 < rkind) {
            /* widen substring */
            buf1 = _PyUnicode_AsKind(str1, rkind);
            if (!buf1) goto error;
            release1 = 1;
        }
        n = anylib_count(rkind, self, sbuf, slen, str1, buf1, len1, maxcount);
        if (n == 0)
            goto nothing;
        if (kind2 < rkind) {
            /* widen replacement */
            buf2 = _PyUnicode_AsKind(str2, rkind);
            if (!buf2) goto error;
            release2 = 1;
        }
        else if (kind2 > rkind) {
            /* widen self and buf1 */
            rkind = kind2;
            sbuf = _PyUnicode_AsKind(self, rkind);
            if (!sbuf) goto error;
            srelease = 1;
            if (release1) PyMem_Free(buf1);
            release1 = 0;
            buf1 = _PyUnicode_AsKind(str1, rkind);
            if (!buf1) goto error;
            release1 = 1;
        }
        /* new_size = PyUnicode_GET_LENGTH(self) + n * (PyUnicode_GET_LENGTH(str2) -
           PyUnicode_GET_LENGTH(str1))); */
        if (len2 > len1 && len2 - len1 > (PY_SSIZE_T_MAX - slen) / n) {
                PyErr_SetString(PyExc_OverflowError,
                                "replace string is too long");
                goto error;
        }
        new_size = slen + n * (len2 - len1);
        if (new_size == 0) {
            _Py_INCREF_UNICODE_EMPTY();
            if (!unicode_empty)
                goto error;
            u = unicode_empty;
            goto done;
        }
        if (new_size > (PY_SSIZE_T_MAX >> (rkind-1))) {
            PyErr_SetString(PyExc_OverflowError,
                            "replace string is too long");
            goto error;
        }
        u = PyUnicode_New(new_size, maxchar);
        if (!u)
            goto error;
        assert(PyUnicode_KIND(u) == rkind);
        res = PyUnicode_DATA(u);
        ires = i = 0;
        if (len1 > 0) {
            while (n-- > 0) {
                /* look for next match */
                j = anylib_find(rkind, self,
                                sbuf + rkind * i, slen-i,
                                str1, buf1, len1, i);
                if (j == -1)
                    break;
                else if (j > i) {
                    /* copy unchanged part [i:j] */
                    memcpy(res + rkind * ires,
                           sbuf + rkind * i,
                           rkind * (j-i));
                    ires += j - i;
                }
                /* copy substitution string */
                if (len2 > 0) {
                    memcpy(res + rkind * ires,
                           buf2,
                           rkind * len2);
                    ires += len2;
                }
                i = j + len1;
            }
            if (i < slen)
                /* copy tail [i:] */
                memcpy(res + rkind * ires,
                       sbuf + rkind * i,
                       rkind * (slen-i));
        }
        else {
            /* interleave */
            while (n > 0) {
                memcpy(res + rkind * ires,
                       buf2,
                       rkind * len2);
                ires += len2;
                if (--n <= 0)
                    break;
                memcpy(res + rkind * ires,
                       sbuf + rkind * i,
                       rkind);
                ires++;
                i++;
            }
            memcpy(res + rkind * ires,
                   sbuf + rkind * i,
                   rkind * (slen-i));
        }
    }

    if (mayshrink) {
        unicode_adjust_maxchar(&u);
        if (u == NULL)
            goto error;
    }

  done:
    if (srelease)
        PyMem_FREE(sbuf);
    if (release1)
        PyMem_FREE(buf1);
    if (release2)
        PyMem_FREE(buf2);
    assert(_PyUnicode_CheckConsistency(u, 1));
    return u;

  nothing:
    /* nothing to replace; return original string (when possible) */
    if (srelease)
        PyMem_FREE(sbuf);
    if (release1)
        PyMem_FREE(buf1);
    if (release2)
        PyMem_FREE(buf2);
    return unicode_result_unchanged(self);

  error:
    if (srelease && sbuf)
        PyMem_FREE(sbuf);
    if (release1 && buf1)
        PyMem_FREE(buf1);
    if (release2 && buf2)
        PyMem_FREE(buf2);
    return NULL;
}

/* --- Unicode Object Methods --------------------------------------------- */

PyDoc_STRVAR(title__doc__,
             "S.title() -> str\n\
\n\
Return a titlecased version of S, i.e. words start with title case\n\
characters, all remaining cased characters have lower case.");

static PyObject*
unicode_title(PyObject *self)
{
    if (PyUnicode_READY(self) == -1)
        return NULL;
    return case_operation(self, do_title);
}

PyDoc_STRVAR(capitalize__doc__,
             "S.capitalize() -> str\n\
\n\
Return a capitalized version of S, i.e. make the first character\n\
have upper case and the rest lower case.");

static PyObject*
unicode_capitalize(PyObject *self)
{
    if (PyUnicode_READY(self) == -1)
        return NULL;
    if (PyUnicode_GET_LENGTH(self) == 0)
        return unicode_result_unchanged(self);
    return case_operation(self, do_capitalize);
}

PyDoc_STRVAR(casefold__doc__,
             "S.casefold() -> str\n\
\n\
Return a version of S suitable for caseless comparisons.");

static PyObject *
unicode_casefold(PyObject *self)
{
    if (PyUnicode_READY(self) == -1)
        return NULL;
    if (PyUnicode_IS_ASCII(self))
        return ascii_upper_or_lower(self, 1);
    return case_operation(self, do_casefold);
}


/* Argument converter.  Coerces to a single unicode character */

static int
convert_uc(PyObject *obj, void *addr)
{
    Py_UCS4 *fillcharloc = (Py_UCS4 *)addr;
    PyObject *uniobj;

    uniobj = PyUnicode_FromObject(obj);
    if (uniobj == NULL) {
        PyErr_SetString(PyExc_TypeError,
                        "The fill character cannot be converted to Unicode");
        return 0;
    }
    if (PyUnicode_GET_LENGTH(uniobj) != 1) {
        PyErr_SetString(PyExc_TypeError,
                        "The fill character must be exactly one character long");
        Py_DECREF(uniobj);
        return 0;
    }
    *fillcharloc = PyUnicode_READ_CHAR(uniobj, 0);
    Py_DECREF(uniobj);
    return 1;
}

PyDoc_STRVAR(center__doc__,
             "S.center(width[, fillchar]) -> str\n\
\n\
Return S centered in a string of length width. Padding is\n\
done using the specified fill character (default is a space)");

static PyObject *
unicode_center(PyObject *self, PyObject *args)
{
    Py_ssize_t marg, left;
    Py_ssize_t width;
    Py_UCS4 fillchar = ' ';

    if (!PyArg_ParseTuple(args, "n|O&:center", &width, convert_uc, &fillchar))
        return NULL;

    if (PyUnicode_READY(self) == -1)
        return NULL;

    if (PyUnicode_GET_LENGTH(self) >= width)
        return unicode_result_unchanged(self);

    marg = width - PyUnicode_GET_LENGTH(self);
    left = marg / 2 + (marg & width & 1);

    return pad(self, left, marg - left, fillchar);
}

/* This function assumes that str1 and str2 are readied by the caller. */

static int
unicode_compare(PyObject *str1, PyObject *str2)
{
#define COMPARE(TYPE1, TYPE2) \
    do { \
        TYPE1* p1 = (TYPE1 *)data1; \
        TYPE2* p2 = (TYPE2 *)data2; \
        TYPE1* end = p1 + len; \
        Py_UCS4 c1, c2; \
        for (; p1 != end; p1++, p2++) { \
            c1 = *p1; \
            c2 = *p2; \
            if (c1 != c2) \
                return (c1 < c2) ? -1 : 1; \
        } \
    } \
    while (0)

    int kind1, kind2;
    void *data1, *data2;
    Py_ssize_t len1, len2, len;

    kind1 = PyUnicode_KIND(str1);
    kind2 = PyUnicode_KIND(str2);
    data1 = PyUnicode_DATA(str1);
    data2 = PyUnicode_DATA(str2);
    len1 = PyUnicode_GET_LENGTH(str1);
    len2 = PyUnicode_GET_LENGTH(str2);
    len = Py_MIN(len1, len2);

    switch(kind1) {
    case PyUnicode_1BYTE_KIND:
    {
        switch(kind2) {
        case PyUnicode_1BYTE_KIND:
        {
            int cmp = memcmp(data1, data2, len);
            /* normalize result of memcmp() into the range [-1; 1] */
            if (cmp < 0)
                return -1;
            if (cmp > 0)
                return 1;
            break;
        }
        case PyUnicode_2BYTE_KIND:
            COMPARE(Py_UCS1, Py_UCS2);
            break;
        case PyUnicode_4BYTE_KIND:
            COMPARE(Py_UCS1, Py_UCS4);
            break;
        default:
            assert(0);
        }
        break;
    }
    case PyUnicode_2BYTE_KIND:
    {
        switch(kind2) {
        case PyUnicode_1BYTE_KIND:
            COMPARE(Py_UCS2, Py_UCS1);
            break;
        case PyUnicode_2BYTE_KIND:
        {
            COMPARE(Py_UCS2, Py_UCS2);
            break;
        }
        case PyUnicode_4BYTE_KIND:
            COMPARE(Py_UCS2, Py_UCS4);
            break;
        default:
            assert(0);
        }
        break;
    }
    case PyUnicode_4BYTE_KIND:
    {
        switch(kind2) {
        case PyUnicode_1BYTE_KIND:
            COMPARE(Py_UCS4, Py_UCS1);
            break;
        case PyUnicode_2BYTE_KIND:
            COMPARE(Py_UCS4, Py_UCS2);
            break;
        case PyUnicode_4BYTE_KIND:
        {
#if defined(HAVE_WMEMCMP) && SIZEOF_WCHAR_T == 4
            int cmp = wmemcmp((wchar_t *)data1, (wchar_t *)data2, len);
            /* normalize result of wmemcmp() into the range [-1; 1] */
            if (cmp < 0)
                return -1;
            if (cmp > 0)
                return 1;
#else
            COMPARE(Py_UCS4, Py_UCS4);
#endif
            break;
        }
        default:
            assert(0);
        }
        break;
    }
    default:
        assert(0);
    }

    if (len1 == len2)
        return 0;
    if (len1 < len2)
        return -1;
    else
        return 1;

#undef COMPARE
}

Py_LOCAL(int)
unicode_compare_eq(PyObject *str1, PyObject *str2)
{
    int kind;
    void *data1, *data2;
    Py_ssize_t len;
    int cmp;

    len = PyUnicode_GET_LENGTH(str1);
    if (PyUnicode_GET_LENGTH(str2) != len)
        return 0;
    kind = PyUnicode_KIND(str1);
    if (PyUnicode_KIND(str2) != kind)
        return 0;
    data1 = PyUnicode_DATA(str1);
    data2 = PyUnicode_DATA(str2);

    cmp = memcmp(data1, data2, len * kind);
    return (cmp == 0);
}


int
PyUnicode_Compare(PyObject *left, PyObject *right)
{
    if (PyUnicode_Check(left) && PyUnicode_Check(right)) {
        if (PyUnicode_READY(left) == -1 ||
            PyUnicode_READY(right) == -1)
            return -1;

        /* a string is equal to itself */
        if (left == right)
            return 0;

        return unicode_compare(left, right);
    }
    PyErr_Format(PyExc_TypeError,
                 "Can't compare %.100s and %.100s",
                 left->ob_type->tp_name,
                 right->ob_type->tp_name);
    return -1;
}

int
_PyUnicode_CompareWithId(PyObject *left, _Py_Identifier *right)
{
    PyObject *right_str = _PyUnicode_FromId(right);   /* borrowed */
    if (right_str == NULL)
        return -1;
    return PyUnicode_Compare(left, right_str);
}

int
PyUnicode_CompareWithASCIIString(PyObject* uni, const char* str)
{
    Py_ssize_t i;
    int kind;
    Py_UCS4 chr;

    assert(_PyUnicode_CHECK(uni));
    if (PyUnicode_READY(uni) == -1)
        return -1;
    kind = PyUnicode_KIND(uni);
    if (kind == PyUnicode_1BYTE_KIND) {
        const void *data = PyUnicode_1BYTE_DATA(uni);
        size_t len1 = (size_t)PyUnicode_GET_LENGTH(uni);
        size_t len, len2 = strlen(str);
        int cmp;

        len = Py_MIN(len1, len2);
        cmp = memcmp(data, str, len);
        if (cmp != 0) {
            if (cmp < 0)
                return -1;
            else
                return 1;
        }
        if (len1 > len2)
            return 1; /* uni is longer */
        if (len2 > len1)
            return -1; /* str is longer */
        return 0;
    }
    else {
        void *data = PyUnicode_DATA(uni);
        /* Compare Unicode string and source character set string */
        for (i = 0; (chr = PyUnicode_READ(kind, data, i)) && str[i]; i++)
            if (chr != (unsigned char)str[i])
                return (chr < (unsigned char)(str[i])) ? -1 : 1;
        /* This check keeps Python strings that end in '\0' from comparing equal
         to C strings identical up to that point. */
        if (PyUnicode_GET_LENGTH(uni) != i || chr)
            return 1; /* uni is longer */
        if (str[i])
            return -1; /* str is longer */
        return 0;
    }
}


#define TEST_COND(cond)                         \
    ((cond) ? Py_True : Py_False)

PyObject *
PyUnicode_RichCompare(PyObject *left, PyObject *right, int op)
{
    int result;
    PyObject *v;

    if (!PyUnicode_Check(left) || !PyUnicode_Check(right))
        Py_RETURN_NOTIMPLEMENTED;

    if (PyUnicode_READY(left) == -1 ||
        PyUnicode_READY(right) == -1)
        return NULL;

    if (left == right) {
        switch (op) {
        case Py_EQ:
        case Py_LE:
        case Py_GE:
            /* a string is equal to itself */
            v = Py_True;
            break;
        case Py_NE:
        case Py_LT:
        case Py_GT:
            v = Py_False;
            break;
        default:
            PyErr_BadArgument();
            return NULL;
        }
    }
    else if (op == Py_EQ || op == Py_NE) {
        result = unicode_compare_eq(left, right);
        result ^= (op == Py_NE);
        v = TEST_COND(result);
    }
    else {
        result = unicode_compare(left, right);

        /* Convert the return value to a Boolean */
        switch (op) {
        case Py_LE:
            v = TEST_COND(result <= 0);
            break;
        case Py_GE:
            v = TEST_COND(result >= 0);
            break;
        case Py_LT:
            v = TEST_COND(result == -1);
            break;
        case Py_GT:
            v = TEST_COND(result == 1);
            break;
        default:
            PyErr_BadArgument();
            return NULL;
        }
    }
    Py_INCREF(v);
    return v;
}

int
PyUnicode_Contains(PyObject *container, PyObject *element)
{
    PyObject *str, *sub;
    int kind1, kind2;
    void *buf1, *buf2;
    Py_ssize_t len1, len2;
    int result;

    /* Coerce the two arguments */
    sub = PyUnicode_FromObject(element);
    if (!sub) {
        PyErr_Format(PyExc_TypeError,
                     "'in <string>' requires string as left operand, not %s",
                     element->ob_type->tp_name);
        return -1;
    }

    str = PyUnicode_FromObject(container);
    if (!str) {
        Py_DECREF(sub);
        return -1;
    }

    kind1 = PyUnicode_KIND(str);
    kind2 = PyUnicode_KIND(sub);
    buf1 = PyUnicode_DATA(str);
    buf2 = PyUnicode_DATA(sub);
    if (kind2 != kind1) {
        if (kind2 > kind1) {
            Py_DECREF(sub);
            Py_DECREF(str);
            return 0;
        }
        buf2 = _PyUnicode_AsKind(sub, kind1);
    }
    if (!buf2) {
        Py_DECREF(sub);
        Py_DECREF(str);
        return -1;
    }
    len1 = PyUnicode_GET_LENGTH(str);
    len2 = PyUnicode_GET_LENGTH(sub);

    switch (kind1) {
    case PyUnicode_1BYTE_KIND:
        result = ucs1lib_find(buf1, len1, buf2, len2, 0) != -1;
        break;
    case PyUnicode_2BYTE_KIND:
        result = ucs2lib_find(buf1, len1, buf2, len2, 0) != -1;
        break;
    case PyUnicode_4BYTE_KIND:
        result = ucs4lib_find(buf1, len1, buf2, len2, 0) != -1;
        break;
    default:
        result = -1;
        assert(0);
    }

    Py_DECREF(str);
    Py_DECREF(sub);

    if (kind2 != kind1)
        PyMem_Free(buf2);

    return result;
}

/* Concat to string or Unicode object giving a new Unicode object. */

PyObject *
PyUnicode_Concat(PyObject *left, PyObject *right)
{
    PyObject *u = NULL, *v = NULL, *w;
    Py_UCS4 maxchar, maxchar2;
    Py_ssize_t u_len, v_len, new_len;

    /* Coerce the two arguments */
    u = PyUnicode_FromObject(left);
    if (u == NULL)
        goto onError;
    v = PyUnicode_FromObject(right);
    if (v == NULL)
        goto onError;

    /* Shortcuts */
    if (v == unicode_empty) {
        Py_DECREF(v);
        return u;
    }
    if (u == unicode_empty) {
        Py_DECREF(u);
        return v;
    }

    u_len = PyUnicode_GET_LENGTH(u);
    v_len = PyUnicode_GET_LENGTH(v);
    if (u_len > PY_SSIZE_T_MAX - v_len) {
        PyErr_SetString(PyExc_OverflowError,
                        "strings are too large to concat");
        goto onError;
    }
    new_len = u_len + v_len;

    maxchar = PyUnicode_MAX_CHAR_VALUE(u);
    maxchar2 = PyUnicode_MAX_CHAR_VALUE(v);
    maxchar = Py_MAX(maxchar, maxchar2);

    /* Concat the two Unicode strings */
    w = PyUnicode_New(new_len, maxchar);
    if (w == NULL)
        goto onError;
    _PyUnicode_FastCopyCharacters(w, 0, u, 0, u_len);
    _PyUnicode_FastCopyCharacters(w, u_len, v, 0, v_len);
    Py_DECREF(u);
    Py_DECREF(v);
    assert(_PyUnicode_CheckConsistency(w, 1));
    return w;

  onError:
    Py_XDECREF(u);
    Py_XDECREF(v);
    return NULL;
}

void
PyUnicode_Append(PyObject **p_left, PyObject *right)
{
    PyObject *left, *res;
    Py_UCS4 maxchar, maxchar2;
    Py_ssize_t left_len, right_len, new_len;

    if (p_left == NULL) {
        if (!PyErr_Occurred())
            PyErr_BadInternalCall();
        return;
    }
    left = *p_left;
    if (right == NULL || left == NULL
        || !PyUnicode_Check(left) || !PyUnicode_Check(right)) {
        if (!PyErr_Occurred())
            PyErr_BadInternalCall();
        goto error;
    }

    if (PyUnicode_READY(left) == -1)
        goto error;
    if (PyUnicode_READY(right) == -1)
        goto error;

    /* Shortcuts */
    if (left == unicode_empty) {
        Py_DECREF(left);
        Py_INCREF(right);
        *p_left = right;
        return;
    }
    if (right == unicode_empty)
        return;

    left_len = PyUnicode_GET_LENGTH(left);
    right_len = PyUnicode_GET_LENGTH(right);
    if (left_len > PY_SSIZE_T_MAX - right_len) {
        PyErr_SetString(PyExc_OverflowError,
                        "strings are too large to concat");
        goto error;
    }
    new_len = left_len + right_len;

    if (unicode_modifiable(left)
        && PyUnicode_CheckExact(right)
        && PyUnicode_KIND(right) <= PyUnicode_KIND(left)
        /* Don't resize for ascii += latin1. Convert ascii to latin1 requires
           to change the structure size, but characters are stored just after
           the structure, and so it requires to move all characters which is
           not so different than duplicating the string. */
        && !(PyUnicode_IS_ASCII(left) && !PyUnicode_IS_ASCII(right)))
    {
        /* append inplace */
        if (unicode_resize(p_left, new_len) != 0)
            goto error;

        /* copy 'right' into the newly allocated area of 'left' */
        _PyUnicode_FastCopyCharacters(*p_left, left_len, right, 0, right_len);
    }
    else {
        maxchar = PyUnicode_MAX_CHAR_VALUE(left);
        maxchar2 = PyUnicode_MAX_CHAR_VALUE(right);
        maxchar = Py_MAX(maxchar, maxchar2);

        /* Concat the two Unicode strings */
        res = PyUnicode_New(new_len, maxchar);
        if (res == NULL)
            goto error;
        _PyUnicode_FastCopyCharacters(res, 0, left, 0, left_len);
        _PyUnicode_FastCopyCharacters(res, left_len, right, 0, right_len);
        Py_DECREF(left);
        *p_left = res;
    }
    assert(_PyUnicode_CheckConsistency(*p_left, 1));
    return;

error:
    Py_CLEAR(*p_left);
}

void
PyUnicode_AppendAndDel(PyObject **pleft, PyObject *right)
{
    PyUnicode_Append(pleft, right);
    Py_XDECREF(right);
}

PyDoc_STRVAR(count__doc__,
             "S.count(sub[, start[, end]]) -> int\n\
\n\
Return the number of non-overlapping occurrences of substring sub in\n\
string S[start:end].  Optional arguments start and end are\n\
interpreted as in slice notation.");

static PyObject *
unicode_count(PyObject *self, PyObject *args)
{
    PyObject *substring;
    Py_ssize_t start = 0;
    Py_ssize_t end = PY_SSIZE_T_MAX;
    PyObject *result;
    int kind1, kind2, kind;
    void *buf1, *buf2;
    Py_ssize_t len1, len2, iresult;

    if (!stringlib_parse_args_finds_unicode("count", args, &substring,
                                            &start, &end))
        return NULL;

    kind1 = PyUnicode_KIND(self);
    kind2 = PyUnicode_KIND(substring);
    if (kind2 > kind1) {
        Py_DECREF(substring);
        return PyLong_FromLong(0);
    }
    kind = kind1;
    buf1 = PyUnicode_DATA(self);
    buf2 = PyUnicode_DATA(substring);
    if (kind2 != kind)
        buf2 = _PyUnicode_AsKind(substring, kind);
    if (!buf2) {
        Py_DECREF(substring);
        return NULL;
    }
    len1 = PyUnicode_GET_LENGTH(self);
    len2 = PyUnicode_GET_LENGTH(substring);

    ADJUST_INDICES(start, end, len1);
    switch (kind) {
    case PyUnicode_1BYTE_KIND:
        iresult = ucs1lib_count(
            ((Py_UCS1*)buf1) + start, end - start,
            buf2, len2, PY_SSIZE_T_MAX
            );
        break;
    case PyUnicode_2BYTE_KIND:
        iresult = ucs2lib_count(
            ((Py_UCS2*)buf1) + start, end - start,
            buf2, len2, PY_SSIZE_T_MAX
            );
        break;
    case PyUnicode_4BYTE_KIND:
        iresult = ucs4lib_count(
            ((Py_UCS4*)buf1) + start, end - start,
            buf2, len2, PY_SSIZE_T_MAX
            );
        break;
    default:
        assert(0); iresult = 0;
    }

    result = PyLong_FromSsize_t(iresult);

    if (kind2 != kind)
        PyMem_Free(buf2);

    Py_DECREF(substring);

    return result;
}

PyDoc_STRVAR(encode__doc__,
             "S.encode(encoding='utf-8', errors='strict') -> bytes\n\
\n\
Encode S using the codec registered for encoding. Default encoding\n\
is 'utf-8'. errors may be given to set a different error\n\
handling scheme. Default is 'strict' meaning that encoding errors raise\n\
a UnicodeEncodeError. Other possible values are 'ignore', 'replace' and\n\
'xmlcharrefreplace' as well as any other name registered with\n\
codecs.register_error that can handle UnicodeEncodeErrors.");

static PyObject *
unicode_encode(PyObject *self, PyObject *args, PyObject *kwargs)
{
    static char *kwlist[] = {"encoding", "errors", 0};
    char *encoding = NULL;
    char *errors = NULL;

    if (!PyArg_ParseTupleAndKeywords(args, kwargs, "|ss:encode",
                                     kwlist, &encoding, &errors))
        return NULL;
    return PyUnicode_AsEncodedString(self, encoding, errors);
}

PyDoc_STRVAR(expandtabs__doc__,
             "S.expandtabs(tabsize=8) -> str\n\
\n\
Return a copy of S where all tab characters are expanded using spaces.\n\
If tabsize is not given, a tab size of 8 characters is assumed.");

static PyObject*
unicode_expandtabs(PyObject *self, PyObject *args, PyObject *kwds)
{
    Py_ssize_t i, j, line_pos, src_len, incr;
    Py_UCS4 ch;
    PyObject *u;
    void *src_data, *dest_data;
    static char *kwlist[] = {"tabsize", 0};
    int tabsize = 8;
    int kind;
    int found;

    if (!PyArg_ParseTupleAndKeywords(args, kwds, "|i:expandtabs",
                                     kwlist, &tabsize))
        return NULL;

    if (PyUnicode_READY(self) == -1)
        return NULL;

    /* First pass: determine size of output string */
    src_len = PyUnicode_GET_LENGTH(self);
    i = j = line_pos = 0;
    kind = PyUnicode_KIND(self);
    src_data = PyUnicode_DATA(self);
    found = 0;
    for (; i < src_len; i++) {
        ch = PyUnicode_READ(kind, src_data, i);
        if (ch == '\t') {
            found = 1;
            if (tabsize > 0) {
                incr = tabsize - (line_pos % tabsize); /* cannot overflow */
                if (j > PY_SSIZE_T_MAX - incr)
                    goto overflow;
                line_pos += incr;
                j += incr;
            }
        }
        else {
            if (j > PY_SSIZE_T_MAX - 1)
                goto overflow;
            line_pos++;
            j++;
            if (ch == '\n' || ch == '\r')
                line_pos = 0;
        }
    }
    if (!found)
        return unicode_result_unchanged(self);

    /* Second pass: create output string and fill it */
    u = PyUnicode_New(j, PyUnicode_MAX_CHAR_VALUE(self));
    if (!u)
        return NULL;
    dest_data = PyUnicode_DATA(u);

    i = j = line_pos = 0;

    for (; i < src_len; i++) {
        ch = PyUnicode_READ(kind, src_data, i);
        if (ch == '\t') {
            if (tabsize > 0) {
                incr = tabsize - (line_pos % tabsize);
                line_pos += incr;
                FILL(kind, dest_data, ' ', j, incr);
                j += incr;
            }
        }
        else {
            line_pos++;
            PyUnicode_WRITE(kind, dest_data, j, ch);
            j++;
            if (ch == '\n' || ch == '\r')
                line_pos = 0;
        }
    }
    assert (j == PyUnicode_GET_LENGTH(u));
    return unicode_result(u);

  overflow:
    PyErr_SetString(PyExc_OverflowError, "new string is too long");
    return NULL;
}

PyDoc_STRVAR(find__doc__,
             "S.find(sub[, start[, end]]) -> int\n\
\n\
Return the lowest index in S where substring sub is found,\n\
such that sub is contained within S[start:end].  Optional\n\
arguments start and end are interpreted as in slice notation.\n\
\n\
Return -1 on failure.");

static PyObject *
unicode_find(PyObject *self, PyObject *args)
{
    PyObject *substring;
    Py_ssize_t start;
    Py_ssize_t end;
    Py_ssize_t result;

    if (!stringlib_parse_args_finds_unicode("find", args, &substring,
                                            &start, &end))
        return NULL;

    if (PyUnicode_READY(self) == -1) {
        Py_DECREF(substring);
        return NULL;
    }
    if (PyUnicode_READY(substring) == -1) {
        Py_DECREF(substring);
        return NULL;
    }

    result = any_find_slice(1, self, substring, start, end);

    Py_DECREF(substring);

    if (result == -2)
        return NULL;

    return PyLong_FromSsize_t(result);
}

static PyObject *
unicode_getitem(PyObject *self, Py_ssize_t index)
{
    void *data;
    enum PyUnicode_Kind kind;
    Py_UCS4 ch;

    if (!PyUnicode_Check(self) || PyUnicode_READY(self) == -1) {
        PyErr_BadArgument();
        return NULL;
    }
    if (index < 0 || index >= PyUnicode_GET_LENGTH(self)) {
        PyErr_SetString(PyExc_IndexError, "string index out of range");
        return NULL;
    }
    kind = PyUnicode_KIND(self);
    data = PyUnicode_DATA(self);
    ch = PyUnicode_READ(kind, data, index);
    return unicode_char(ch);
}

/* Believe it or not, this produces the same value for ASCII strings
   as bytes_hash(). */
static Py_hash_t
unicode_hash(PyObject *self)
{
    Py_ssize_t len;
    Py_uhash_t x;  /* Unsigned for defined overflow behavior. */

#ifdef Py_DEBUG
    assert(_Py_HashSecret_Initialized);
#endif
    if (_PyUnicode_HASH(self) != -1)
        return _PyUnicode_HASH(self);
    if (PyUnicode_READY(self) == -1)
        return -1;
    len = PyUnicode_GET_LENGTH(self);
    /*
      We make the hash of the empty string be 0, rather than using
      (prefix ^ suffix), since this slightly obfuscates the hash secret
    */
    if (len == 0) {
        _PyUnicode_HASH(self) = 0;
        return 0;
    }
    x = _Py_HashBytes(PyUnicode_DATA(self),
                      PyUnicode_GET_LENGTH(self) * PyUnicode_KIND(self));
    _PyUnicode_HASH(self) = x;
    return x;
}

PyDoc_STRVAR(index__doc__,
             "S.index(sub[, start[, end]]) -> int\n\
\n\
Like S.find() but raise ValueError when the substring is not found.");

static PyObject *
unicode_index(PyObject *self, PyObject *args)
{
    Py_ssize_t result;
    PyObject *substring;
    Py_ssize_t start;
    Py_ssize_t end;

    if (!stringlib_parse_args_finds_unicode("index", args, &substring,
                                            &start, &end))
        return NULL;

    if (PyUnicode_READY(self) == -1) {
        Py_DECREF(substring);
        return NULL;
    }
    if (PyUnicode_READY(substring) == -1) {
        Py_DECREF(substring);
        return NULL;
    }

    result = any_find_slice(1, self, substring, start, end);

    Py_DECREF(substring);

    if (result == -2)
        return NULL;

    if (result < 0) {
        PyErr_SetString(PyExc_ValueError, "substring not found");
        return NULL;
    }

    return PyLong_FromSsize_t(result);
}

PyDoc_STRVAR(islower__doc__,
             "S.islower() -> bool\n\
\n\
Return True if all cased characters in S are lowercase and there is\n\
at least one cased character in S, False otherwise.");

static PyObject*
unicode_islower(PyObject *self)
{
    Py_ssize_t i, length;
    int kind;
    void *data;
    int cased;

    if (PyUnicode_READY(self) == -1)
        return NULL;
    length = PyUnicode_GET_LENGTH(self);
    kind = PyUnicode_KIND(self);
    data = PyUnicode_DATA(self);

    /* Shortcut for single character strings */
    if (length == 1)
        return PyBool_FromLong(
            Py_UNICODE_ISLOWER(PyUnicode_READ(kind, data, 0)));

    /* Special case for empty strings */
    if (length == 0)
        return PyBool_FromLong(0);

    cased = 0;
    for (i = 0; i < length; i++) {
        const Py_UCS4 ch = PyUnicode_READ(kind, data, i);

        if (Py_UNICODE_ISUPPER(ch) || Py_UNICODE_ISTITLE(ch))
            return PyBool_FromLong(0);
        else if (!cased && Py_UNICODE_ISLOWER(ch))
            cased = 1;
    }
    return PyBool_FromLong(cased);
}

PyDoc_STRVAR(isupper__doc__,
             "S.isupper() -> bool\n\
\n\
Return True if all cased characters in S are uppercase and there is\n\
at least one cased character in S, False otherwise.");

static PyObject*
unicode_isupper(PyObject *self)
{
    Py_ssize_t i, length;
    int kind;
    void *data;
    int cased;

    if (PyUnicode_READY(self) == -1)
        return NULL;
    length = PyUnicode_GET_LENGTH(self);
    kind = PyUnicode_KIND(self);
    data = PyUnicode_DATA(self);

    /* Shortcut for single character strings */
    if (length == 1)
        return PyBool_FromLong(
            Py_UNICODE_ISUPPER(PyUnicode_READ(kind, data, 0)) != 0);

    /* Special case for empty strings */
    if (length == 0)
        return PyBool_FromLong(0);

    cased = 0;
    for (i = 0; i < length; i++) {
        const Py_UCS4 ch = PyUnicode_READ(kind, data, i);

        if (Py_UNICODE_ISLOWER(ch) || Py_UNICODE_ISTITLE(ch))
            return PyBool_FromLong(0);
        else if (!cased && Py_UNICODE_ISUPPER(ch))
            cased = 1;
    }
    return PyBool_FromLong(cased);
}

PyDoc_STRVAR(istitle__doc__,
             "S.istitle() -> bool\n\
\n\
Return True if S is a titlecased string and there is at least one\n\
character in S, i.e. upper- and titlecase characters may only\n\
follow uncased characters and lowercase characters only cased ones.\n\
Return False otherwise.");

static PyObject*
unicode_istitle(PyObject *self)
{
    Py_ssize_t i, length;
    int kind;
    void *data;
    int cased, previous_is_cased;

    if (PyUnicode_READY(self) == -1)
        return NULL;
    length = PyUnicode_GET_LENGTH(self);
    kind = PyUnicode_KIND(self);
    data = PyUnicode_DATA(self);

    /* Shortcut for single character strings */
    if (length == 1) {
        Py_UCS4 ch = PyUnicode_READ(kind, data, 0);
        return PyBool_FromLong((Py_UNICODE_ISTITLE(ch) != 0) ||
                               (Py_UNICODE_ISUPPER(ch) != 0));
    }

    /* Special case for empty strings */
    if (length == 0)
        return PyBool_FromLong(0);

    cased = 0;
    previous_is_cased = 0;
    for (i = 0; i < length; i++) {
        const Py_UCS4 ch = PyUnicode_READ(kind, data, i);

        if (Py_UNICODE_ISUPPER(ch) || Py_UNICODE_ISTITLE(ch)) {
            if (previous_is_cased)
                return PyBool_FromLong(0);
            previous_is_cased = 1;
            cased = 1;
        }
        else if (Py_UNICODE_ISLOWER(ch)) {
            if (!previous_is_cased)
                return PyBool_FromLong(0);
            previous_is_cased = 1;
            cased = 1;
        }
        else
            previous_is_cased = 0;
    }
    return PyBool_FromLong(cased);
}

PyDoc_STRVAR(isspace__doc__,
             "S.isspace() -> bool\n\
\n\
Return True if all characters in S are whitespace\n\
and there is at least one character in S, False otherwise.");

static PyObject*
unicode_isspace(PyObject *self)
{
    Py_ssize_t i, length;
    int kind;
    void *data;

    if (PyUnicode_READY(self) == -1)
        return NULL;
    length = PyUnicode_GET_LENGTH(self);
    kind = PyUnicode_KIND(self);
    data = PyUnicode_DATA(self);

    /* Shortcut for single character strings */
    if (length == 1)
        return PyBool_FromLong(
            Py_UNICODE_ISSPACE(PyUnicode_READ(kind, data, 0)));

    /* Special case for empty strings */
    if (length == 0)
        return PyBool_FromLong(0);

    for (i = 0; i < length; i++) {
        const Py_UCS4 ch = PyUnicode_READ(kind, data, i);
        if (!Py_UNICODE_ISSPACE(ch))
            return PyBool_FromLong(0);
    }
    return PyBool_FromLong(1);
}

PyDoc_STRVAR(isalpha__doc__,
             "S.isalpha() -> bool\n\
\n\
Return True if all characters in S are alphabetic\n\
and there is at least one character in S, False otherwise.");

static PyObject*
unicode_isalpha(PyObject *self)
{
    Py_ssize_t i, length;
    int kind;
    void *data;

    if (PyUnicode_READY(self) == -1)
        return NULL;
    length = PyUnicode_GET_LENGTH(self);
    kind = PyUnicode_KIND(self);
    data = PyUnicode_DATA(self);

    /* Shortcut for single character strings */
    if (length == 1)
        return PyBool_FromLong(
            Py_UNICODE_ISALPHA(PyUnicode_READ(kind, data, 0)));

    /* Special case for empty strings */
    if (length == 0)
        return PyBool_FromLong(0);

    for (i = 0; i < length; i++) {
        if (!Py_UNICODE_ISALPHA(PyUnicode_READ(kind, data, i)))
            return PyBool_FromLong(0);
    }
    return PyBool_FromLong(1);
}

PyDoc_STRVAR(isalnum__doc__,
             "S.isalnum() -> bool\n\
\n\
Return True if all characters in S are alphanumeric\n\
and there is at least one character in S, False otherwise.");

static PyObject*
unicode_isalnum(PyObject *self)
{
    int kind;
    void *data;
    Py_ssize_t len, i;

    if (PyUnicode_READY(self) == -1)
        return NULL;

    kind = PyUnicode_KIND(self);
    data = PyUnicode_DATA(self);
    len = PyUnicode_GET_LENGTH(self);

    /* Shortcut for single character strings */
    if (len == 1) {
        const Py_UCS4 ch = PyUnicode_READ(kind, data, 0);
        return PyBool_FromLong(Py_UNICODE_ISALNUM(ch));
    }

    /* Special case for empty strings */
    if (len == 0)
        return PyBool_FromLong(0);

    for (i = 0; i < len; i++) {
        const Py_UCS4 ch = PyUnicode_READ(kind, data, i);
        if (!Py_UNICODE_ISALNUM(ch))
            return PyBool_FromLong(0);
    }
    return PyBool_FromLong(1);
}

PyDoc_STRVAR(isdecimal__doc__,
             "S.isdecimal() -> bool\n\
\n\
Return True if there are only decimal characters in S,\n\
False otherwise.");

static PyObject*
unicode_isdecimal(PyObject *self)
{
    Py_ssize_t i, length;
    int kind;
    void *data;

    if (PyUnicode_READY(self) == -1)
        return NULL;
    length = PyUnicode_GET_LENGTH(self);
    kind = PyUnicode_KIND(self);
    data = PyUnicode_DATA(self);

    /* Shortcut for single character strings */
    if (length == 1)
        return PyBool_FromLong(
            Py_UNICODE_ISDECIMAL(PyUnicode_READ(kind, data, 0)));

    /* Special case for empty strings */
    if (length == 0)
        return PyBool_FromLong(0);

    for (i = 0; i < length; i++) {
        if (!Py_UNICODE_ISDECIMAL(PyUnicode_READ(kind, data, i)))
            return PyBool_FromLong(0);
    }
    return PyBool_FromLong(1);
}

PyDoc_STRVAR(isdigit__doc__,
             "S.isdigit() -> bool\n\
\n\
Return True if all characters in S are digits\n\
and there is at least one character in S, False otherwise.");

static PyObject*
unicode_isdigit(PyObject *self)
{
    Py_ssize_t i, length;
    int kind;
    void *data;

    if (PyUnicode_READY(self) == -1)
        return NULL;
    length = PyUnicode_GET_LENGTH(self);
    kind = PyUnicode_KIND(self);
    data = PyUnicode_DATA(self);

    /* Shortcut for single character strings */
    if (length == 1) {
        const Py_UCS4 ch = PyUnicode_READ(kind, data, 0);
        return PyBool_FromLong(Py_UNICODE_ISDIGIT(ch));
    }

    /* Special case for empty strings */
    if (length == 0)
        return PyBool_FromLong(0);

    for (i = 0; i < length; i++) {
        if (!Py_UNICODE_ISDIGIT(PyUnicode_READ(kind, data, i)))
            return PyBool_FromLong(0);
    }
    return PyBool_FromLong(1);
}

PyDoc_STRVAR(isnumeric__doc__,
             "S.isnumeric() -> bool\n\
\n\
Return True if there are only numeric characters in S,\n\
False otherwise.");

static PyObject*
unicode_isnumeric(PyObject *self)
{
    Py_ssize_t i, length;
    int kind;
    void *data;

    if (PyUnicode_READY(self) == -1)
        return NULL;
    length = PyUnicode_GET_LENGTH(self);
    kind = PyUnicode_KIND(self);
    data = PyUnicode_DATA(self);

    /* Shortcut for single character strings */
    if (length == 1)
        return PyBool_FromLong(
            Py_UNICODE_ISNUMERIC(PyUnicode_READ(kind, data, 0)));

    /* Special case for empty strings */
    if (length == 0)
        return PyBool_FromLong(0);

    for (i = 0; i < length; i++) {
        if (!Py_UNICODE_ISNUMERIC(PyUnicode_READ(kind, data, i)))
            return PyBool_FromLong(0);
    }
    return PyBool_FromLong(1);
}

int
PyUnicode_IsIdentifier(PyObject *self)
{
    int kind;
    void *data;
    Py_ssize_t i;
    Py_UCS4 first;

    if (PyUnicode_READY(self) == -1) {
        Py_FatalError("identifier not ready");
        return 0;
    }

    /* Special case for empty strings */
    if (PyUnicode_GET_LENGTH(self) == 0)
        return 0;
    kind = PyUnicode_KIND(self);
    data = PyUnicode_DATA(self);

    /* PEP 3131 says that the first character must be in
       XID_Start and subsequent characters in XID_Continue,
       and for the ASCII range, the 2.x rules apply (i.e
       start with letters and underscore, continue with
       letters, digits, underscore). However, given the current
       definition of XID_Start and XID_Continue, it is sufficient
       to check just for these, except that _ must be allowed
       as starting an identifier.  */
    first = PyUnicode_READ(kind, data, 0);
    if (!_PyUnicode_IsXidStart(first) && first != 0x5F /* LOW LINE */)
        return 0;

    for (i = 1; i < PyUnicode_GET_LENGTH(self); i++)
        if (!_PyUnicode_IsXidContinue(PyUnicode_READ(kind, data, i)))
            return 0;
    return 1;
}

PyDoc_STRVAR(isidentifier__doc__,
             "S.isidentifier() -> bool\n\
\n\
Return True if S is a valid identifier according\n\
to the language definition.\n\
\n\
Use keyword.iskeyword() to test for reserved identifiers\n\
such as \"def\" and \"class\".\n");

static PyObject*
unicode_isidentifier(PyObject *self)
{
    return PyBool_FromLong(PyUnicode_IsIdentifier(self));
}

PyDoc_STRVAR(isprintable__doc__,
             "S.isprintable() -> bool\n\
\n\
Return True if all characters in S are considered\n\
printable in repr() or S is empty, False otherwise.");

static PyObject*
unicode_isprintable(PyObject *self)
{
    Py_ssize_t i, length;
    int kind;
    void *data;

    if (PyUnicode_READY(self) == -1)
        return NULL;
    length = PyUnicode_GET_LENGTH(self);
    kind = PyUnicode_KIND(self);
    data = PyUnicode_DATA(self);

    /* Shortcut for single character strings */
    if (length == 1)
        return PyBool_FromLong(
            Py_UNICODE_ISPRINTABLE(PyUnicode_READ(kind, data, 0)));

    for (i = 0; i < length; i++) {
        if (!Py_UNICODE_ISPRINTABLE(PyUnicode_READ(kind, data, i))) {
            Py_RETURN_FALSE;
        }
    }
    Py_RETURN_TRUE;
}

PyDoc_STRVAR(join__doc__,
             "S.join(iterable) -> str\n\
\n\
Return a string which is the concatenation of the strings in the\n\
iterable.  The separator between elements is S.");

static PyObject*
unicode_join(PyObject *self, PyObject *data)
{
    return PyUnicode_Join(self, data);
}

static Py_ssize_t
unicode_length(PyObject *self)
{
    if (PyUnicode_READY(self) == -1)
        return -1;
    return PyUnicode_GET_LENGTH(self);
}

PyDoc_STRVAR(ljust__doc__,
             "S.ljust(width[, fillchar]) -> str\n\
\n\
Return S left-justified in a Unicode string of length width. Padding is\n\
done using the specified fill character (default is a space).");

static PyObject *
unicode_ljust(PyObject *self, PyObject *args)
{
    Py_ssize_t width;
    Py_UCS4 fillchar = ' ';

    if (!PyArg_ParseTuple(args, "n|O&:ljust", &width, convert_uc, &fillchar))
        return NULL;

    if (PyUnicode_READY(self) == -1)
        return NULL;

    if (PyUnicode_GET_LENGTH(self) >= width)
        return unicode_result_unchanged(self);

    return pad(self, 0, width - PyUnicode_GET_LENGTH(self), fillchar);
}

PyDoc_STRVAR(lower__doc__,
             "S.lower() -> str\n\
\n\
Return a copy of the string S converted to lowercase.");

static PyObject*
unicode_lower(PyObject *self)
{
    if (PyUnicode_READY(self) == -1)
        return NULL;
    if (PyUnicode_IS_ASCII(self))
        return ascii_upper_or_lower(self, 1);
    return case_operation(self, do_lower);
}

#define LEFTSTRIP 0
#define RIGHTSTRIP 1
#define BOTHSTRIP 2

/* Arrays indexed by above */
static const char *stripformat[] = {"|O:lstrip", "|O:rstrip", "|O:strip"};

#define STRIPNAME(i) (stripformat[i]+3)

/* externally visible for str.strip(unicode) */
PyObject *
_PyUnicode_XStrip(PyObject *self, int striptype, PyObject *sepobj)
{
    void *data;
    int kind;
    Py_ssize_t i, j, len;
    BLOOM_MASK sepmask;
    Py_ssize_t seplen;

    if (PyUnicode_READY(self) == -1 || PyUnicode_READY(sepobj) == -1)
        return NULL;

    kind = PyUnicode_KIND(self);
    data = PyUnicode_DATA(self);
    len = PyUnicode_GET_LENGTH(self);
    seplen = PyUnicode_GET_LENGTH(sepobj);
    sepmask = make_bloom_mask(PyUnicode_KIND(sepobj),
                              PyUnicode_DATA(sepobj),
                              seplen);

    i = 0;
    if (striptype != RIGHTSTRIP) {
        while (i < len) {
            Py_UCS4 ch = PyUnicode_READ(kind, data, i);
            if (!BLOOM(sepmask, ch))
                break;
            if (PyUnicode_FindChar(sepobj, ch, 0, seplen, 1) < 0)
                break;
            i++;
        }
    }

    j = len;
    if (striptype != LEFTSTRIP) {
        j--;
        while (j >= i) {
            Py_UCS4 ch = PyUnicode_READ(kind, data, j);
            if (!BLOOM(sepmask, ch))
                break;
            if (PyUnicode_FindChar(sepobj, ch, 0, seplen, 1) < 0)
                break;
            j--;
        }

        j++;
    }

    return PyUnicode_Substring(self, i, j);
}

PyObject*
PyUnicode_Substring(PyObject *self, Py_ssize_t start, Py_ssize_t end)
{
    unsigned char *data;
    int kind;
    Py_ssize_t length;

    if (PyUnicode_READY(self) == -1)
        return NULL;

    length = PyUnicode_GET_LENGTH(self);
    end = Py_MIN(end, length);

    if (start == 0 && end == length)
        return unicode_result_unchanged(self);

    if (start < 0 || end < 0) {
        PyErr_SetString(PyExc_IndexError, "string index out of range");
        return NULL;
    }
    if (start >= length || end < start)
        _Py_RETURN_UNICODE_EMPTY();

    length = end - start;
    if (PyUnicode_IS_ASCII(self)) {
        data = PyUnicode_1BYTE_DATA(self);
        return _PyUnicode_FromASCII((char*)(data + start), length);
    }
    else {
        kind = PyUnicode_KIND(self);
        data = PyUnicode_1BYTE_DATA(self);
        return PyUnicode_FromKindAndData(kind,
                                         data + kind * start,
                                         length);
    }
}

static PyObject *
do_strip(PyObject *self, int striptype)
{
    Py_ssize_t len, i, j;

    if (PyUnicode_READY(self) == -1)
        return NULL;

    len = PyUnicode_GET_LENGTH(self);

    if (PyUnicode_IS_ASCII(self)) {
        Py_UCS1 *data = PyUnicode_1BYTE_DATA(self);

        i = 0;
        if (striptype != RIGHTSTRIP) {
            while (i < len) {
                Py_UCS1 ch = data[i];
                if (!_Py_ascii_whitespace[ch])
                    break;
                i++;
            }
        }

        j = len;
        if (striptype != LEFTSTRIP) {
            j--;
            while (j >= i) {
                Py_UCS1 ch = data[j];
                if (!_Py_ascii_whitespace[ch])
                    break;
                j--;
            }
            j++;
        }
    }
    else {
        int kind = PyUnicode_KIND(self);
        void *data = PyUnicode_DATA(self);

        i = 0;
        if (striptype != RIGHTSTRIP) {
            while (i < len) {
                Py_UCS4 ch = PyUnicode_READ(kind, data, i);
                if (!Py_UNICODE_ISSPACE(ch))
                    break;
                i++;
            }
        }

        j = len;
        if (striptype != LEFTSTRIP) {
            j--;
            while (j >= i) {
                Py_UCS4 ch = PyUnicode_READ(kind, data, j);
                if (!Py_UNICODE_ISSPACE(ch))
                    break;
                j--;
            }
            j++;
        }
    }

    return PyUnicode_Substring(self, i, j);
}


static PyObject *
do_argstrip(PyObject *self, int striptype, PyObject *args)
{
    PyObject *sep = NULL;

    if (!PyArg_ParseTuple(args, stripformat[striptype], &sep))
        return NULL;

    if (sep != NULL && sep != Py_None) {
        if (PyUnicode_Check(sep))
            return _PyUnicode_XStrip(self, striptype, sep);
        else {
            PyErr_Format(PyExc_TypeError,
                         "%s arg must be None or str",
                         STRIPNAME(striptype));
            return NULL;
        }
    }

    return do_strip(self, striptype);
}


PyDoc_STRVAR(strip__doc__,
             "S.strip([chars]) -> str\n\
\n\
Return a copy of the string S with leading and trailing\n\
whitespace removed.\n\
If chars is given and not None, remove characters in chars instead.");

static PyObject *
unicode_strip(PyObject *self, PyObject *args)
{
    if (PyTuple_GET_SIZE(args) == 0)
        return do_strip(self, BOTHSTRIP); /* Common case */
    else
        return do_argstrip(self, BOTHSTRIP, args);
}


PyDoc_STRVAR(lstrip__doc__,
             "S.lstrip([chars]) -> str\n\
\n\
Return a copy of the string S with leading whitespace removed.\n\
If chars is given and not None, remove characters in chars instead.");

static PyObject *
unicode_lstrip(PyObject *self, PyObject *args)
{
    if (PyTuple_GET_SIZE(args) == 0)
        return do_strip(self, LEFTSTRIP); /* Common case */
    else
        return do_argstrip(self, LEFTSTRIP, args);
}


PyDoc_STRVAR(rstrip__doc__,
             "S.rstrip([chars]) -> str\n\
\n\
Return a copy of the string S with trailing whitespace removed.\n\
If chars is given and not None, remove characters in chars instead.");

static PyObject *
unicode_rstrip(PyObject *self, PyObject *args)
{
    if (PyTuple_GET_SIZE(args) == 0)
        return do_strip(self, RIGHTSTRIP); /* Common case */
    else
        return do_argstrip(self, RIGHTSTRIP, args);
}


static PyObject*
unicode_repeat(PyObject *str, Py_ssize_t len)
{
    PyObject *u;
    Py_ssize_t nchars, n;

    if (len < 1)
        _Py_RETURN_UNICODE_EMPTY();

    /* no repeat, return original string */
    if (len == 1)
        return unicode_result_unchanged(str);

    if (PyUnicode_READY(str) == -1)
        return NULL;

    if (PyUnicode_GET_LENGTH(str) > PY_SSIZE_T_MAX / len) {
        PyErr_SetString(PyExc_OverflowError,
                        "repeated string is too long");
        return NULL;
    }
    nchars = len * PyUnicode_GET_LENGTH(str);

    u = PyUnicode_New(nchars, PyUnicode_MAX_CHAR_VALUE(str));
    if (!u)
        return NULL;
    assert(PyUnicode_KIND(u) == PyUnicode_KIND(str));

    if (PyUnicode_GET_LENGTH(str) == 1) {
        const int kind = PyUnicode_KIND(str);
        const Py_UCS4 fill_char = PyUnicode_READ(kind, PyUnicode_DATA(str), 0);
        if (kind == PyUnicode_1BYTE_KIND) {
            void *to = PyUnicode_DATA(u);
            memset(to, (unsigned char)fill_char, len);
        }
        else if (kind == PyUnicode_2BYTE_KIND) {
            Py_UCS2 *ucs2 = PyUnicode_2BYTE_DATA(u);
            for (n = 0; n < len; ++n)
                ucs2[n] = fill_char;
        } else {
            Py_UCS4 *ucs4 = PyUnicode_4BYTE_DATA(u);
            assert(kind == PyUnicode_4BYTE_KIND);
            for (n = 0; n < len; ++n)
                ucs4[n] = fill_char;
        }
    }
    else {
        /* number of characters copied this far */
        Py_ssize_t done = PyUnicode_GET_LENGTH(str);
        const Py_ssize_t char_size = PyUnicode_KIND(str);
        char *to = (char *) PyUnicode_DATA(u);
        Py_MEMCPY(to, PyUnicode_DATA(str),
                  PyUnicode_GET_LENGTH(str) * char_size);
        while (done < nchars) {
            n = (done <= nchars-done) ? done : nchars-done;
            Py_MEMCPY(to + (done * char_size), to, n * char_size);
            done += n;
        }
    }

    assert(_PyUnicode_CheckConsistency(u, 1));
    return u;
}

PyObject *
PyUnicode_Replace(PyObject *obj,
                  PyObject *subobj,
                  PyObject *replobj,
                  Py_ssize_t maxcount)
{
    PyObject *self;
    PyObject *str1;
    PyObject *str2;
    PyObject *result;

    self = PyUnicode_FromObject(obj);
    if (self == NULL)
        return NULL;
    str1 = PyUnicode_FromObject(subobj);
    if (str1 == NULL) {
        Py_DECREF(self);
        return NULL;
    }
    str2 = PyUnicode_FromObject(replobj);
    if (str2 == NULL) {
        Py_DECREF(self);
        Py_DECREF(str1);
        return NULL;
    }
    if (PyUnicode_READY(self) == -1 ||
        PyUnicode_READY(str1) == -1 ||
        PyUnicode_READY(str2) == -1)
        result = NULL;
    else
        result = replace(self, str1, str2, maxcount);
    Py_DECREF(self);
    Py_DECREF(str1);
    Py_DECREF(str2);
    return result;
}

PyDoc_STRVAR(replace__doc__,
             "S.replace(old, new[, count]) -> str\n\
\n\
Return a copy of S with all occurrences of substring\n\
old replaced by new.  If the optional argument count is\n\
given, only the first count occurrences are replaced.");

static PyObject*
unicode_replace(PyObject *self, PyObject *args)
{
    PyObject *str1;
    PyObject *str2;
    Py_ssize_t maxcount = -1;
    PyObject *result;

    if (!PyArg_ParseTuple(args, "OO|n:replace", &str1, &str2, &maxcount))
        return NULL;
    if (PyUnicode_READY(self) == -1)
        return NULL;
    str1 = PyUnicode_FromObject(str1);
    if (str1 == NULL)
        return NULL;
    str2 = PyUnicode_FromObject(str2);
    if (str2 == NULL) {
        Py_DECREF(str1);
        return NULL;
    }
    if (PyUnicode_READY(str1) == -1 || PyUnicode_READY(str2) == -1)
        result = NULL;
    else
        result = replace(self, str1, str2, maxcount);

    Py_DECREF(str1);
    Py_DECREF(str2);
    return result;
}

static PyObject *
unicode_repr(PyObject *unicode)
{
    PyObject *repr;
    Py_ssize_t isize;
    Py_ssize_t osize, squote, dquote, i, o;
    Py_UCS4 max, quote;
    int ikind, okind, unchanged;
    void *idata, *odata;

    if (PyUnicode_READY(unicode) == -1)
        return NULL;

    isize = PyUnicode_GET_LENGTH(unicode);
    idata = PyUnicode_DATA(unicode);

    /* Compute length of output, quote characters, and
       maximum character */
    osize = 0;
    max = 127;
    squote = dquote = 0;
    ikind = PyUnicode_KIND(unicode);
    for (i = 0; i < isize; i++) {
        Py_UCS4 ch = PyUnicode_READ(ikind, idata, i);
        Py_ssize_t incr = 1;
        switch (ch) {
        case '\'': squote++; break;
        case '"':  dquote++; break;
        case '\\': case '\t': case '\r': case '\n':
            incr = 2;
            break;
        default:
            /* Fast-path ASCII */
            if (ch < ' ' || ch == 0x7f)
                incr = 4; /* \xHH */
            else if (ch < 0x7f)
                ;
            else if (Py_UNICODE_ISPRINTABLE(ch))
                max = ch > max ? ch : max;
            else if (ch < 0x100)
                incr = 4; /* \xHH */
            else if (ch < 0x10000)
                incr = 6; /* \uHHHH */
            else
                incr = 10; /* \uHHHHHHHH */
        }
        if (osize > PY_SSIZE_T_MAX - incr) {
            PyErr_SetString(PyExc_OverflowError,
                            "string is too long to generate repr");
            return NULL;
        }
        osize += incr;
    }

    quote = '\'';
    unchanged = (osize == isize);
    if (squote) {
        unchanged = 0;
        if (dquote)
            /* Both squote and dquote present. Use squote,
               and escape them */
            osize += squote;
        else
            quote = '"';
    }
    osize += 2;   /* quotes */

    repr = PyUnicode_New(osize, max);
    if (repr == NULL)
        return NULL;
    okind = PyUnicode_KIND(repr);
    odata = PyUnicode_DATA(repr);

    PyUnicode_WRITE(okind, odata, 0, quote);
    PyUnicode_WRITE(okind, odata, osize-1, quote);
    if (unchanged) {
        _PyUnicode_FastCopyCharacters(repr, 1,
                                      unicode, 0,
                                      isize);
    }
    else {
        for (i = 0, o = 1; i < isize; i++) {
            Py_UCS4 ch = PyUnicode_READ(ikind, idata, i);

            /* Escape quotes and backslashes */
            if ((ch == quote) || (ch == '\\')) {
                PyUnicode_WRITE(okind, odata, o++, '\\');
                PyUnicode_WRITE(okind, odata, o++, ch);
                continue;
            }

            /* Map special whitespace to '\t', \n', '\r' */
            if (ch == '\t') {
                PyUnicode_WRITE(okind, odata, o++, '\\');
                PyUnicode_WRITE(okind, odata, o++, 't');
            }
            else if (ch == '\n') {
                PyUnicode_WRITE(okind, odata, o++, '\\');
                PyUnicode_WRITE(okind, odata, o++, 'n');
            }
            else if (ch == '\r') {
                PyUnicode_WRITE(okind, odata, o++, '\\');
                PyUnicode_WRITE(okind, odata, o++, 'r');
            }

            /* Map non-printable US ASCII to '\xhh' */
            else if (ch < ' ' || ch == 0x7F) {
                PyUnicode_WRITE(okind, odata, o++, '\\');
                PyUnicode_WRITE(okind, odata, o++, 'x');
                PyUnicode_WRITE(okind, odata, o++, Py_hexdigits[(ch >> 4) & 0x000F]);
                PyUnicode_WRITE(okind, odata, o++, Py_hexdigits[ch & 0x000F]);
            }

            /* Copy ASCII characters as-is */
            else if (ch < 0x7F) {
                PyUnicode_WRITE(okind, odata, o++, ch);
            }

            /* Non-ASCII characters */
            else {
                /* Map Unicode whitespace and control characters
                   (categories Z* and C* except ASCII space)
                */
                if (!Py_UNICODE_ISPRINTABLE(ch)) {
                    PyUnicode_WRITE(okind, odata, o++, '\\');
                    /* Map 8-bit characters to '\xhh' */
                    if (ch <= 0xff) {
                        PyUnicode_WRITE(okind, odata, o++, 'x');
                        PyUnicode_WRITE(okind, odata, o++, Py_hexdigits[(ch >> 4) & 0x000F]);
                        PyUnicode_WRITE(okind, odata, o++, Py_hexdigits[ch & 0x000F]);
                    }
                    /* Map 16-bit characters to '\uxxxx' */
                    else if (ch <= 0xffff) {
                        PyUnicode_WRITE(okind, odata, o++, 'u');
                        PyUnicode_WRITE(okind, odata, o++, Py_hexdigits[(ch >> 12) & 0xF]);
                        PyUnicode_WRITE(okind, odata, o++, Py_hexdigits[(ch >> 8) & 0xF]);
                        PyUnicode_WRITE(okind, odata, o++, Py_hexdigits[(ch >> 4) & 0xF]);
                        PyUnicode_WRITE(okind, odata, o++, Py_hexdigits[ch & 0xF]);
                    }
                    /* Map 21-bit characters to '\U00xxxxxx' */
                    else {
                        PyUnicode_WRITE(okind, odata, o++, 'U');
                        PyUnicode_WRITE(okind, odata, o++, Py_hexdigits[(ch >> 28) & 0xF]);
                        PyUnicode_WRITE(okind, odata, o++, Py_hexdigits[(ch >> 24) & 0xF]);
                        PyUnicode_WRITE(okind, odata, o++, Py_hexdigits[(ch >> 20) & 0xF]);
                        PyUnicode_WRITE(okind, odata, o++, Py_hexdigits[(ch >> 16) & 0xF]);
                        PyUnicode_WRITE(okind, odata, o++, Py_hexdigits[(ch >> 12) & 0xF]);
                        PyUnicode_WRITE(okind, odata, o++, Py_hexdigits[(ch >> 8) & 0xF]);
                        PyUnicode_WRITE(okind, odata, o++, Py_hexdigits[(ch >> 4) & 0xF]);
                        PyUnicode_WRITE(okind, odata, o++, Py_hexdigits[ch & 0xF]);
                    }
                }
                /* Copy characters as-is */
                else {
                    PyUnicode_WRITE(okind, odata, o++, ch);
                }
            }
        }
    }
    /* Closing quote already added at the beginning */
    assert(_PyUnicode_CheckConsistency(repr, 1));
    return repr;
}

PyDoc_STRVAR(rfind__doc__,
             "S.rfind(sub[, start[, end]]) -> int\n\
\n\
Return the highest index in S where substring sub is found,\n\
such that sub is contained within S[start:end].  Optional\n\
arguments start and end are interpreted as in slice notation.\n\
\n\
Return -1 on failure.");

static PyObject *
unicode_rfind(PyObject *self, PyObject *args)
{
    PyObject *substring;
    Py_ssize_t start;
    Py_ssize_t end;
    Py_ssize_t result;

    if (!stringlib_parse_args_finds_unicode("rfind", args, &substring,
                                            &start, &end))
        return NULL;

    if (PyUnicode_READY(self) == -1) {
        Py_DECREF(substring);
        return NULL;
    }
    if (PyUnicode_READY(substring) == -1) {
        Py_DECREF(substring);
        return NULL;
    }

    result = any_find_slice(-1, self, substring, start, end);

    Py_DECREF(substring);

    if (result == -2)
        return NULL;

    return PyLong_FromSsize_t(result);
}

PyDoc_STRVAR(rindex__doc__,
             "S.rindex(sub[, start[, end]]) -> int\n\
\n\
Like S.rfind() but raise ValueError when the substring is not found.");

static PyObject *
unicode_rindex(PyObject *self, PyObject *args)
{
    PyObject *substring;
    Py_ssize_t start;
    Py_ssize_t end;
    Py_ssize_t result;

    if (!stringlib_parse_args_finds_unicode("rindex", args, &substring,
                                            &start, &end))
        return NULL;

    if (PyUnicode_READY(self) == -1) {
        Py_DECREF(substring);
        return NULL;
    }
    if (PyUnicode_READY(substring) == -1) {
        Py_DECREF(substring);
        return NULL;
    }

    result = any_find_slice(-1, self, substring, start, end);

    Py_DECREF(substring);

    if (result == -2)
        return NULL;

    if (result < 0) {
        PyErr_SetString(PyExc_ValueError, "substring not found");
        return NULL;
    }

    return PyLong_FromSsize_t(result);
}

PyDoc_STRVAR(rjust__doc__,
             "S.rjust(width[, fillchar]) -> str\n\
\n\
Return S right-justified in a string of length width. Padding is\n\
done using the specified fill character (default is a space).");

static PyObject *
unicode_rjust(PyObject *self, PyObject *args)
{
    Py_ssize_t width;
    Py_UCS4 fillchar = ' ';

    if (!PyArg_ParseTuple(args, "n|O&:rjust", &width, convert_uc, &fillchar))
        return NULL;

    if (PyUnicode_READY(self) == -1)
        return NULL;

    if (PyUnicode_GET_LENGTH(self) >= width)
        return unicode_result_unchanged(self);

    return pad(self, width - PyUnicode_GET_LENGTH(self), 0, fillchar);
}

PyObject *
PyUnicode_Split(PyObject *s, PyObject *sep, Py_ssize_t maxsplit)
{
    PyObject *result;

    s = PyUnicode_FromObject(s);
    if (s == NULL)
        return NULL;
    if (sep != NULL) {
        sep = PyUnicode_FromObject(sep);
        if (sep == NULL) {
            Py_DECREF(s);
            return NULL;
        }
    }

    result = split(s, sep, maxsplit);

    Py_DECREF(s);
    Py_XDECREF(sep);
    return result;
}

PyDoc_STRVAR(split__doc__,
             "S.split(sep=None, maxsplit=-1) -> list of strings\n\
\n\
Return a list of the words in S, using sep as the\n\
delimiter string.  If maxsplit is given, at most maxsplit\n\
splits are done. If sep is not specified or is None, any\n\
whitespace string is a separator and empty strings are\n\
removed from the result.");

static PyObject*
unicode_split(PyObject *self, PyObject *args, PyObject *kwds)
{
    static char *kwlist[] = {"sep", "maxsplit", 0};
    PyObject *substring = Py_None;
    Py_ssize_t maxcount = -1;

    if (!PyArg_ParseTupleAndKeywords(args, kwds, "|On:split",
                                     kwlist, &substring, &maxcount))
        return NULL;

    if (substring == Py_None)
        return split(self, NULL, maxcount);
    else if (PyUnicode_Check(substring))
        return split(self, substring, maxcount);
    else
        return PyUnicode_Split(self, substring, maxcount);
}

PyObject *
PyUnicode_Partition(PyObject *str_in, PyObject *sep_in)
{
    PyObject* str_obj;
    PyObject* sep_obj;
    PyObject* out;
    int kind1, kind2, kind;
    void *buf1 = NULL, *buf2 = NULL;
    Py_ssize_t len1, len2;

    str_obj = PyUnicode_FromObject(str_in);
    if (!str_obj)
        return NULL;
    sep_obj = PyUnicode_FromObject(sep_in);
    if (!sep_obj) {
        Py_DECREF(str_obj);
        return NULL;
    }
    if (PyUnicode_READY(sep_obj) == -1 || PyUnicode_READY(str_obj) == -1) {
        Py_DECREF(sep_obj);
        Py_DECREF(str_obj);
        return NULL;
    }

    kind1 = PyUnicode_KIND(str_obj);
    kind2 = PyUnicode_KIND(sep_obj);
    kind = Py_MAX(kind1, kind2);
    buf1 = PyUnicode_DATA(str_obj);
    if (kind1 != kind)
        buf1 = _PyUnicode_AsKind(str_obj, kind);
    if (!buf1)
        goto onError;
    buf2 = PyUnicode_DATA(sep_obj);
    if (kind2 != kind)
        buf2 = _PyUnicode_AsKind(sep_obj, kind);
    if (!buf2)
        goto onError;
    len1 = PyUnicode_GET_LENGTH(str_obj);
    len2 = PyUnicode_GET_LENGTH(sep_obj);

    switch (PyUnicode_KIND(str_obj)) {
    case PyUnicode_1BYTE_KIND:
        if (PyUnicode_IS_ASCII(str_obj) && PyUnicode_IS_ASCII(sep_obj))
            out = asciilib_partition(str_obj, buf1, len1, sep_obj, buf2, len2);
        else
            out = ucs1lib_partition(str_obj, buf1, len1, sep_obj, buf2, len2);
        break;
    case PyUnicode_2BYTE_KIND:
        out = ucs2lib_partition(str_obj, buf1, len1, sep_obj, buf2, len2);
        break;
    case PyUnicode_4BYTE_KIND:
        out = ucs4lib_partition(str_obj, buf1, len1, sep_obj, buf2, len2);
        break;
    default:
        assert(0);
        out = 0;
    }

    Py_DECREF(sep_obj);
    Py_DECREF(str_obj);
    if (kind1 != kind)
        PyMem_Free(buf1);
    if (kind2 != kind)
        PyMem_Free(buf2);

    return out;
  onError:
    Py_DECREF(sep_obj);
    Py_DECREF(str_obj);
    if (kind1 != kind && buf1)
        PyMem_Free(buf1);
    if (kind2 != kind && buf2)
        PyMem_Free(buf2);
    return NULL;
}


PyObject *
PyUnicode_RPartition(PyObject *str_in, PyObject *sep_in)
{
    PyObject* str_obj;
    PyObject* sep_obj;
    PyObject* out;
    int kind1, kind2, kind;
    void *buf1 = NULL, *buf2 = NULL;
    Py_ssize_t len1, len2;

    str_obj = PyUnicode_FromObject(str_in);
    if (!str_obj)
        return NULL;
    sep_obj = PyUnicode_FromObject(sep_in);
    if (!sep_obj) {
        Py_DECREF(str_obj);
        return NULL;
    }

    kind1 = PyUnicode_KIND(str_in);
    kind2 = PyUnicode_KIND(sep_obj);
    kind = Py_MAX(kind1, kind2);
    buf1 = PyUnicode_DATA(str_in);
    if (kind1 != kind)
        buf1 = _PyUnicode_AsKind(str_in, kind);
    if (!buf1)
        goto onError;
    buf2 = PyUnicode_DATA(sep_obj);
    if (kind2 != kind)
        buf2 = _PyUnicode_AsKind(sep_obj, kind);
    if (!buf2)
        goto onError;
    len1 = PyUnicode_GET_LENGTH(str_obj);
    len2 = PyUnicode_GET_LENGTH(sep_obj);

    switch (PyUnicode_KIND(str_in)) {
    case PyUnicode_1BYTE_KIND:
        if (PyUnicode_IS_ASCII(str_obj) && PyUnicode_IS_ASCII(sep_obj))
            out = asciilib_rpartition(str_obj, buf1, len1, sep_obj, buf2, len2);
        else
            out = ucs1lib_rpartition(str_obj, buf1, len1, sep_obj, buf2, len2);
        break;
    case PyUnicode_2BYTE_KIND:
        out = ucs2lib_rpartition(str_obj, buf1, len1, sep_obj, buf2, len2);
        break;
    case PyUnicode_4BYTE_KIND:
        out = ucs4lib_rpartition(str_obj, buf1, len1, sep_obj, buf2, len2);
        break;
    default:
        assert(0);
        out = 0;
    }

    Py_DECREF(sep_obj);
    Py_DECREF(str_obj);
    if (kind1 != kind)
        PyMem_Free(buf1);
    if (kind2 != kind)
        PyMem_Free(buf2);

    return out;
  onError:
    Py_DECREF(sep_obj);
    Py_DECREF(str_obj);
    if (kind1 != kind && buf1)
        PyMem_Free(buf1);
    if (kind2 != kind && buf2)
        PyMem_Free(buf2);
    return NULL;
}

PyDoc_STRVAR(partition__doc__,
             "S.partition(sep) -> (head, sep, tail)\n\
\n\
Search for the separator sep in S, and return the part before it,\n\
the separator itself, and the part after it.  If the separator is not\n\
found, return S and two empty strings.");

static PyObject*
unicode_partition(PyObject *self, PyObject *separator)
{
    return PyUnicode_Partition(self, separator);
}

PyDoc_STRVAR(rpartition__doc__,
             "S.rpartition(sep) -> (head, sep, tail)\n\
\n\
Search for the separator sep in S, starting at the end of S, and return\n\
the part before it, the separator itself, and the part after it.  If the\n\
separator is not found, return two empty strings and S.");

static PyObject*
unicode_rpartition(PyObject *self, PyObject *separator)
{
    return PyUnicode_RPartition(self, separator);
}

PyObject *
PyUnicode_RSplit(PyObject *s, PyObject *sep, Py_ssize_t maxsplit)
{
    PyObject *result;

    s = PyUnicode_FromObject(s);
    if (s == NULL)
        return NULL;
    if (sep != NULL) {
        sep = PyUnicode_FromObject(sep);
        if (sep == NULL) {
            Py_DECREF(s);
            return NULL;
        }
    }

    result = rsplit(s, sep, maxsplit);

    Py_DECREF(s);
    Py_XDECREF(sep);
    return result;
}

PyDoc_STRVAR(rsplit__doc__,
             "S.rsplit(sep=None, maxsplit=-1) -> list of strings\n\
\n\
Return a list of the words in S, using sep as the\n\
delimiter string, starting at the end of the string and\n\
working to the front.  If maxsplit is given, at most maxsplit\n\
splits are done. If sep is not specified, any whitespace string\n\
is a separator.");

static PyObject*
unicode_rsplit(PyObject *self, PyObject *args, PyObject *kwds)
{
    static char *kwlist[] = {"sep", "maxsplit", 0};
    PyObject *substring = Py_None;
    Py_ssize_t maxcount = -1;

    if (!PyArg_ParseTupleAndKeywords(args, kwds, "|On:rsplit",
                                     kwlist, &substring, &maxcount))
        return NULL;

    if (substring == Py_None)
        return rsplit(self, NULL, maxcount);
    else if (PyUnicode_Check(substring))
        return rsplit(self, substring, maxcount);
    else
        return PyUnicode_RSplit(self, substring, maxcount);
}

PyDoc_STRVAR(splitlines__doc__,
             "S.splitlines([keepends]) -> list of strings\n\
\n\
Return a list of the lines in S, breaking at line boundaries.\n\
Line breaks are not included in the resulting list unless keepends\n\
is given and true.");

static PyObject*
unicode_splitlines(PyObject *self, PyObject *args, PyObject *kwds)
{
    static char *kwlist[] = {"keepends", 0};
    int keepends = 0;

    if (!PyArg_ParseTupleAndKeywords(args, kwds, "|i:splitlines",
                                     kwlist, &keepends))
        return NULL;

    return PyUnicode_Splitlines(self, keepends);
}

static
PyObject *unicode_str(PyObject *self)
{
    return unicode_result_unchanged(self);
}

PyDoc_STRVAR(swapcase__doc__,
             "S.swapcase() -> str\n\
\n\
Return a copy of S with uppercase characters converted to lowercase\n\
and vice versa.");

static PyObject*
unicode_swapcase(PyObject *self)
{
    if (PyUnicode_READY(self) == -1)
        return NULL;
    return case_operation(self, do_swapcase);
}

/*[clinic input]

@staticmethod
str.maketrans as unicode_maketrans

  x: object

  y: unicode=NULL

  z: unicode=NULL

  /

Return a translation table usable for str.translate().

If there is only one argument, it must be a dictionary mapping Unicode
ordinals (integers) or characters to Unicode ordinals, strings or None.
Character keys will be then converted to ordinals.
If there are two arguments, they must be strings of equal length, and
in the resulting dictionary, each character in x will be mapped to the
character at the same position in y. If there is a third argument, it
must be a string, whose characters will be mapped to None in the result.
[clinic start generated code]*/

PyDoc_STRVAR(unicode_maketrans__doc__,
"maketrans(x, y=None, z=None, /)\n"
"--\n"
"\n"
"Return a translation table usable for str.translate().\n"
"\n"
"If there is only one argument, it must be a dictionary mapping Unicode\n"
"ordinals (integers) or characters to Unicode ordinals, strings or None.\n"
"Character keys will be then converted to ordinals.\n"
"If there are two arguments, they must be strings of equal length, and\n"
"in the resulting dictionary, each character in x will be mapped to the\n"
"character at the same position in y. If there is a third argument, it\n"
"must be a string, whose characters will be mapped to None in the result.");

#define UNICODE_MAKETRANS_METHODDEF    \
    {"maketrans", (PyCFunction)unicode_maketrans, METH_VARARGS|METH_STATIC, unicode_maketrans__doc__},

static PyObject *
unicode_maketrans_impl(PyObject *x, PyObject *y, PyObject *z);

static PyObject *
unicode_maketrans(void *null, PyObject *args)
{
    PyObject *return_value = NULL;
    PyObject *x;
    PyObject *y = NULL;
    PyObject *z = NULL;

    if (!PyArg_ParseTuple(args,
        "O|UU:maketrans",
        &x, &y, &z))
        goto exit;
    return_value = unicode_maketrans_impl(x, y, z);

exit:
    return return_value;
}

static PyObject *
unicode_maketrans_impl(PyObject *x, PyObject *y, PyObject *z)
/*[clinic end generated code: output=566edf630f77436a input=7bfbf529a293c6c5]*/
{
    PyObject *new = NULL, *key, *value;
    Py_ssize_t i = 0;
    int res;

    new = PyDict_New();
    if (!new)
        return NULL;
    if (y != NULL) {
        int x_kind, y_kind, z_kind;
        void *x_data, *y_data, *z_data;

        /* x must be a string too, of equal length */
        if (!PyUnicode_Check(x)) {
            PyErr_SetString(PyExc_TypeError, "first maketrans argument must "
                            "be a string if there is a second argument");
            goto err;
        }
        if (PyUnicode_GET_LENGTH(x) != PyUnicode_GET_LENGTH(y)) {
            PyErr_SetString(PyExc_ValueError, "the first two maketrans "
                            "arguments must have equal length");
            goto err;
        }
        /* create entries for translating chars in x to those in y */
        x_kind = PyUnicode_KIND(x);
        y_kind = PyUnicode_KIND(y);
        x_data = PyUnicode_DATA(x);
        y_data = PyUnicode_DATA(y);
        for (i = 0; i < PyUnicode_GET_LENGTH(x); i++) {
            key = PyLong_FromLong(PyUnicode_READ(x_kind, x_data, i));
            if (!key)
                goto err;
            value = PyLong_FromLong(PyUnicode_READ(y_kind, y_data, i));
            if (!value) {
                Py_DECREF(key);
                goto err;
            }
            res = PyDict_SetItem(new, key, value);
            Py_DECREF(key);
            Py_DECREF(value);
            if (res < 0)
                goto err;
        }
        /* create entries for deleting chars in z */
        if (z != NULL) {
            z_kind = PyUnicode_KIND(z);
            z_data = PyUnicode_DATA(z);
            for (i = 0; i < PyUnicode_GET_LENGTH(z); i++) {
                key = PyLong_FromLong(PyUnicode_READ(z_kind, z_data, i));
                if (!key)
                    goto err;
                res = PyDict_SetItem(new, key, Py_None);
                Py_DECREF(key);
                if (res < 0)
                    goto err;
            }
        }
    } else {
        int kind;
        void *data;

        /* x must be a dict */
        if (!PyDict_CheckExact(x)) {
            PyErr_SetString(PyExc_TypeError, "if you give only one argument "
                            "to maketrans it must be a dict");
            goto err;
        }
        /* copy entries into the new dict, converting string keys to int keys */
        while (PyDict_Next(x, &i, &key, &value)) {
            if (PyUnicode_Check(key)) {
                /* convert string keys to integer keys */
                PyObject *newkey;
                if (PyUnicode_GET_LENGTH(key) != 1) {
                    PyErr_SetString(PyExc_ValueError, "string keys in translate "
                                    "table must be of length 1");
                    goto err;
                }
                kind = PyUnicode_KIND(key);
                data = PyUnicode_DATA(key);
                newkey = PyLong_FromLong(PyUnicode_READ(kind, data, 0));
                if (!newkey)
                    goto err;
                res = PyDict_SetItem(new, newkey, value);
                Py_DECREF(newkey);
                if (res < 0)
                    goto err;
            } else if (PyLong_Check(key)) {
                /* just keep integer keys */
                if (PyDict_SetItem(new, key, value) < 0)
                    goto err;
            } else {
                PyErr_SetString(PyExc_TypeError, "keys in translate table must "
                                "be strings or integers");
                goto err;
            }
        }
    }
    return new;
  err:
    Py_DECREF(new);
    return NULL;
}

PyDoc_STRVAR(translate__doc__,
             "S.translate(table) -> str\n\
\n\
Return a copy of the string S, where all characters have been mapped\n\
through the given translation table, which must be a mapping of\n\
Unicode ordinals to Unicode ordinals, strings, or None.\n\
Unmapped characters are left untouched. Characters mapped to None\n\
are deleted.");

static PyObject*
unicode_translate(PyObject *self, PyObject *table)
{
    return _PyUnicode_TranslateCharmap(self, table, "ignore");
}

PyDoc_STRVAR(upper__doc__,
             "S.upper() -> str\n\
\n\
Return a copy of S converted to uppercase.");

static PyObject*
unicode_upper(PyObject *self)
{
    if (PyUnicode_READY(self) == -1)
        return NULL;
    if (PyUnicode_IS_ASCII(self))
        return ascii_upper_or_lower(self, 0);
    return case_operation(self, do_upper);
}

PyDoc_STRVAR(zfill__doc__,
             "S.zfill(width) -> str\n\
\n\
Pad a numeric string S with zeros on the left, to fill a field\n\
of the specified width. The string S is never truncated.");

static PyObject *
unicode_zfill(PyObject *self, PyObject *args)
{
    Py_ssize_t fill;
    PyObject *u;
    Py_ssize_t width;
    int kind;
    void *data;
    Py_UCS4 chr;

    if (!PyArg_ParseTuple(args, "n:zfill", &width))
        return NULL;

    if (PyUnicode_READY(self) == -1)
        return NULL;

    if (PyUnicode_GET_LENGTH(self) >= width)
        return unicode_result_unchanged(self);

    fill = width - PyUnicode_GET_LENGTH(self);

    u = pad(self, fill, 0, '0');

    if (u == NULL)
        return NULL;

    kind = PyUnicode_KIND(u);
    data = PyUnicode_DATA(u);
    chr = PyUnicode_READ(kind, data, fill);

    if (chr == '+' || chr == '-') {
        /* move sign to beginning of string */
        PyUnicode_WRITE(kind, data, 0, chr);
        PyUnicode_WRITE(kind, data, fill, '0');
    }

    assert(_PyUnicode_CheckConsistency(u, 1));
    return u;
}

#if 0
static PyObject *
unicode__decimal2ascii(PyObject *self)
{
    return PyUnicode_TransformDecimalAndSpaceToASCII(self);
}
#endif

PyDoc_STRVAR(startswith__doc__,
             "S.startswith(prefix[, start[, end]]) -> bool\n\
\n\
Return True if S starts with the specified prefix, False otherwise.\n\
With optional start, test S beginning at that position.\n\
With optional end, stop comparing S at that position.\n\
prefix can also be a tuple of strings to try.");

static PyObject *
unicode_startswith(PyObject *self,
                   PyObject *args)
{
    PyObject *subobj;
    PyObject *substring;
    Py_ssize_t start = 0;
    Py_ssize_t end = PY_SSIZE_T_MAX;
    int result;

    if (!stringlib_parse_args_finds("startswith", args, &subobj, &start, &end))
        return NULL;
    if (PyTuple_Check(subobj)) {
        Py_ssize_t i;
        for (i = 0; i < PyTuple_GET_SIZE(subobj); i++) {
            substring = PyUnicode_FromObject(PyTuple_GET_ITEM(subobj, i));
            if (substring == NULL)
                return NULL;
            result = tailmatch(self, substring, start, end, -1);
            Py_DECREF(substring);
            if (result == -1)
                return NULL;
            if (result) {
                Py_RETURN_TRUE;
            }
        }
        /* nothing matched */
        Py_RETURN_FALSE;
    }
    substring = PyUnicode_FromObject(subobj);
    if (substring == NULL) {
        if (PyErr_ExceptionMatches(PyExc_TypeError))
            PyErr_Format(PyExc_TypeError, "startswith first arg must be str or "
                         "a tuple of str, not %s", Py_TYPE(subobj)->tp_name);
        return NULL;
    }
    result = tailmatch(self, substring, start, end, -1);
    Py_DECREF(substring);
    if (result == -1)
        return NULL;
    return PyBool_FromLong(result);
}


PyDoc_STRVAR(endswith__doc__,
             "S.endswith(suffix[, start[, end]]) -> bool\n\
\n\
Return True if S ends with the specified suffix, False otherwise.\n\
With optional start, test S beginning at that position.\n\
With optional end, stop comparing S at that position.\n\
suffix can also be a tuple of strings to try.");

static PyObject *
unicode_endswith(PyObject *self,
                 PyObject *args)
{
    PyObject *subobj;
    PyObject *substring;
    Py_ssize_t start = 0;
    Py_ssize_t end = PY_SSIZE_T_MAX;
    int result;

    if (!stringlib_parse_args_finds("endswith", args, &subobj, &start, &end))
        return NULL;
    if (PyTuple_Check(subobj)) {
        Py_ssize_t i;
        for (i = 0; i < PyTuple_GET_SIZE(subobj); i++) {
            substring = PyUnicode_FromObject(
                PyTuple_GET_ITEM(subobj, i));
            if (substring == NULL)
                return NULL;
            result = tailmatch(self, substring, start, end, +1);
            Py_DECREF(substring);
            if (result == -1)
                return NULL;
            if (result) {
                Py_RETURN_TRUE;
            }
        }
        Py_RETURN_FALSE;
    }
    substring = PyUnicode_FromObject(subobj);
    if (substring == NULL) {
        if (PyErr_ExceptionMatches(PyExc_TypeError))
            PyErr_Format(PyExc_TypeError, "endswith first arg must be str or "
                         "a tuple of str, not %s", Py_TYPE(subobj)->tp_name);
        return NULL;
    }
    result = tailmatch(self, substring, start, end, +1);
    Py_DECREF(substring);
    if (result == -1)
        return NULL;
    return PyBool_FromLong(result);
}

Py_LOCAL_INLINE(void)
_PyUnicodeWriter_Update(_PyUnicodeWriter *writer)
{
    if (!writer->readonly)
        writer->size = PyUnicode_GET_LENGTH(writer->buffer);
    else {
        /* Copy-on-write mode: set buffer size to 0 so
         * _PyUnicodeWriter_Prepare() will copy (and enlarge) the buffer on
         * next write. */
        writer->size = 0;
    }
    writer->maxchar = PyUnicode_MAX_CHAR_VALUE(writer->buffer);
    writer->data = PyUnicode_DATA(writer->buffer);
    writer->kind = PyUnicode_KIND(writer->buffer);
}

void
_PyUnicodeWriter_Init(_PyUnicodeWriter *writer)
{
    memset(writer, 0, sizeof(*writer));
#ifdef Py_DEBUG
    writer->kind = 5;    /* invalid kind */
#endif
    writer->min_char = 127;
}

int
_PyUnicodeWriter_PrepareInternal(_PyUnicodeWriter *writer,
                                 Py_ssize_t length, Py_UCS4 maxchar)
{
#ifdef MS_WINDOWS
   /* On Windows, overallocate by 50% is the best factor */
#  define OVERALLOCATE_FACTOR 2
#else
   /* On Linux, overallocate by 25% is the best factor */
#  define OVERALLOCATE_FACTOR 4
#endif
    Py_ssize_t newlen;
    PyObject *newbuffer;

    assert(length > 0);

    if (length > PY_SSIZE_T_MAX - writer->pos) {
        PyErr_NoMemory();
        return -1;
    }
    newlen = writer->pos + length;

    maxchar = Py_MAX(maxchar, writer->min_char);

    if (writer->buffer == NULL) {
        assert(!writer->readonly);
        if (writer->overallocate
            && newlen <= (PY_SSIZE_T_MAX - newlen / OVERALLOCATE_FACTOR)) {
            /* overallocate to limit the number of realloc() */
            newlen += newlen / OVERALLOCATE_FACTOR;
        }
        if (newlen < writer->min_length)
            newlen = writer->min_length;

        writer->buffer = PyUnicode_New(newlen, maxchar);
        if (writer->buffer == NULL)
            return -1;
    }
    else if (newlen > writer->size) {
        if (writer->overallocate
            && newlen <= (PY_SSIZE_T_MAX - newlen / OVERALLOCATE_FACTOR)) {
            /* overallocate to limit the number of realloc() */
            newlen += newlen / OVERALLOCATE_FACTOR;
        }
        if (newlen < writer->min_length)
            newlen = writer->min_length;

        if (maxchar > writer->maxchar || writer->readonly) {
            /* resize + widen */
            newbuffer = PyUnicode_New(newlen, maxchar);
            if (newbuffer == NULL)
                return -1;
            _PyUnicode_FastCopyCharacters(newbuffer, 0,
                                          writer->buffer, 0, writer->pos);
            Py_DECREF(writer->buffer);
            writer->readonly = 0;
        }
        else {
            newbuffer = resize_compact(writer->buffer, newlen);
            if (newbuffer == NULL)
                return -1;
        }
        writer->buffer = newbuffer;
    }
    else if (maxchar > writer->maxchar) {
        assert(!writer->readonly);
        newbuffer = PyUnicode_New(writer->size, maxchar);
        if (newbuffer == NULL)
            return -1;
        _PyUnicode_FastCopyCharacters(newbuffer, 0,
                                      writer->buffer, 0, writer->pos);
        Py_DECREF(writer->buffer);
        writer->buffer = newbuffer;
    }
    _PyUnicodeWriter_Update(writer);
    return 0;

#undef OVERALLOCATE_FACTOR
}

Py_LOCAL_INLINE(int)
_PyUnicodeWriter_WriteCharInline(_PyUnicodeWriter *writer, Py_UCS4 ch)
{
    if (_PyUnicodeWriter_Prepare(writer, 1, ch) < 0)
        return -1;
    PyUnicode_WRITE(writer->kind, writer->data, writer->pos, ch);
    writer->pos++;
    return 0;
}

int
_PyUnicodeWriter_WriteChar(_PyUnicodeWriter *writer, Py_UCS4 ch)
{
    return _PyUnicodeWriter_WriteCharInline(writer, ch);
}

int
_PyUnicodeWriter_WriteStr(_PyUnicodeWriter *writer, PyObject *str)
{
    Py_UCS4 maxchar;
    Py_ssize_t len;

    if (PyUnicode_READY(str) == -1)
        return -1;
    len = PyUnicode_GET_LENGTH(str);
    if (len == 0)
        return 0;
    maxchar = PyUnicode_MAX_CHAR_VALUE(str);
    if (maxchar > writer->maxchar || len > writer->size - writer->pos) {
        if (writer->buffer == NULL && !writer->overallocate) {
            writer->readonly = 1;
            Py_INCREF(str);
            writer->buffer = str;
            _PyUnicodeWriter_Update(writer);
            writer->pos += len;
            return 0;
        }
        if (_PyUnicodeWriter_PrepareInternal(writer, len, maxchar) == -1)
            return -1;
    }
    _PyUnicode_FastCopyCharacters(writer->buffer, writer->pos,
                                  str, 0, len);
    writer->pos += len;
    return 0;
}

int
_PyUnicodeWriter_WriteSubstring(_PyUnicodeWriter *writer, PyObject *str,
                                Py_ssize_t start, Py_ssize_t end)
{
    Py_UCS4 maxchar;
    Py_ssize_t len;

    if (PyUnicode_READY(str) == -1)
        return -1;

    assert(0 <= start);
    assert(end <= PyUnicode_GET_LENGTH(str));
    assert(start <= end);

    if (end == 0)
        return 0;

    if (start == 0 && end == PyUnicode_GET_LENGTH(str))
        return _PyUnicodeWriter_WriteStr(writer, str);

    if (PyUnicode_MAX_CHAR_VALUE(str) > writer->maxchar)
        maxchar = _PyUnicode_FindMaxChar(str, start, end);
    else
        maxchar = writer->maxchar;
    len = end - start;

    if (_PyUnicodeWriter_Prepare(writer, len, maxchar) < 0)
        return -1;

    _PyUnicode_FastCopyCharacters(writer->buffer, writer->pos,
                                  str, start, len);
    writer->pos += len;
    return 0;
}

int
_PyUnicodeWriter_WriteASCIIString(_PyUnicodeWriter *writer,
                                  const char *ascii, Py_ssize_t len)
{
    if (len == -1)
        len = strlen(ascii);

    assert(ucs1lib_find_max_char((Py_UCS1*)ascii, (Py_UCS1*)ascii + len) < 128);

    if (writer->buffer == NULL && !writer->overallocate) {
        PyObject *str;

        str = _PyUnicode_FromASCII(ascii, len);
        if (str == NULL)
            return -1;

        writer->readonly = 1;
        writer->buffer = str;
        _PyUnicodeWriter_Update(writer);
        writer->pos += len;
        return 0;
    }

    if (_PyUnicodeWriter_Prepare(writer, len, 127) == -1)
        return -1;

    switch (writer->kind)
    {
    case PyUnicode_1BYTE_KIND:
    {
        const Py_UCS1 *str = (const Py_UCS1 *)ascii;
        Py_UCS1 *data = writer->data;

        Py_MEMCPY(data + writer->pos, str, len);
        break;
    }
    case PyUnicode_2BYTE_KIND:
    {
        _PyUnicode_CONVERT_BYTES(
            Py_UCS1, Py_UCS2,
            ascii, ascii + len,
            (Py_UCS2 *)writer->data + writer->pos);
        break;
    }
    case PyUnicode_4BYTE_KIND:
    {
        _PyUnicode_CONVERT_BYTES(
            Py_UCS1, Py_UCS4,
            ascii, ascii + len,
            (Py_UCS4 *)writer->data + writer->pos);
        break;
    }
    default:
        assert(0);
    }

    writer->pos += len;
    return 0;
}

int
_PyUnicodeWriter_WriteLatin1String(_PyUnicodeWriter *writer,
                                   const char *str, Py_ssize_t len)
{
    Py_UCS4 maxchar;

    maxchar = ucs1lib_find_max_char((Py_UCS1*)str, (Py_UCS1*)str + len);
    if (_PyUnicodeWriter_Prepare(writer, len, maxchar) == -1)
        return -1;
    unicode_write_cstr(writer->buffer, writer->pos, str, len);
    writer->pos += len;
    return 0;
}

PyObject *
_PyUnicodeWriter_Finish(_PyUnicodeWriter *writer)
{
    PyObject *str;
    if (writer->pos == 0) {
        Py_CLEAR(writer->buffer);
        _Py_RETURN_UNICODE_EMPTY();
    }
    if (writer->readonly) {
        str = writer->buffer;
        writer->buffer = NULL;
        assert(PyUnicode_GET_LENGTH(str) == writer->pos);
        return str;
    }
    if (PyUnicode_GET_LENGTH(writer->buffer) != writer->pos) {
        PyObject *newbuffer;
        newbuffer = resize_compact(writer->buffer, writer->pos);
        if (newbuffer == NULL) {
            Py_CLEAR(writer->buffer);
            return NULL;
        }
        writer->buffer = newbuffer;
    }
    str = writer->buffer;
    writer->buffer = NULL;
    assert(_PyUnicode_CheckConsistency(str, 1));
    return unicode_result_ready(str);
}

void
_PyUnicodeWriter_Dealloc(_PyUnicodeWriter *writer)
{
    Py_CLEAR(writer->buffer);
}

#include "stringlib/unicode_format.h"

PyDoc_STRVAR(format__doc__,
             "S.format(*args, **kwargs) -> str\n\
\n\
Return a formatted version of S, using substitutions from args and kwargs.\n\
The substitutions are identified by braces ('{' and '}').");

PyDoc_STRVAR(format_map__doc__,
             "S.format_map(mapping) -> str\n\
\n\
Return a formatted version of S, using substitutions from mapping.\n\
The substitutions are identified by braces ('{' and '}').");

static PyObject *
unicode__format__(PyObject* self, PyObject* args)
{
    PyObject *format_spec;
    _PyUnicodeWriter writer;
    int ret;

    if (!PyArg_ParseTuple(args, "U:__format__", &format_spec))
        return NULL;

    if (PyUnicode_READY(self) == -1)
        return NULL;
    _PyUnicodeWriter_Init(&writer);
    ret = _PyUnicode_FormatAdvancedWriter(&writer,
                                          self, format_spec, 0,
                                          PyUnicode_GET_LENGTH(format_spec));
    if (ret == -1) {
        _PyUnicodeWriter_Dealloc(&writer);
        return NULL;
    }
    return _PyUnicodeWriter_Finish(&writer);
}

PyDoc_STRVAR(p_format__doc__,
             "S.__format__(format_spec) -> str\n\
\n\
Return a formatted version of S as described by format_spec.");

static PyObject *
unicode__sizeof__(PyObject *v)
{
    Py_ssize_t size;

    /* If it's a compact object, account for base structure +
       character data. */
    if (PyUnicode_IS_COMPACT_ASCII(v))
        size = sizeof(PyASCIIObject) + PyUnicode_GET_LENGTH(v) + 1;
    else if (PyUnicode_IS_COMPACT(v))
        size = sizeof(PyCompactUnicodeObject) +
            (PyUnicode_GET_LENGTH(v) + 1) * PyUnicode_KIND(v);
    else {
        /* If it is a two-block object, account for base object, and
           for character block if present. */
        size = sizeof(PyUnicodeObject);
        if (_PyUnicode_DATA_ANY(v))
            size += (PyUnicode_GET_LENGTH(v) + 1) *
                PyUnicode_KIND(v);
    }
    /* If the wstr pointer is present, account for it unless it is shared
       with the data pointer. Check if the data is not shared. */
    if (_PyUnicode_HAS_WSTR_MEMORY(v))
        size += (PyUnicode_WSTR_LENGTH(v) + 1) * sizeof(wchar_t);
    if (_PyUnicode_HAS_UTF8_MEMORY(v))
        size += PyUnicode_UTF8_LENGTH(v) + 1;

    return PyLong_FromSsize_t(size);
}

PyDoc_STRVAR(sizeof__doc__,
             "S.__sizeof__() -> size of S in memory, in bytes");

static PyObject *
unicode_getnewargs(PyObject *v)
{
    PyObject *copy = _PyUnicode_Copy(v);
    if (!copy)
        return NULL;
    return Py_BuildValue("(N)", copy);
}

static PyMethodDef unicode_methods[] = {
    {"encode", (PyCFunction) unicode_encode, METH_VARARGS | METH_KEYWORDS, encode__doc__},
    {"replace", (PyCFunction) unicode_replace, METH_VARARGS, replace__doc__},
    {"split", (PyCFunction) unicode_split, METH_VARARGS | METH_KEYWORDS, split__doc__},
    {"rsplit", (PyCFunction) unicode_rsplit, METH_VARARGS | METH_KEYWORDS, rsplit__doc__},
    {"join", (PyCFunction) unicode_join, METH_O, join__doc__},
    {"capitalize", (PyCFunction) unicode_capitalize, METH_NOARGS, capitalize__doc__},
    {"casefold", (PyCFunction) unicode_casefold, METH_NOARGS, casefold__doc__},
    {"title", (PyCFunction) unicode_title, METH_NOARGS, title__doc__},
    {"center", (PyCFunction) unicode_center, METH_VARARGS, center__doc__},
    {"count", (PyCFunction) unicode_count, METH_VARARGS, count__doc__},
    {"expandtabs", (PyCFunction) unicode_expandtabs,
     METH_VARARGS | METH_KEYWORDS, expandtabs__doc__},
    {"find", (PyCFunction) unicode_find, METH_VARARGS, find__doc__},
    {"partition", (PyCFunction) unicode_partition, METH_O, partition__doc__},
    {"index", (PyCFunction) unicode_index, METH_VARARGS, index__doc__},
    {"ljust", (PyCFunction) unicode_ljust, METH_VARARGS, ljust__doc__},
    {"lower", (PyCFunction) unicode_lower, METH_NOARGS, lower__doc__},
    {"lstrip", (PyCFunction) unicode_lstrip, METH_VARARGS, lstrip__doc__},
    {"rfind", (PyCFunction) unicode_rfind, METH_VARARGS, rfind__doc__},
    {"rindex", (PyCFunction) unicode_rindex, METH_VARARGS, rindex__doc__},
    {"rjust", (PyCFunction) unicode_rjust, METH_VARARGS, rjust__doc__},
    {"rstrip", (PyCFunction) unicode_rstrip, METH_VARARGS, rstrip__doc__},
    {"rpartition", (PyCFunction) unicode_rpartition, METH_O, rpartition__doc__},
    {"splitlines", (PyCFunction) unicode_splitlines,
     METH_VARARGS | METH_KEYWORDS, splitlines__doc__},
    {"strip", (PyCFunction) unicode_strip, METH_VARARGS, strip__doc__},
    {"swapcase", (PyCFunction) unicode_swapcase, METH_NOARGS, swapcase__doc__},
    {"translate", (PyCFunction) unicode_translate, METH_O, translate__doc__},
    {"upper", (PyCFunction) unicode_upper, METH_NOARGS, upper__doc__},
    {"startswith", (PyCFunction) unicode_startswith, METH_VARARGS, startswith__doc__},
    {"endswith", (PyCFunction) unicode_endswith, METH_VARARGS, endswith__doc__},
    {"islower", (PyCFunction) unicode_islower, METH_NOARGS, islower__doc__},
    {"isupper", (PyCFunction) unicode_isupper, METH_NOARGS, isupper__doc__},
    {"istitle", (PyCFunction) unicode_istitle, METH_NOARGS, istitle__doc__},
    {"isspace", (PyCFunction) unicode_isspace, METH_NOARGS, isspace__doc__},
    {"isdecimal", (PyCFunction) unicode_isdecimal, METH_NOARGS, isdecimal__doc__},
    {"isdigit", (PyCFunction) unicode_isdigit, METH_NOARGS, isdigit__doc__},
    {"isnumeric", (PyCFunction) unicode_isnumeric, METH_NOARGS, isnumeric__doc__},
    {"isalpha", (PyCFunction) unicode_isalpha, METH_NOARGS, isalpha__doc__},
    {"isalnum", (PyCFunction) unicode_isalnum, METH_NOARGS, isalnum__doc__},
    {"isidentifier", (PyCFunction) unicode_isidentifier, METH_NOARGS, isidentifier__doc__},
    {"isprintable", (PyCFunction) unicode_isprintable, METH_NOARGS, isprintable__doc__},
    {"zfill", (PyCFunction) unicode_zfill, METH_VARARGS, zfill__doc__},
    {"format", (PyCFunction) do_string_format, METH_VARARGS | METH_KEYWORDS, format__doc__},
    {"format_map", (PyCFunction) do_string_format_map, METH_O, format_map__doc__},
    {"__format__", (PyCFunction) unicode__format__, METH_VARARGS, p_format__doc__},
    UNICODE_MAKETRANS_METHODDEF
    {"__sizeof__", (PyCFunction) unicode__sizeof__, METH_NOARGS, sizeof__doc__},
#if 0
    /* These methods are just used for debugging the implementation. */
    {"_decimal2ascii", (PyCFunction) unicode__decimal2ascii, METH_NOARGS},
#endif

    {"__getnewargs__",  (PyCFunction)unicode_getnewargs, METH_NOARGS},
    {NULL, NULL}
};

static PyObject *
unicode_mod(PyObject *v, PyObject *w)
{
    if (!PyUnicode_Check(v))
        Py_RETURN_NOTIMPLEMENTED;
    return PyUnicode_Format(v, w);
}

static PyNumberMethods unicode_as_number = {
    0,              /*nb_add*/
    0,              /*nb_subtract*/
    0,              /*nb_multiply*/
    unicode_mod,            /*nb_remainder*/
};

static PySequenceMethods unicode_as_sequence = {
    (lenfunc) unicode_length,       /* sq_length */
    PyUnicode_Concat,           /* sq_concat */
    (ssizeargfunc) unicode_repeat,  /* sq_repeat */
    (ssizeargfunc) unicode_getitem,     /* sq_item */
    0,                  /* sq_slice */
    0,                  /* sq_ass_item */
    0,                  /* sq_ass_slice */
    PyUnicode_Contains,         /* sq_contains */
};

static PyObject*
unicode_subscript(PyObject* self, PyObject* item)
{
    if (PyUnicode_READY(self) == -1)
        return NULL;

    if (PyIndex_Check(item)) {
        Py_ssize_t i = PyNumber_AsSsize_t(item, PyExc_IndexError);
        if (i == -1 && PyErr_Occurred())
            return NULL;
        if (i < 0)
            i += PyUnicode_GET_LENGTH(self);
        return unicode_getitem(self, i);
    } else if (PySlice_Check(item)) {
        Py_ssize_t start, stop, step, slicelength, cur, i;
        PyObject *result;
        void *src_data, *dest_data;
        int src_kind, dest_kind;
        Py_UCS4 ch, max_char, kind_limit;

        if (PySlice_GetIndicesEx(item, PyUnicode_GET_LENGTH(self),
                                 &start, &stop, &step, &slicelength) < 0) {
            return NULL;
        }

        if (slicelength <= 0) {
            _Py_RETURN_UNICODE_EMPTY();
        } else if (start == 0 && step == 1 &&
                   slicelength == PyUnicode_GET_LENGTH(self)) {
            return unicode_result_unchanged(self);
        } else if (step == 1) {
            return PyUnicode_Substring(self,
                                       start, start + slicelength);
        }
        /* General case */
        src_kind = PyUnicode_KIND(self);
        src_data = PyUnicode_DATA(self);
        if (!PyUnicode_IS_ASCII(self)) {
            kind_limit = kind_maxchar_limit(src_kind);
            max_char = 0;
            for (cur = start, i = 0; i < slicelength; cur += step, i++) {
                ch = PyUnicode_READ(src_kind, src_data, cur);
                if (ch > max_char) {
                    max_char = ch;
                    if (max_char >= kind_limit)
                        break;
                }
            }
        }
        else
            max_char = 127;
        result = PyUnicode_New(slicelength, max_char);
        if (result == NULL)
            return NULL;
        dest_kind = PyUnicode_KIND(result);
        dest_data = PyUnicode_DATA(result);

        for (cur = start, i = 0; i < slicelength; cur += step, i++) {
            Py_UCS4 ch = PyUnicode_READ(src_kind, src_data, cur);
            PyUnicode_WRITE(dest_kind, dest_data, i, ch);
        }
        assert(_PyUnicode_CheckConsistency(result, 1));
        return result;
    } else {
        PyErr_SetString(PyExc_TypeError, "string indices must be integers");
        return NULL;
    }
}

static PyMappingMethods unicode_as_mapping = {
    (lenfunc)unicode_length,        /* mp_length */
    (binaryfunc)unicode_subscript,  /* mp_subscript */
    (objobjargproc)0,           /* mp_ass_subscript */
};


/* Helpers for PyUnicode_Format() */

struct unicode_formatter_t {
    PyObject *args;
    int args_owned;
    Py_ssize_t arglen, argidx;
    PyObject *dict;

    enum PyUnicode_Kind fmtkind;
    Py_ssize_t fmtcnt, fmtpos;
    void *fmtdata;
    PyObject *fmtstr;

    _PyUnicodeWriter writer;
};

struct unicode_format_arg_t {
    Py_UCS4 ch;
    int flags;
    Py_ssize_t width;
    int prec;
    int sign;
};

static PyObject *
unicode_format_getnextarg(struct unicode_formatter_t *ctx)
{
    Py_ssize_t argidx = ctx->argidx;

    if (argidx < ctx->arglen) {
        ctx->argidx++;
        if (ctx->arglen < 0)
            return ctx->args;
        else
            return PyTuple_GetItem(ctx->args, argidx);
    }
    PyErr_SetString(PyExc_TypeError,
                    "not enough arguments for format string");
    return NULL;
}

/* Returns a new reference to a PyUnicode object, or NULL on failure. */

/* Format a float into the writer if the writer is not NULL, or into *p_output
   otherwise.

   Return 0 on success, raise an exception and return -1 on error. */
static int
formatfloat(PyObject *v, struct unicode_format_arg_t *arg,
            PyObject **p_output,
            _PyUnicodeWriter *writer)
{
    char *p;
    double x;
    Py_ssize_t len;
    int prec;
    int dtoa_flags;

    x = PyFloat_AsDouble(v);
    if (x == -1.0 && PyErr_Occurred())
        return -1;

    prec = arg->prec;
    if (prec < 0)
        prec = 6;

    if (arg->flags & F_ALT)
        dtoa_flags = Py_DTSF_ALT;
    else
        dtoa_flags = 0;
    p = PyOS_double_to_string(x, arg->ch, prec, dtoa_flags, NULL);
    if (p == NULL)
        return -1;
    len = strlen(p);
    if (writer) {
        if (_PyUnicodeWriter_WriteASCIIString(writer, p, len) < 0) {
            PyMem_Free(p);
            return -1;
        }
    }
    else
        *p_output = _PyUnicode_FromASCII(p, len);
    PyMem_Free(p);
    return 0;
}

/* formatlong() emulates the format codes d, u, o, x and X, and
 * the F_ALT flag, for Python's long (unbounded) ints.  It's not used for
 * Python's regular ints.
 * Return value:  a new PyUnicodeObject*, or NULL if error.
 *     The output string is of the form
 *         "-"? ("0x" | "0X")? digit+
 *     "0x"/"0X" are present only for x and X conversions, with F_ALT
 *         set in flags.  The case of hex digits will be correct,
 *     There will be at least prec digits, zero-filled on the left if
 *         necessary to get that many.
 * val          object to be converted
 * flags        bitmask of format flags; only F_ALT is looked at
 * prec         minimum number of digits; 0-fill on left if needed
 * type         a character in [duoxX]; u acts the same as d
 *
 * CAUTION:  o, x and X conversions on regular ints can never
 * produce a '-' sign, but can for Python's unbounded ints.
 */
PyObject *
_PyUnicode_FormatLong(PyObject *val, int alt, int prec, int type)
{
    PyObject *result = NULL;
    char *buf;
    Py_ssize_t i;
    int sign;           /* 1 if '-', else 0 */
    int len;            /* number of characters */
    Py_ssize_t llen;
    int numdigits;      /* len == numnondigits + numdigits */
    int numnondigits = 0;

    /* Avoid exceeding SSIZE_T_MAX */
    if (prec > INT_MAX-3) {
        PyErr_SetString(PyExc_OverflowError,
                        "precision too large");
        return NULL;
    }

    assert(PyLong_Check(val));

    switch (type) {
    default:
        assert(!"'type' not in [diuoxX]");
    case 'd':
    case 'i':
    case 'u':
        /* int and int subclasses should print numerically when a numeric */
        /* format code is used (see issue18780) */
        result = PyNumber_ToBase(val, 10);
        break;
    case 'o':
        numnondigits = 2;
        result = PyNumber_ToBase(val, 8);
        break;
    case 'x':
    case 'X':
        numnondigits = 2;
        result = PyNumber_ToBase(val, 16);
        break;
    }
    if (!result)
        return NULL;

    assert(unicode_modifiable(result));
    assert(PyUnicode_IS_READY(result));
    assert(PyUnicode_IS_ASCII(result));

    /* To modify the string in-place, there can only be one reference. */
    if (Py_REFCNT(result) != 1) {
        Py_DECREF(result);
        PyErr_BadInternalCall();
        return NULL;
    }
    buf = PyUnicode_DATA(result);
    llen = PyUnicode_GET_LENGTH(result);
    if (llen > INT_MAX) {
        Py_DECREF(result);
        PyErr_SetString(PyExc_ValueError,
                        "string too large in _PyUnicode_FormatLong");
        return NULL;
    }
    len = (int)llen;
    sign = buf[0] == '-';
    numnondigits += sign;
    numdigits = len - numnondigits;
    assert(numdigits > 0);

    /* Get rid of base marker unless F_ALT */
    if (((alt) == 0 &&
        (type == 'o' || type == 'x' || type == 'X'))) {
        assert(buf[sign] == '0');
        assert(buf[sign+1] == 'x' || buf[sign+1] == 'X' ||
               buf[sign+1] == 'o');
        numnondigits -= 2;
        buf += 2;
        len -= 2;
        if (sign)
            buf[0] = '-';
        assert(len == numnondigits + numdigits);
        assert(numdigits > 0);
    }

    /* Fill with leading zeroes to meet minimum width. */
    if (prec > numdigits) {
        PyObject *r1 = PyBytes_FromStringAndSize(NULL,
                                numnondigits + prec);
        char *b1;
        if (!r1) {
            Py_DECREF(result);
            return NULL;
        }
        b1 = PyBytes_AS_STRING(r1);
        for (i = 0; i < numnondigits; ++i)
            *b1++ = *buf++;
        for (i = 0; i < prec - numdigits; i++)
            *b1++ = '0';
        for (i = 0; i < numdigits; i++)
            *b1++ = *buf++;
        *b1 = '\0';
        Py_DECREF(result);
        result = r1;
        buf = PyBytes_AS_STRING(result);
        len = numnondigits + prec;
    }

    /* Fix up case for hex conversions. */
    if (type == 'X') {
        /* Need to convert all lower case letters to upper case.
           and need to convert 0x to 0X (and -0x to -0X). */
        for (i = 0; i < len; i++)
            if (buf[i] >= 'a' && buf[i] <= 'x')
                buf[i] -= 'a'-'A';
    }
    if (!PyUnicode_Check(result)
        || buf != PyUnicode_DATA(result)) {
        PyObject *unicode;
        unicode = _PyUnicode_FromASCII(buf, len);
        Py_DECREF(result);
        result = unicode;
    }
    else if (len != PyUnicode_GET_LENGTH(result)) {
        if (PyUnicode_Resize(&result, len) < 0)
            Py_CLEAR(result);
    }
    return result;
}

/* Format an integer or a float as an integer.
 * Return 1 if the number has been formatted into the writer,
 *        0 if the number has been formatted into *p_output
 *       -1 and raise an exception on error */
static int
mainformatlong(PyObject *v,
               struct unicode_format_arg_t *arg,
               PyObject **p_output,
               _PyUnicodeWriter *writer)
{
    PyObject *iobj, *res;
    char type = (char)arg->ch;

    if (!PyNumber_Check(v))
        goto wrongtype;

    /* make sure number is a type of integer for o, x, and X */
    if (!PyLong_Check(v)) {
        if (type == 'o' || type == 'x' || type == 'X') {
            iobj = PyNumber_Index(v);
            if (iobj == NULL) {
                if (PyErr_ExceptionMatches(PyExc_TypeError))
                    goto wrongtype;
                return -1;
            }
        }
        else {
            iobj = PyNumber_Long(v);
            if (iobj == NULL ) {
                if (PyErr_ExceptionMatches(PyExc_TypeError))
                    goto wrongtype;
                return -1;
            }
        }
        assert(PyLong_Check(iobj));
    }
    else {
        iobj = v;
        Py_INCREF(iobj);
    }

    if (PyLong_CheckExact(v)
        && arg->width == -1 && arg->prec == -1
        && !(arg->flags & (F_SIGN | F_BLANK))
        && type != 'X')
    {
        /* Fast path */
        int alternate = arg->flags & F_ALT;
        int base;

        switch(type)
        {
            default:
                assert(0 && "'type' not in [diuoxX]");
            case 'd':
            case 'i':
            case 'u':
                base = 10;
                break;
            case 'o':
                base = 8;
                break;
            case 'x':
            case 'X':
                base = 16;
                break;
        }

        if (_PyLong_FormatWriter(writer, v, base, alternate) == -1) {
            Py_DECREF(iobj);
            return -1;
        }
        Py_DECREF(iobj);
        return 1;
    }

    res = _PyUnicode_FormatLong(iobj, arg->flags & F_ALT, arg->prec, type);
    Py_DECREF(iobj);
    if (res == NULL)
        return -1;
    *p_output = res;
    return 0;

wrongtype:
    switch(type)
    {
        case 'o':
        case 'x':
        case 'X':
            PyErr_Format(PyExc_TypeError,
                    "%%%c format: an integer is required, "
                    "not %.200s",
                    type, Py_TYPE(v)->tp_name);
            break;
        default:
            PyErr_Format(PyExc_TypeError,
                    "%%%c format: a number is required, "
                    "not %.200s",
                    type, Py_TYPE(v)->tp_name);
            break;
    }
    return -1;
}

static Py_UCS4
formatchar(PyObject *v)
{
    /* presume that the buffer is at least 3 characters long */
    if (PyUnicode_Check(v)) {
        if (PyUnicode_GET_LENGTH(v) == 1) {
            return PyUnicode_READ_CHAR(v, 0);
        }
        goto onError;
    }
    else {
        PyObject *iobj;
        long x;
        /* make sure number is a type of integer */
        if (!PyLong_Check(v)) {
            iobj = PyNumber_Index(v);
            if (iobj == NULL) {
                goto onError;
            }
            v = iobj;
            Py_DECREF(iobj);
        }
        /* Integer input truncated to a character */
        x = PyLong_AsLong(v);
        if (x == -1 && PyErr_Occurred())
            goto onError;

        if (x < 0 || x > MAX_UNICODE) {
            PyErr_SetString(PyExc_OverflowError,
                            "%c arg not in range(0x110000)");
            return (Py_UCS4) -1;
        }

        return (Py_UCS4) x;
    }

  onError:
    PyErr_SetString(PyExc_TypeError,
                    "%c requires int or char");
    return (Py_UCS4) -1;
}

/* Parse options of an argument: flags, width, precision.
   Handle also "%(name)" syntax.

   Return 0 if the argument has been formatted into arg->str.
   Return 1 if the argument has been written into ctx->writer,
   Raise an exception and return -1 on error. */
static int
unicode_format_arg_parse(struct unicode_formatter_t *ctx,
                         struct unicode_format_arg_t *arg)
{
#define FORMAT_READ(ctx) \
        PyUnicode_READ((ctx)->fmtkind, (ctx)->fmtdata, (ctx)->fmtpos)

    PyObject *v;

    if (arg->ch == '(') {
        /* Get argument value from a dictionary. Example: "%(name)s". */
        Py_ssize_t keystart;
        Py_ssize_t keylen;
        PyObject *key;
        int pcount = 1;

        if (ctx->dict == NULL) {
            PyErr_SetString(PyExc_TypeError,
                            "format requires a mapping");
            return -1;
        }
        ++ctx->fmtpos;
        --ctx->fmtcnt;
        keystart = ctx->fmtpos;
        /* Skip over balanced parentheses */
        while (pcount > 0 && --ctx->fmtcnt >= 0) {
            arg->ch = FORMAT_READ(ctx);
            if (arg->ch == ')')
                --pcount;
            else if (arg->ch == '(')
                ++pcount;
            ctx->fmtpos++;
        }
        keylen = ctx->fmtpos - keystart - 1;
        if (ctx->fmtcnt < 0 || pcount > 0) {
            PyErr_SetString(PyExc_ValueError,
                            "incomplete format key");
            return -1;
        }
        key = PyUnicode_Substring(ctx->fmtstr,
                                  keystart, keystart + keylen);
        if (key == NULL)
            return -1;
        if (ctx->args_owned) {
            Py_DECREF(ctx->args);
            ctx->args_owned = 0;
        }
        ctx->args = PyObject_GetItem(ctx->dict, key);
        Py_DECREF(key);
        if (ctx->args == NULL)
            return -1;
        ctx->args_owned = 1;
        ctx->arglen = -1;
        ctx->argidx = -2;
    }

    /* Parse flags. Example: "%+i" => flags=F_SIGN. */
    while (--ctx->fmtcnt >= 0) {
        arg->ch = FORMAT_READ(ctx);
        ctx->fmtpos++;
        switch (arg->ch) {
        case '-': arg->flags |= F_LJUST; continue;
        case '+': arg->flags |= F_SIGN; continue;
        case ' ': arg->flags |= F_BLANK; continue;
        case '#': arg->flags |= F_ALT; continue;
        case '0': arg->flags |= F_ZERO; continue;
        }
        break;
    }

    /* Parse width. Example: "%10s" => width=10 */
    if (arg->ch == '*') {
        v = unicode_format_getnextarg(ctx);
        if (v == NULL)
            return -1;
        if (!PyLong_Check(v)) {
            PyErr_SetString(PyExc_TypeError,
                            "* wants int");
            return -1;
        }
        arg->width = PyLong_AsSsize_t(v);
        if (arg->width == -1 && PyErr_Occurred())
            return -1;
        if (arg->width < 0) {
            arg->flags |= F_LJUST;
            arg->width = -arg->width;
        }
        if (--ctx->fmtcnt >= 0) {
            arg->ch = FORMAT_READ(ctx);
            ctx->fmtpos++;
        }
    }
    else if (arg->ch >= '0' && arg->ch <= '9') {
        arg->width = arg->ch - '0';
        while (--ctx->fmtcnt >= 0) {
            arg->ch = FORMAT_READ(ctx);
            ctx->fmtpos++;
            if (arg->ch < '0' || arg->ch > '9')
                break;
            /* Since arg->ch is unsigned, the RHS would end up as unsigned,
               mixing signed and unsigned comparison. Since arg->ch is between
               '0' and '9', casting to int is safe. */
            if (arg->width > (PY_SSIZE_T_MAX - ((int)arg->ch - '0')) / 10) {
                PyErr_SetString(PyExc_ValueError,
                                "width too big");
                return -1;
            }
            arg->width = arg->width*10 + (arg->ch - '0');
        }
    }

    /* Parse precision. Example: "%.3f" => prec=3 */
    if (arg->ch == '.') {
        arg->prec = 0;
        if (--ctx->fmtcnt >= 0) {
            arg->ch = FORMAT_READ(ctx);
            ctx->fmtpos++;
        }
        if (arg->ch == '*') {
            v = unicode_format_getnextarg(ctx);
            if (v == NULL)
                return -1;
            if (!PyLong_Check(v)) {
                PyErr_SetString(PyExc_TypeError,
                                "* wants int");
                return -1;
            }
            arg->prec = _PyLong_AsInt(v);
            if (arg->prec == -1 && PyErr_Occurred())
                return -1;
            if (arg->prec < 0)
                arg->prec = 0;
            if (--ctx->fmtcnt >= 0) {
                arg->ch = FORMAT_READ(ctx);
                ctx->fmtpos++;
            }
        }
        else if (arg->ch >= '0' && arg->ch <= '9') {
            arg->prec = arg->ch - '0';
            while (--ctx->fmtcnt >= 0) {
                arg->ch = FORMAT_READ(ctx);
                ctx->fmtpos++;
                if (arg->ch < '0' || arg->ch > '9')
                    break;
                if (arg->prec > (INT_MAX - ((int)arg->ch - '0')) / 10) {
                    PyErr_SetString(PyExc_ValueError,
                                    "precision too big");
                    return -1;
                }
                arg->prec = arg->prec*10 + (arg->ch - '0');
            }
        }
    }

    /* Ignore "h", "l" and "L" format prefix (ex: "%hi" or "%ls") */
    if (ctx->fmtcnt >= 0) {
        if (arg->ch == 'h' || arg->ch == 'l' || arg->ch == 'L') {
            if (--ctx->fmtcnt >= 0) {
                arg->ch = FORMAT_READ(ctx);
                ctx->fmtpos++;
            }
        }
    }
    if (ctx->fmtcnt < 0) {
        PyErr_SetString(PyExc_ValueError,
                        "incomplete format");
        return -1;
    }
    return 0;

#undef FORMAT_READ
}

/* Format one argument. Supported conversion specifiers:

   - "s", "r", "a": any type
   - "i", "d", "u": int or float
   - "o", "x", "X": int
   - "e", "E", "f", "F", "g", "G": float
   - "c": int or str (1 character)

   When possible, the output is written directly into the Unicode writer
   (ctx->writer). A string is created when padding is required.

   Return 0 if the argument has been formatted into *p_str,
          1 if the argument has been written into ctx->writer,
         -1 on error. */
static int
unicode_format_arg_format(struct unicode_formatter_t *ctx,
                          struct unicode_format_arg_t *arg,
                          PyObject **p_str)
{
    PyObject *v;
    _PyUnicodeWriter *writer = &ctx->writer;

    if (ctx->fmtcnt == 0)
        ctx->writer.overallocate = 0;

    if (arg->ch == '%') {
        if (_PyUnicodeWriter_WriteCharInline(writer, '%') < 0)
            return -1;
        return 1;
    }

    v = unicode_format_getnextarg(ctx);
    if (v == NULL)
        return -1;


    switch (arg->ch) {
    case 's':
    case 'r':
    case 'a':
        if (PyLong_CheckExact(v) && arg->width == -1 && arg->prec == -1) {
            /* Fast path */
            if (_PyLong_FormatWriter(writer, v, 10, arg->flags & F_ALT) == -1)
                return -1;
            return 1;
        }

        if (PyUnicode_CheckExact(v) && arg->ch == 's') {
            *p_str = v;
            Py_INCREF(*p_str);
        }
        else {
            if (arg->ch == 's')
                *p_str = PyObject_Str(v);
            else if (arg->ch == 'r')
                *p_str = PyObject_Repr(v);
            else
                *p_str = PyObject_ASCII(v);
        }
        break;

    case 'i':
    case 'd':
    case 'u':
    case 'o':
    case 'x':
    case 'X':
    {
        int ret = mainformatlong(v, arg, p_str, writer);
        if (ret != 0)
            return ret;
        arg->sign = 1;
        break;
    }

    case 'e':
    case 'E':
    case 'f':
    case 'F':
    case 'g':
    case 'G':
        if (arg->width == -1 && arg->prec == -1
            && !(arg->flags & (F_SIGN | F_BLANK)))
        {
            /* Fast path */
            if (formatfloat(v, arg, NULL, writer) == -1)
                return -1;
            return 1;
        }

        arg->sign = 1;
        if (formatfloat(v, arg, p_str, NULL) == -1)
            return -1;
        break;

    case 'c':
    {
        Py_UCS4 ch = formatchar(v);
        if (ch == (Py_UCS4) -1)
            return -1;
        if (arg->width == -1 && arg->prec == -1) {
            /* Fast path */
            if (_PyUnicodeWriter_WriteCharInline(writer, ch) < 0)
                return -1;
            return 1;
        }
        *p_str = PyUnicode_FromOrdinal(ch);
        break;
    }

    default:
        PyErr_Format(PyExc_ValueError,
                     "unsupported format character '%c' (0x%x) "
                     "at index %zd",
                     (31<=arg->ch && arg->ch<=126) ? (char)arg->ch : '?',
                     (int)arg->ch,
                     ctx->fmtpos - 1);
        return -1;
    }
    if (*p_str == NULL)
        return -1;
    assert (PyUnicode_Check(*p_str));
    return 0;
}

static int
unicode_format_arg_output(struct unicode_formatter_t *ctx,
                          struct unicode_format_arg_t *arg,
                          PyObject *str)
{
    Py_ssize_t len;
    enum PyUnicode_Kind kind;
    void *pbuf;
    Py_ssize_t pindex;
    Py_UCS4 signchar;
    Py_ssize_t buflen;
    Py_UCS4 maxchar;
    Py_ssize_t sublen;
    _PyUnicodeWriter *writer = &ctx->writer;
    Py_UCS4 fill;

    fill = ' ';
    if (arg->sign && arg->flags & F_ZERO)
        fill = '0';

    if (PyUnicode_READY(str) == -1)
        return -1;

    len = PyUnicode_GET_LENGTH(str);
    if ((arg->width == -1 || arg->width <= len)
        && (arg->prec == -1 || arg->prec >= len)
        && !(arg->flags & (F_SIGN | F_BLANK)))
    {
        /* Fast path */
        if (_PyUnicodeWriter_WriteStr(writer, str) == -1)
            return -1;
        return 0;
    }

    /* Truncate the string for "s", "r" and "a" formats
       if the precision is set */
    if (arg->ch == 's' || arg->ch == 'r' || arg->ch == 'a') {
        if (arg->prec >= 0 && len > arg->prec)
            len = arg->prec;
    }

    /* Adjust sign and width */
    kind = PyUnicode_KIND(str);
    pbuf = PyUnicode_DATA(str);
    pindex = 0;
    signchar = '\0';
    if (arg->sign) {
        Py_UCS4 ch = PyUnicode_READ(kind, pbuf, pindex);
        if (ch == '-' || ch == '+') {
            signchar = ch;
            len--;
            pindex++;
        }
        else if (arg->flags & F_SIGN)
            signchar = '+';
        else if (arg->flags & F_BLANK)
            signchar = ' ';
        else
            arg->sign = 0;
    }
    if (arg->width < len)
        arg->width = len;

    /* Prepare the writer */
    maxchar = writer->maxchar;
    if (!(arg->flags & F_LJUST)) {
        if (arg->sign) {
            if ((arg->width-1) > len)
                maxchar = Py_MAX(maxchar, fill);
        }
        else {
            if (arg->width > len)
                maxchar = Py_MAX(maxchar, fill);
        }
    }
    if (PyUnicode_MAX_CHAR_VALUE(str) > maxchar) {
        Py_UCS4 strmaxchar = _PyUnicode_FindMaxChar(str, 0, pindex+len);
        maxchar = Py_MAX(maxchar, strmaxchar);
    }

    buflen = arg->width;
    if (arg->sign && len == arg->width)
        buflen++;
    if (_PyUnicodeWriter_Prepare(writer, buflen, maxchar) == -1)
        return -1;

    /* Write the sign if needed */
    if (arg->sign) {
        if (fill != ' ') {
            PyUnicode_WRITE(writer->kind, writer->data, writer->pos, signchar);
            writer->pos += 1;
        }
        if (arg->width > len)
            arg->width--;
    }

    /* Write the numeric prefix for "x", "X" and "o" formats
       if the alternate form is used.
       For example, write "0x" for the "%#x" format. */
    if ((arg->flags & F_ALT) && (arg->ch == 'x' || arg->ch == 'X' || arg->ch == 'o')) {
        assert(PyUnicode_READ(kind, pbuf, pindex) == '0');
        assert(PyUnicode_READ(kind, pbuf, pindex + 1) == arg->ch);
        if (fill != ' ') {
            PyUnicode_WRITE(writer->kind, writer->data, writer->pos, '0');
            PyUnicode_WRITE(writer->kind, writer->data, writer->pos+1, arg->ch);
            writer->pos += 2;
            pindex += 2;
        }
        arg->width -= 2;
        if (arg->width < 0)
            arg->width = 0;
        len -= 2;
    }

    /* Pad left with the fill character if needed */
    if (arg->width > len && !(arg->flags & F_LJUST)) {
        sublen = arg->width - len;
        FILL(writer->kind, writer->data, fill, writer->pos, sublen);
        writer->pos += sublen;
        arg->width = len;
    }

    /* If padding with spaces: write sign if needed and/or numeric prefix if
       the alternate form is used */
    if (fill == ' ') {
        if (arg->sign) {
            PyUnicode_WRITE(writer->kind, writer->data, writer->pos, signchar);
            writer->pos += 1;
        }
        if ((arg->flags & F_ALT) && (arg->ch == 'x' || arg->ch == 'X' || arg->ch == 'o')) {
            assert(PyUnicode_READ(kind, pbuf, pindex) == '0');
            assert(PyUnicode_READ(kind, pbuf, pindex+1) == arg->ch);
            PyUnicode_WRITE(writer->kind, writer->data, writer->pos, '0');
            PyUnicode_WRITE(writer->kind, writer->data, writer->pos+1, arg->ch);
            writer->pos += 2;
            pindex += 2;
        }
    }

    /* Write characters */
    if (len) {
        _PyUnicode_FastCopyCharacters(writer->buffer, writer->pos,
                                      str, pindex, len);
        writer->pos += len;
    }

    /* Pad right with the fill character if needed */
    if (arg->width > len) {
        sublen = arg->width - len;
        FILL(writer->kind, writer->data, ' ', writer->pos, sublen);
        writer->pos += sublen;
    }
    return 0;
}

/* Helper of PyUnicode_Format(): format one arg.
   Return 0 on success, raise an exception and return -1 on error. */
static int
unicode_format_arg(struct unicode_formatter_t *ctx)
{
    struct unicode_format_arg_t arg;
    PyObject *str;
    int ret;

    arg.ch = PyUnicode_READ(ctx->fmtkind, ctx->fmtdata, ctx->fmtpos);
    arg.flags = 0;
    arg.width = -1;
    arg.prec = -1;
    arg.sign = 0;
    str = NULL;

    ret = unicode_format_arg_parse(ctx, &arg);
    if (ret == -1)
        return -1;

    ret = unicode_format_arg_format(ctx, &arg, &str);
    if (ret == -1)
        return -1;

    if (ret != 1) {
        ret = unicode_format_arg_output(ctx, &arg, str);
        Py_DECREF(str);
        if (ret == -1)
            return -1;
    }

    if (ctx->dict && (ctx->argidx < ctx->arglen) && arg.ch != '%') {
        PyErr_SetString(PyExc_TypeError,
                        "not all arguments converted during string formatting");
        return -1;
    }
    return 0;
}

PyObject *
PyUnicode_Format(PyObject *format, PyObject *args)
{
    struct unicode_formatter_t ctx;

    if (format == NULL || args == NULL) {
        PyErr_BadInternalCall();
        return NULL;
    }

    ctx.fmtstr = PyUnicode_FromObject(format);
    if (ctx.fmtstr == NULL)
        return NULL;
    if (PyUnicode_READY(ctx.fmtstr) == -1) {
        Py_DECREF(ctx.fmtstr);
        return NULL;
    }
    ctx.fmtdata = PyUnicode_DATA(ctx.fmtstr);
    ctx.fmtkind = PyUnicode_KIND(ctx.fmtstr);
    ctx.fmtcnt = PyUnicode_GET_LENGTH(ctx.fmtstr);
    ctx.fmtpos = 0;

    _PyUnicodeWriter_Init(&ctx.writer);
    ctx.writer.min_length = ctx.fmtcnt + 100;
    ctx.writer.overallocate = 1;

    if (PyTuple_Check(args)) {
        ctx.arglen = PyTuple_Size(args);
        ctx.argidx = 0;
    }
    else {
        ctx.arglen = -1;
        ctx.argidx = -2;
    }
    ctx.args_owned = 0;
    if (PyMapping_Check(args) && !PyTuple_Check(args) && !PyUnicode_Check(args))
        ctx.dict = args;
    else
        ctx.dict = NULL;
    ctx.args = args;

    while (--ctx.fmtcnt >= 0) {
        if (PyUnicode_READ(ctx.fmtkind, ctx.fmtdata, ctx.fmtpos) != '%') {
            Py_ssize_t nonfmtpos;

            nonfmtpos = ctx.fmtpos++;
            while (ctx.fmtcnt >= 0 &&
                   PyUnicode_READ(ctx.fmtkind, ctx.fmtdata, ctx.fmtpos) != '%') {
                ctx.fmtpos++;
                ctx.fmtcnt--;
            }
            if (ctx.fmtcnt < 0) {
                ctx.fmtpos--;
                ctx.writer.overallocate = 0;
            }

            if (_PyUnicodeWriter_WriteSubstring(&ctx.writer, ctx.fmtstr,
                                                nonfmtpos, ctx.fmtpos) < 0)
                goto onError;
        }
        else {
            ctx.fmtpos++;
            if (unicode_format_arg(&ctx) == -1)
                goto onError;
        }
    }

    if (ctx.argidx < ctx.arglen && !ctx.dict) {
        PyErr_SetString(PyExc_TypeError,
                        "not all arguments converted during string formatting");
        goto onError;
    }

    if (ctx.args_owned) {
        Py_DECREF(ctx.args);
    }
    Py_DECREF(ctx.fmtstr);
    return _PyUnicodeWriter_Finish(&ctx.writer);

  onError:
    Py_DECREF(ctx.fmtstr);
    _PyUnicodeWriter_Dealloc(&ctx.writer);
    if (ctx.args_owned) {
        Py_DECREF(ctx.args);
    }
    return NULL;
}

static PyObject *
unicode_subtype_new(PyTypeObject *type, PyObject *args, PyObject *kwds);

static PyObject *
unicode_new(PyTypeObject *type, PyObject *args, PyObject *kwds)
{
    PyObject *x = NULL;
    static char *kwlist[] = {"object", "encoding", "errors", 0};
    char *encoding = NULL;
    char *errors = NULL;

    if (type != &PyUnicode_Type)
        return unicode_subtype_new(type, args, kwds);
    if (!PyArg_ParseTupleAndKeywords(args, kwds, "|Oss:str",
                                     kwlist, &x, &encoding, &errors))
        return NULL;
    if (x == NULL)
        _Py_RETURN_UNICODE_EMPTY();
    if (encoding == NULL && errors == NULL)
        return PyObject_Str(x);
    else
        return PyUnicode_FromEncodedObject(x, encoding, errors);
}

static PyObject *
unicode_subtype_new(PyTypeObject *type, PyObject *args, PyObject *kwds)
{
    PyObject *unicode, *self;
    Py_ssize_t length, char_size;
    int share_wstr, share_utf8;
    unsigned int kind;
    void *data;

    assert(PyType_IsSubtype(type, &PyUnicode_Type));

    unicode = unicode_new(&PyUnicode_Type, args, kwds);
    if (unicode == NULL)
        return NULL;
    assert(_PyUnicode_CHECK(unicode));
    if (PyUnicode_READY(unicode) == -1) {
        Py_DECREF(unicode);
        return NULL;
    }

    self = type->tp_alloc(type, 0);
    if (self == NULL) {
        Py_DECREF(unicode);
        return NULL;
    }
    kind = PyUnicode_KIND(unicode);
    length = PyUnicode_GET_LENGTH(unicode);

    _PyUnicode_LENGTH(self) = length;
#ifdef Py_DEBUG
    _PyUnicode_HASH(self) = -1;
#else
    _PyUnicode_HASH(self) = _PyUnicode_HASH(unicode);
#endif
    _PyUnicode_STATE(self).interned = 0;
    _PyUnicode_STATE(self).kind = kind;
    _PyUnicode_STATE(self).compact = 0;
    _PyUnicode_STATE(self).ascii = _PyUnicode_STATE(unicode).ascii;
    _PyUnicode_STATE(self).ready = 1;
    _PyUnicode_WSTR(self) = NULL;
    _PyUnicode_UTF8_LENGTH(self) = 0;
    _PyUnicode_UTF8(self) = NULL;
    _PyUnicode_WSTR_LENGTH(self) = 0;
    _PyUnicode_DATA_ANY(self) = NULL;

    share_utf8 = 0;
    share_wstr = 0;
    if (kind == PyUnicode_1BYTE_KIND) {
        char_size = 1;
        if (PyUnicode_MAX_CHAR_VALUE(unicode) < 128)
            share_utf8 = 1;
    }
    else if (kind == PyUnicode_2BYTE_KIND) {
        char_size = 2;
        if (sizeof(wchar_t) == 2)
            share_wstr = 1;
    }
    else {
        assert(kind == PyUnicode_4BYTE_KIND);
        char_size = 4;
        if (sizeof(wchar_t) == 4)
            share_wstr = 1;
    }

    /* Ensure we won't overflow the length. */
    if (length > (PY_SSIZE_T_MAX / char_size - 1)) {
        PyErr_NoMemory();
        goto onError;
    }
    data = PyObject_MALLOC((length + 1) * char_size);
    if (data == NULL) {
        PyErr_NoMemory();
        goto onError;
    }

    _PyUnicode_DATA_ANY(self) = data;
    if (share_utf8) {
        _PyUnicode_UTF8_LENGTH(self) = length;
        _PyUnicode_UTF8(self) = data;
    }
    if (share_wstr) {
        _PyUnicode_WSTR_LENGTH(self) = length;
        _PyUnicode_WSTR(self) = (wchar_t *)data;
    }

    Py_MEMCPY(data, PyUnicode_DATA(unicode),
              kind * (length + 1));
    assert(_PyUnicode_CheckConsistency(self, 1));
#ifdef Py_DEBUG
    _PyUnicode_HASH(self) = _PyUnicode_HASH(unicode);
#endif
    Py_DECREF(unicode);
    return self;

onError:
    Py_DECREF(unicode);
    Py_DECREF(self);
    return NULL;
}

PyDoc_STRVAR(unicode_doc,
"str(object='') -> str\n\
str(bytes_or_buffer[, encoding[, errors]]) -> str\n\
\n\
Create a new string object from the given object. If encoding or\n\
errors is specified, then the object must expose a data buffer\n\
that will be decoded using the given encoding and error handler.\n\
Otherwise, returns the result of object.__str__() (if defined)\n\
or repr(object).\n\
encoding defaults to sys.getdefaultencoding().\n\
errors defaults to 'strict'.");

static PyObject *unicode_iter(PyObject *seq);

PyTypeObject PyUnicode_Type = {
    PyVarObject_HEAD_INIT(&PyType_Type, 0)
    "str",              /* tp_name */
    sizeof(PyUnicodeObject),        /* tp_size */
    0,                  /* tp_itemsize */
    /* Slots */
    (destructor)unicode_dealloc,    /* tp_dealloc */
    0,                  /* tp_print */
    0,                  /* tp_getattr */
    0,                  /* tp_setattr */
    0,                  /* tp_reserved */
    unicode_repr,           /* tp_repr */
    &unicode_as_number,         /* tp_as_number */
    &unicode_as_sequence,       /* tp_as_sequence */
    &unicode_as_mapping,        /* tp_as_mapping */
    (hashfunc) unicode_hash,        /* tp_hash*/
    0,                  /* tp_call*/
    (reprfunc) unicode_str,     /* tp_str */
    PyObject_GenericGetAttr,        /* tp_getattro */
    0,                  /* tp_setattro */
    0,                  /* tp_as_buffer */
    Py_TPFLAGS_DEFAULT | Py_TPFLAGS_BASETYPE |
    Py_TPFLAGS_UNICODE_SUBCLASS,    /* tp_flags */
    unicode_doc,            /* tp_doc */
    0,                  /* tp_traverse */
    0,                  /* tp_clear */
    PyUnicode_RichCompare,      /* tp_richcompare */
    0,                  /* tp_weaklistoffset */
    unicode_iter,           /* tp_iter */
    0,                  /* tp_iternext */
    unicode_methods,            /* tp_methods */
    0,                  /* tp_members */
    0,                  /* tp_getset */
    &PyBaseObject_Type,         /* tp_base */
    0,                  /* tp_dict */
    0,                  /* tp_descr_get */
    0,                  /* tp_descr_set */
    0,                  /* tp_dictoffset */
    0,                  /* tp_init */
    0,                  /* tp_alloc */
    unicode_new,            /* tp_new */
    PyObject_Del,           /* tp_free */
};

/* Initialize the Unicode implementation */

int _PyUnicode_Init(void)
{
    /* XXX - move this array to unicodectype.c ? */
    Py_UCS2 linebreak[] = {
        0x000A, /* LINE FEED */
        0x000D, /* CARRIAGE RETURN */
        0x001C, /* FILE SEPARATOR */
        0x001D, /* GROUP SEPARATOR */
        0x001E, /* RECORD SEPARATOR */
        0x0085, /* NEXT LINE */
        0x2028, /* LINE SEPARATOR */
        0x2029, /* PARAGRAPH SEPARATOR */
    };

    /* Init the implementation */
    _Py_INCREF_UNICODE_EMPTY();
    if (!unicode_empty)
        Py_FatalError("Can't create empty string");
    Py_DECREF(unicode_empty);

    if (PyType_Ready(&PyUnicode_Type) < 0)
        Py_FatalError("Can't initialize 'unicode'");

    /* initialize the linebreak bloom filter */
    bloom_linebreak = make_bloom_mask(
        PyUnicode_2BYTE_KIND, linebreak,
        Py_ARRAY_LENGTH(linebreak));

    if (PyType_Ready(&EncodingMapType) < 0)
         Py_FatalError("Can't initialize encoding map type");

    if (PyType_Ready(&PyFieldNameIter_Type) < 0)
        Py_FatalError("Can't initialize field name iterator type");

    if (PyType_Ready(&PyFormatterIter_Type) < 0)
        Py_FatalError("Can't initialize formatter iter type");

#ifdef HAVE_MBCS
    winver.dwOSVersionInfoSize = sizeof(winver);
    if (!GetVersionEx((OSVERSIONINFO*)&winver)) {
        PyErr_SetFromWindowsErr(0);
        return -1;
    }
#endif
    return 0;
}

/* Finalize the Unicode implementation */

int
PyUnicode_ClearFreeList(void)
{
    return 0;
}

void
_PyUnicode_Fini(void)
{
    int i;

    Py_CLEAR(unicode_empty);

    for (i = 0; i < 256; i++)
        Py_CLEAR(unicode_latin1[i]);
    _PyUnicode_ClearStaticStrings();
    (void)PyUnicode_ClearFreeList();
}

void
PyUnicode_InternInPlace(PyObject **p)
{
    PyObject *s = *p;
    PyObject *t;
#ifdef Py_DEBUG
    assert(s != NULL);
    assert(_PyUnicode_CHECK(s));
#else
    if (s == NULL || !PyUnicode_Check(s))
        return;
#endif
    /* If it's a subclass, we don't really know what putting
       it in the interned dict might do. */
    if (!PyUnicode_CheckExact(s))
        return;
    if (PyUnicode_CHECK_INTERNED(s))
        return;
    if (interned == NULL) {
        interned = PyDict_New();
        if (interned == NULL) {
            PyErr_Clear(); /* Don't leave an exception */
            return;
        }
    }
    /* It might be that the GetItem call fails even
       though the key is present in the dictionary,
       namely when this happens during a stack overflow. */
    Py_ALLOW_RECURSION
    t = PyDict_GetItem(interned, s);
    Py_END_ALLOW_RECURSION

    if (t) {
        Py_INCREF(t);
        Py_DECREF(*p);
        *p = t;
        return;
    }

    PyThreadState_GET()->recursion_critical = 1;
    if (PyDict_SetItem(interned, s, s) < 0) {
        PyErr_Clear();
        PyThreadState_GET()->recursion_critical = 0;
        return;
    }
    PyThreadState_GET()->recursion_critical = 0;
    /* The two references in interned are not counted by refcnt.
       The deallocator will take care of this */
    Py_REFCNT(s) -= 2;
    _PyUnicode_STATE(s).interned = SSTATE_INTERNED_MORTAL;
}

void
PyUnicode_InternImmortal(PyObject **p)
{
    PyUnicode_InternInPlace(p);
    if (PyUnicode_CHECK_INTERNED(*p) != SSTATE_INTERNED_IMMORTAL) {
        _PyUnicode_STATE(*p).interned = SSTATE_INTERNED_IMMORTAL;
        Py_INCREF(*p);
    }
}

PyObject *
PyUnicode_InternFromString(const char *cp)
{
    PyObject *s = PyUnicode_FromString(cp);
    if (s == NULL)
        return NULL;
    PyUnicode_InternInPlace(&s);
    return s;
}

void
_Py_ReleaseInternedUnicodeStrings(void)
{
    PyObject *keys;
    PyObject *s;
    Py_ssize_t i, n;
    Py_ssize_t immortal_size = 0, mortal_size = 0;

    if (interned == NULL || !PyDict_Check(interned))
        return;
    keys = PyDict_Keys(interned);
    if (keys == NULL || !PyList_Check(keys)) {
        PyErr_Clear();
        return;
    }

    /* Since _Py_ReleaseInternedUnicodeStrings() is intended to help a leak
       detector, interned unicode strings are not forcibly deallocated;
       rather, we give them their stolen references back, and then clear
       and DECREF the interned dict. */

    n = PyList_GET_SIZE(keys);
    fprintf(stderr, "releasing %" PY_FORMAT_SIZE_T "d interned strings\n",
            n);
    for (i = 0; i < n; i++) {
        s = PyList_GET_ITEM(keys, i);
        if (PyUnicode_READY(s) == -1) {
            assert(0 && "could not ready string");
            fprintf(stderr, "could not ready string\n");
        }
        switch (PyUnicode_CHECK_INTERNED(s)) {
        case SSTATE_NOT_INTERNED:
            /* XXX Shouldn't happen */
            break;
        case SSTATE_INTERNED_IMMORTAL:
            Py_REFCNT(s) += 1;
            immortal_size += PyUnicode_GET_LENGTH(s);
            break;
        case SSTATE_INTERNED_MORTAL:
            Py_REFCNT(s) += 2;
            mortal_size += PyUnicode_GET_LENGTH(s);
            break;
        default:
            Py_FatalError("Inconsistent interned string state.");
        }
        _PyUnicode_STATE(s).interned = SSTATE_NOT_INTERNED;
    }
    fprintf(stderr, "total size of all interned strings: "
            "%" PY_FORMAT_SIZE_T "d/%" PY_FORMAT_SIZE_T "d "
            "mortal/immortal\n", mortal_size, immortal_size);
    Py_DECREF(keys);
    PyDict_Clear(interned);
    Py_CLEAR(interned);
}


/********************* Unicode Iterator **************************/

typedef struct {
    PyObject_HEAD
    Py_ssize_t it_index;
    PyObject *it_seq;    /* Set to NULL when iterator is exhausted */
} unicodeiterobject;

static void
unicodeiter_dealloc(unicodeiterobject *it)
{
    _PyObject_GC_UNTRACK(it);
    Py_XDECREF(it->it_seq);
    PyObject_GC_Del(it);
}

static int
unicodeiter_traverse(unicodeiterobject *it, visitproc visit, void *arg)
{
    Py_VISIT(it->it_seq);
    return 0;
}

static PyObject *
unicodeiter_next(unicodeiterobject *it)
{
    PyObject *seq, *item;

    assert(it != NULL);
    seq = it->it_seq;
    if (seq == NULL)
        return NULL;
    assert(_PyUnicode_CHECK(seq));

    if (it->it_index < PyUnicode_GET_LENGTH(seq)) {
        int kind = PyUnicode_KIND(seq);
        void *data = PyUnicode_DATA(seq);
        Py_UCS4 chr = PyUnicode_READ(kind, data, it->it_index);
        item = PyUnicode_FromOrdinal(chr);
        if (item != NULL)
            ++it->it_index;
        return item;
    }

    Py_DECREF(seq);
    it->it_seq = NULL;
    return NULL;
}

static PyObject *
unicodeiter_len(unicodeiterobject *it)
{
    Py_ssize_t len = 0;
    if (it->it_seq)
        len = PyUnicode_GET_LENGTH(it->it_seq) - it->it_index;
    return PyLong_FromSsize_t(len);
}

PyDoc_STRVAR(length_hint_doc, "Private method returning an estimate of len(list(it)).");

static PyObject *
unicodeiter_reduce(unicodeiterobject *it)
{
    if (it->it_seq != NULL) {
        return Py_BuildValue("N(O)n", _PyObject_GetBuiltin("iter"),
                             it->it_seq, it->it_index);
    } else {
        PyObject *u = PyUnicode_FromUnicode(NULL, 0);
        if (u == NULL)
            return NULL;
        return Py_BuildValue("N(N)", _PyObject_GetBuiltin("iter"), u);
    }
}

PyDoc_STRVAR(reduce_doc, "Return state information for pickling.");

static PyObject *
unicodeiter_setstate(unicodeiterobject *it, PyObject *state)
{
    Py_ssize_t index = PyLong_AsSsize_t(state);
    if (index == -1 && PyErr_Occurred())
        return NULL;
    if (it->it_seq != NULL) {
        if (index < 0)
            index = 0;
        else if (index > PyUnicode_GET_LENGTH(it->it_seq))
            index = PyUnicode_GET_LENGTH(it->it_seq); /* iterator truncated */
        it->it_index = index;
    }
    Py_RETURN_NONE;
}

PyDoc_STRVAR(setstate_doc, "Set state information for unpickling.");

static PyMethodDef unicodeiter_methods[] = {
    {"__length_hint__", (PyCFunction)unicodeiter_len, METH_NOARGS,
     length_hint_doc},
    {"__reduce__",      (PyCFunction)unicodeiter_reduce, METH_NOARGS,
     reduce_doc},
    {"__setstate__",    (PyCFunction)unicodeiter_setstate, METH_O,
     setstate_doc},
    {NULL,      NULL}       /* sentinel */
};

PyTypeObject PyUnicodeIter_Type = {
    PyVarObject_HEAD_INIT(&PyType_Type, 0)
    "str_iterator",         /* tp_name */
    sizeof(unicodeiterobject),      /* tp_basicsize */
    0,                  /* tp_itemsize */
    /* methods */
    (destructor)unicodeiter_dealloc,    /* tp_dealloc */
    0,                  /* tp_print */
    0,                  /* tp_getattr */
    0,                  /* tp_setattr */
    0,                  /* tp_reserved */
    0,                  /* tp_repr */
    0,                  /* tp_as_number */
    0,                  /* tp_as_sequence */
    0,                  /* tp_as_mapping */
    0,                  /* tp_hash */
    0,                  /* tp_call */
    0,                  /* tp_str */
    PyObject_GenericGetAttr,        /* tp_getattro */
    0,                  /* tp_setattro */
    0,                  /* tp_as_buffer */
    Py_TPFLAGS_DEFAULT | Py_TPFLAGS_HAVE_GC,/* tp_flags */
    0,                  /* tp_doc */
    (traverseproc)unicodeiter_traverse, /* tp_traverse */
    0,                  /* tp_clear */
    0,                  /* tp_richcompare */
    0,                  /* tp_weaklistoffset */
    PyObject_SelfIter,          /* tp_iter */
    (iternextfunc)unicodeiter_next,     /* tp_iternext */
    unicodeiter_methods,            /* tp_methods */
    0,
};

static PyObject *
unicode_iter(PyObject *seq)
{
    unicodeiterobject *it;

    if (!PyUnicode_Check(seq)) {
        PyErr_BadInternalCall();
        return NULL;
    }
    if (PyUnicode_READY(seq) == -1)
        return NULL;
    it = PyObject_GC_New(unicodeiterobject, &PyUnicodeIter_Type);
    if (it == NULL)
        return NULL;
    it->it_index = 0;
    Py_INCREF(seq);
    it->it_seq = seq;
    _PyObject_GC_TRACK(it);
    return (PyObject *)it;
}


size_t
Py_UNICODE_strlen(const Py_UNICODE *u)
{
    int res = 0;
    while(*u++)
        res++;
    return res;
}

Py_UNICODE*
Py_UNICODE_strcpy(Py_UNICODE *s1, const Py_UNICODE *s2)
{
    Py_UNICODE *u = s1;
    while ((*u++ = *s2++));
    return s1;
}

Py_UNICODE*
Py_UNICODE_strncpy(Py_UNICODE *s1, const Py_UNICODE *s2, size_t n)
{
    Py_UNICODE *u = s1;
    while ((*u++ = *s2++))
        if (n-- == 0)
            break;
    return s1;
}

Py_UNICODE*
Py_UNICODE_strcat(Py_UNICODE *s1, const Py_UNICODE *s2)
{
    Py_UNICODE *u1 = s1;
    u1 += Py_UNICODE_strlen(u1);
    Py_UNICODE_strcpy(u1, s2);
    return s1;
}

int
Py_UNICODE_strcmp(const Py_UNICODE *s1, const Py_UNICODE *s2)
{
    while (*s1 && *s2 && *s1 == *s2)
        s1++, s2++;
    if (*s1 && *s2)
        return (*s1 < *s2) ? -1 : +1;
    if (*s1)
        return 1;
    if (*s2)
        return -1;
    return 0;
}

int
Py_UNICODE_strncmp(const Py_UNICODE *s1, const Py_UNICODE *s2, size_t n)
{
    Py_UNICODE u1, u2;
    for (; n != 0; n--) {
        u1 = *s1;
        u2 = *s2;
        if (u1 != u2)
            return (u1 < u2) ? -1 : +1;
        if (u1 == '\0')
            return 0;
        s1++;
        s2++;
    }
    return 0;
}

Py_UNICODE*
Py_UNICODE_strchr(const Py_UNICODE *s, Py_UNICODE c)
{
    const Py_UNICODE *p;
    for (p = s; *p; p++)
        if (*p == c)
            return (Py_UNICODE*)p;
    return NULL;
}

Py_UNICODE*
Py_UNICODE_strrchr(const Py_UNICODE *s, Py_UNICODE c)
{
    const Py_UNICODE *p;
    p = s + Py_UNICODE_strlen(s);
    while (p != s) {
        p--;
        if (*p == c)
            return (Py_UNICODE*)p;
    }
    return NULL;
}

Py_UNICODE*
PyUnicode_AsUnicodeCopy(PyObject *unicode)
{
    Py_UNICODE *u, *copy;
    Py_ssize_t len, size;

    if (!PyUnicode_Check(unicode)) {
        PyErr_BadArgument();
        return NULL;
    }
    u = PyUnicode_AsUnicodeAndSize(unicode, &len);
    if (u == NULL)
        return NULL;
    /* Ensure we won't overflow the size. */
    if (len > ((PY_SSIZE_T_MAX / (Py_ssize_t)sizeof(Py_UNICODE)) - 1)) {
        PyErr_NoMemory();
        return NULL;
    }
    size = len + 1; /* copy the null character */
    size *= sizeof(Py_UNICODE);
    copy = PyMem_Malloc(size);
    if (copy == NULL) {
        PyErr_NoMemory();
        return NULL;
    }
    memcpy(copy, u, size);
    return copy;
}

/* A _string module, to export formatter_parser and formatter_field_name_split
   to the string.Formatter class implemented in Python. */

static PyMethodDef _string_methods[] = {
    {"formatter_field_name_split", (PyCFunction) formatter_field_name_split,
     METH_O, PyDoc_STR("split the argument as a field name")},
    {"formatter_parser", (PyCFunction) formatter_parser,
     METH_O, PyDoc_STR("parse the argument as a format string")},
    {NULL, NULL}
};

static struct PyModuleDef _string_module = {
    PyModuleDef_HEAD_INIT,
    "_string",
    PyDoc_STR("string helper module"),
    0,
    _string_methods,
    NULL,
    NULL,
    NULL,
    NULL
};

PyMODINIT_FUNC
PyInit__string(void)
{
    return PyModule_Create(&_string_module);
}


#ifdef __cplusplus
}
#endif<|MERGE_RESOLUTION|>--- conflicted
+++ resolved
@@ -2239,15 +2239,7 @@
     if (copy_null)
         targetlen++;
     if (!target) {
-<<<<<<< HEAD
-        if (PY_SSIZE_T_MAX / (Py_ssize_t)sizeof(Py_UCS4) < targetlen) {
-            PyErr_NoMemory();
-            return NULL;
-        }
-        target = PyMem_Malloc(targetlen * sizeof(Py_UCS4));
-=======
         target = PyMem_New(Py_UCS4, targetlen);
->>>>>>> 57a49db6
         if (!target) {
             PyErr_NoMemory();
             return NULL;
@@ -2821,16 +2813,7 @@
     buflen = unicode_aswidechar(unicode, NULL, 0);
     if (buflen == -1)
         return NULL;
-<<<<<<< HEAD
-    if (PY_SSIZE_T_MAX / (Py_ssize_t)sizeof(wchar_t) < buflen) {
-        PyErr_NoMemory();
-        return NULL;
-    }
-
-    buffer = PyMem_MALLOC(buflen * sizeof(wchar_t));
-=======
     buffer = PyMem_NEW(wchar_t, buflen);
->>>>>>> 57a49db6
     if (buffer == NULL) {
         PyErr_NoMemory();
         return NULL;
