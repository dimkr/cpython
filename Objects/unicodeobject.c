/*

Unicode implementation based on original code by Fredrik Lundh,
modified by Marc-Andre Lemburg <mal@lemburg.com>.

Major speed upgrades to the method implementations at the Reykjavik
NeedForSpeed sprint, by Fredrik Lundh and Andrew Dalke.

Copyright (c) Corporation for National Research Initiatives.

--------------------------------------------------------------------
The original string type implementation is:

  Copyright (c) 1999 by Secret Labs AB
  Copyright (c) 1999 by Fredrik Lundh

By obtaining, using, and/or copying this software and/or its
associated documentation, you agree that you have read, understood,
and will comply with the following terms and conditions:

Permission to use, copy, modify, and distribute this software and its
associated documentation for any purpose and without fee is hereby
granted, provided that the above copyright notice appears in all
copies, and that both that copyright notice and this permission notice
appear in supporting documentation, and that the name of Secret Labs
AB or the author not be used in advertising or publicity pertaining to
distribution of the software without specific, written prior
permission.

SECRET LABS AB AND THE AUTHOR DISCLAIMS ALL WARRANTIES WITH REGARD TO
THIS SOFTWARE, INCLUDING ALL IMPLIED WARRANTIES OF MERCHANTABILITY AND
FITNESS.  IN NO EVENT SHALL SECRET LABS AB OR THE AUTHOR BE LIABLE FOR
ANY SPECIAL, INDIRECT OR CONSEQUENTIAL DAMAGES OR ANY DAMAGES
WHATSOEVER RESULTING FROM LOSS OF USE, DATA OR PROFITS, WHETHER IN AN
ACTION OF CONTRACT, NEGLIGENCE OR OTHER TORTIOUS ACTION, ARISING OUT
OF OR IN CONNECTION WITH THE USE OR PERFORMANCE OF THIS SOFTWARE.
--------------------------------------------------------------------

*/

#define PY_SSIZE_T_CLEAN
#include "Python.h"
#include "ucnhash.h"
#include "bytes_methods.h"

#ifdef MS_WINDOWS
#include <windows.h>
#endif

/* Endianness switches; defaults to little endian */

#ifdef WORDS_BIGENDIAN
# define BYTEORDER_IS_BIG_ENDIAN
#else
# define BYTEORDER_IS_LITTLE_ENDIAN
#endif

/* --- Globals ------------------------------------------------------------

   The globals are initialized by the _PyUnicode_Init() API and should
   not be used before calling that API.

*/


#ifdef __cplusplus
extern "C" {
#endif

/* Maximum code point of Unicode 6.0: 0x10ffff (1,114,111) */
#define MAX_UNICODE 0x10ffff

#ifdef Py_DEBUG
#  define _PyUnicode_CHECK(op) _PyUnicode_CheckConsistency(op, 0)
#else
#  define _PyUnicode_CHECK(op) PyUnicode_Check(op)
#endif

#define _PyUnicode_UTF8(op)                             \
    (((PyCompactUnicodeObject*)(op))->utf8)
#define PyUnicode_UTF8(op)                              \
    (assert(_PyUnicode_CHECK(op)),                      \
     assert(PyUnicode_IS_READY(op)),                    \
     PyUnicode_IS_COMPACT_ASCII(op) ?                   \
         ((char*)((PyASCIIObject*)(op) + 1)) :          \
         _PyUnicode_UTF8(op))
#define _PyUnicode_UTF8_LENGTH(op)                      \
    (((PyCompactUnicodeObject*)(op))->utf8_length)
#define PyUnicode_UTF8_LENGTH(op)                       \
    (assert(_PyUnicode_CHECK(op)),                      \
     assert(PyUnicode_IS_READY(op)),                    \
     PyUnicode_IS_COMPACT_ASCII(op) ?                   \
         ((PyASCIIObject*)(op))->length :               \
         _PyUnicode_UTF8_LENGTH(op))
#define _PyUnicode_WSTR(op)                             \
    (((PyASCIIObject*)(op))->wstr)
#define _PyUnicode_WSTR_LENGTH(op)                      \
    (((PyCompactUnicodeObject*)(op))->wstr_length)
#define _PyUnicode_LENGTH(op)                           \
    (((PyASCIIObject *)(op))->length)
#define _PyUnicode_STATE(op)                            \
    (((PyASCIIObject *)(op))->state)
#define _PyUnicode_HASH(op)                             \
    (((PyASCIIObject *)(op))->hash)
#define _PyUnicode_KIND(op)                             \
    (assert(_PyUnicode_CHECK(op)),                      \
     ((PyASCIIObject *)(op))->state.kind)
#define _PyUnicode_GET_LENGTH(op)                       \
    (assert(_PyUnicode_CHECK(op)),                      \
     ((PyASCIIObject *)(op))->length)
#define _PyUnicode_DATA_ANY(op)                         \
    (((PyUnicodeObject*)(op))->data.any)

/* Optimized version of Py_MAX() to compute the maximum character:
   use it when your are computing the second argument of PyUnicode_New() */
#define MAX_MAXCHAR(maxchar1, maxchar2)                 \
    ((maxchar1) | (maxchar2))

#undef PyUnicode_READY
#define PyUnicode_READY(op)                             \
    (assert(_PyUnicode_CHECK(op)),                      \
     (PyUnicode_IS_READY(op) ?                          \
      0 :                                               \
      _PyUnicode_Ready(op)))

#define _PyUnicode_SHARE_UTF8(op)                       \
    (assert(_PyUnicode_CHECK(op)),                      \
     assert(!PyUnicode_IS_COMPACT_ASCII(op)),           \
     (_PyUnicode_UTF8(op) == PyUnicode_DATA(op)))
#define _PyUnicode_SHARE_WSTR(op)                       \
    (assert(_PyUnicode_CHECK(op)),                      \
     (_PyUnicode_WSTR(unicode) == PyUnicode_DATA(op)))

/* true if the Unicode object has an allocated UTF-8 memory block
   (not shared with other data) */
#define _PyUnicode_HAS_UTF8_MEMORY(op)                  \
    (assert(_PyUnicode_CHECK(op)),                      \
     (!PyUnicode_IS_COMPACT_ASCII(op)                   \
      && _PyUnicode_UTF8(op)                            \
      && _PyUnicode_UTF8(op) != PyUnicode_DATA(op)))

/* true if the Unicode object has an allocated wstr memory block
   (not shared with other data) */
#define _PyUnicode_HAS_WSTR_MEMORY(op)                  \
    (assert(_PyUnicode_CHECK(op)),                      \
     (_PyUnicode_WSTR(op) &&                            \
      (!PyUnicode_IS_READY(op) ||                       \
       _PyUnicode_WSTR(op) != PyUnicode_DATA(op))))

/* Generic helper macro to convert characters of different types.
   from_type and to_type have to be valid type names, begin and end
   are pointers to the source characters which should be of type
   "from_type *".  to is a pointer of type "to_type *" and points to the
   buffer where the result characters are written to. */
#define _PyUnicode_CONVERT_BYTES(from_type, to_type, begin, end, to) \
    do {                                                \
        to_type *_to = (to_type *) to;                  \
        const from_type *_iter = (begin);               \
        const from_type *_end = (end);                  \
        Py_ssize_t n = (_end) - (_iter);                \
        const from_type *_unrolled_end =                \
            _iter + _Py_SIZE_ROUND_DOWN(n, 4);          \
        while (_iter < (_unrolled_end)) {               \
            _to[0] = (to_type) _iter[0];                \
            _to[1] = (to_type) _iter[1];                \
            _to[2] = (to_type) _iter[2];                \
            _to[3] = (to_type) _iter[3];                \
            _iter += 4; _to += 4;                       \
        }                                               \
        while (_iter < (_end))                          \
            *_to++ = (to_type) *_iter++;                \
    } while (0)

/* This dictionary holds all interned unicode strings.  Note that references
   to strings in this dictionary are *not* counted in the string's ob_refcnt.
   When the interned string reaches a refcnt of 0 the string deallocation
   function will delete the reference from this dictionary.

   Another way to look at this is that to say that the actual reference
   count of a string is:  s->ob_refcnt + (s->state ? 2 : 0)
*/
static PyObject *interned;

/* The empty Unicode object is shared to improve performance. */
static PyObject *unicode_empty;

/* List of static strings. */
static _Py_Identifier *static_strings;

/* Single character Unicode strings in the Latin-1 range are being
   shared as well. */
static PyObject *unicode_latin1[256];

/* Fast detection of the most frequent whitespace characters */
const unsigned char _Py_ascii_whitespace[] = {
    0, 0, 0, 0, 0, 0, 0, 0,
/*     case 0x0009: * CHARACTER TABULATION */
/*     case 0x000A: * LINE FEED */
/*     case 0x000B: * LINE TABULATION */
/*     case 0x000C: * FORM FEED */
/*     case 0x000D: * CARRIAGE RETURN */
    0, 1, 1, 1, 1, 1, 0, 0,
    0, 0, 0, 0, 0, 0, 0, 0,
/*     case 0x001C: * FILE SEPARATOR */
/*     case 0x001D: * GROUP SEPARATOR */
/*     case 0x001E: * RECORD SEPARATOR */
/*     case 0x001F: * UNIT SEPARATOR */
    0, 0, 0, 0, 1, 1, 1, 1,
/*     case 0x0020: * SPACE */
    1, 0, 0, 0, 0, 0, 0, 0,
    0, 0, 0, 0, 0, 0, 0, 0,
    0, 0, 0, 0, 0, 0, 0, 0,
    0, 0, 0, 0, 0, 0, 0, 0,

    0, 0, 0, 0, 0, 0, 0, 0,
    0, 0, 0, 0, 0, 0, 0, 0,
    0, 0, 0, 0, 0, 0, 0, 0,
    0, 0, 0, 0, 0, 0, 0, 0,
    0, 0, 0, 0, 0, 0, 0, 0,
    0, 0, 0, 0, 0, 0, 0, 0,
    0, 0, 0, 0, 0, 0, 0, 0,
    0, 0, 0, 0, 0, 0, 0, 0
};

/* forward */
static PyUnicodeObject *_PyUnicode_New(Py_ssize_t length);
static PyObject* get_latin1_char(unsigned char ch);
static int unicode_modifiable(PyObject *unicode);


static PyObject *
_PyUnicode_FromUCS1(const unsigned char *s, Py_ssize_t size);
static PyObject *
_PyUnicode_FromUCS2(const Py_UCS2 *s, Py_ssize_t size);
static PyObject *
_PyUnicode_FromUCS4(const Py_UCS4 *s, Py_ssize_t size);

static PyObject *
unicode_encode_call_errorhandler(const char *errors,
       PyObject **errorHandler,const char *encoding, const char *reason,
       PyObject *unicode, PyObject **exceptionObject,
       Py_ssize_t startpos, Py_ssize_t endpos, Py_ssize_t *newpos);

static void
raise_encode_exception(PyObject **exceptionObject,
                       const char *encoding,
                       PyObject *unicode,
                       Py_ssize_t startpos, Py_ssize_t endpos,
                       const char *reason);

/* Same for linebreaks */
static unsigned char ascii_linebreak[] = {
    0, 0, 0, 0, 0, 0, 0, 0,
/*         0x000A, * LINE FEED */
/*         0x000B, * LINE TABULATION */
/*         0x000C, * FORM FEED */
/*         0x000D, * CARRIAGE RETURN */
    0, 0, 1, 1, 1, 1, 0, 0,
    0, 0, 0, 0, 0, 0, 0, 0,
/*         0x001C, * FILE SEPARATOR */
/*         0x001D, * GROUP SEPARATOR */
/*         0x001E, * RECORD SEPARATOR */
    0, 0, 0, 0, 1, 1, 1, 0,
    0, 0, 0, 0, 0, 0, 0, 0,
    0, 0, 0, 0, 0, 0, 0, 0,
    0, 0, 0, 0, 0, 0, 0, 0,
    0, 0, 0, 0, 0, 0, 0, 0,

    0, 0, 0, 0, 0, 0, 0, 0,
    0, 0, 0, 0, 0, 0, 0, 0,
    0, 0, 0, 0, 0, 0, 0, 0,
    0, 0, 0, 0, 0, 0, 0, 0,
    0, 0, 0, 0, 0, 0, 0, 0,
    0, 0, 0, 0, 0, 0, 0, 0,
    0, 0, 0, 0, 0, 0, 0, 0,
    0, 0, 0, 0, 0, 0, 0, 0
};

/* The max unicode value is always 0x10FFFF while using the PEP-393 API.
   This function is kept for backward compatibility with the old API. */
Py_UNICODE
PyUnicode_GetMax(void)
{
#ifdef Py_UNICODE_WIDE
    return 0x10FFFF;
#else
    /* This is actually an illegal character, so it should
       not be passed to unichr. */
    return 0xFFFF;
#endif
}

#ifdef Py_DEBUG
int
_PyUnicode_CheckConsistency(PyObject *op, int check_content)
{
    PyASCIIObject *ascii;
    unsigned int kind;

    assert(PyUnicode_Check(op));

    ascii = (PyASCIIObject *)op;
    kind = ascii->state.kind;

    if (ascii->state.ascii == 1 && ascii->state.compact == 1) {
        assert(kind == PyUnicode_1BYTE_KIND);
        assert(ascii->state.ready == 1);
    }
    else {
        PyCompactUnicodeObject *compact = (PyCompactUnicodeObject *)op;
        void *data;

        if (ascii->state.compact == 1) {
            data = compact + 1;
            assert(kind == PyUnicode_1BYTE_KIND
                   || kind == PyUnicode_2BYTE_KIND
                   || kind == PyUnicode_4BYTE_KIND);
            assert(ascii->state.ascii == 0);
            assert(ascii->state.ready == 1);
            assert (compact->utf8 != data);
        }
        else {
            PyUnicodeObject *unicode = (PyUnicodeObject *)op;

            data = unicode->data.any;
            if (kind == PyUnicode_WCHAR_KIND) {
                assert(ascii->length == 0);
                assert(ascii->hash == -1);
                assert(ascii->state.compact == 0);
                assert(ascii->state.ascii == 0);
                assert(ascii->state.ready == 0);
                assert(ascii->state.interned == SSTATE_NOT_INTERNED);
                assert(ascii->wstr != NULL);
                assert(data == NULL);
                assert(compact->utf8 == NULL);
            }
            else {
                assert(kind == PyUnicode_1BYTE_KIND
                       || kind == PyUnicode_2BYTE_KIND
                       || kind == PyUnicode_4BYTE_KIND);
                assert(ascii->state.compact == 0);
                assert(ascii->state.ready == 1);
                assert(data != NULL);
                if (ascii->state.ascii) {
                    assert (compact->utf8 == data);
                    assert (compact->utf8_length == ascii->length);
                }
                else
                    assert (compact->utf8 != data);
            }
        }
        if (kind != PyUnicode_WCHAR_KIND) {
            if (
#if SIZEOF_WCHAR_T == 2
                kind == PyUnicode_2BYTE_KIND
#else
                kind == PyUnicode_4BYTE_KIND
#endif
               )
            {
                assert(ascii->wstr == data);
                assert(compact->wstr_length == ascii->length);
            } else
                assert(ascii->wstr != data);
        }

        if (compact->utf8 == NULL)
            assert(compact->utf8_length == 0);
        if (ascii->wstr == NULL)
            assert(compact->wstr_length == 0);
    }
    /* check that the best kind is used */
    if (check_content && kind != PyUnicode_WCHAR_KIND)
    {
        Py_ssize_t i;
        Py_UCS4 maxchar = 0;
        void *data;
        Py_UCS4 ch;

        data = PyUnicode_DATA(ascii);
        for (i=0; i < ascii->length; i++)
        {
            ch = PyUnicode_READ(kind, data, i);
            if (ch > maxchar)
                maxchar = ch;
        }
        if (kind == PyUnicode_1BYTE_KIND) {
            if (ascii->state.ascii == 0) {
                assert(maxchar >= 128);
                assert(maxchar <= 255);
            }
            else
                assert(maxchar < 128);
        }
        else if (kind == PyUnicode_2BYTE_KIND) {
            assert(maxchar >= 0x100);
            assert(maxchar <= 0xFFFF);
        }
        else {
            assert(maxchar >= 0x10000);
            assert(maxchar <= MAX_UNICODE);
        }
        assert(PyUnicode_READ(kind, data, ascii->length) == 0);
    }
    return 1;
}
#endif

static PyObject*
unicode_result_wchar(PyObject *unicode)
{
#ifndef Py_DEBUG
    Py_ssize_t len;

    assert(Py_REFCNT(unicode) == 1);

    len = _PyUnicode_WSTR_LENGTH(unicode);
    if (len == 0) {
        Py_INCREF(unicode_empty);
        Py_DECREF(unicode);
        return unicode_empty;
    }

    if (len == 1) {
        wchar_t ch = _PyUnicode_WSTR(unicode)[0];
        if (ch < 256) {
            PyObject *latin1_char = get_latin1_char((unsigned char)ch);
            Py_DECREF(unicode);
            return latin1_char;
        }
    }

    if (_PyUnicode_Ready(unicode) < 0) {
        Py_XDECREF(unicode);
        return NULL;
    }
#else
    /* don't make the result ready in debug mode to ensure that the caller
       makes the string ready before using it */
    assert(_PyUnicode_CheckConsistency(unicode, 1));
#endif
    return unicode;
}

static PyObject*
unicode_result_ready(PyObject *unicode)
{
    Py_ssize_t length;

    length = PyUnicode_GET_LENGTH(unicode);
    if (length == 0) {
        if (unicode != unicode_empty) {
            Py_INCREF(unicode_empty);
            Py_DECREF(unicode);
        }
        return unicode_empty;
    }

    if (length == 1) {
        Py_UCS4 ch = PyUnicode_READ_CHAR(unicode, 0);
        if (ch < 256) {
            PyObject *latin1_char = unicode_latin1[ch];
            if (latin1_char != NULL) {
                if (unicode != latin1_char) {
                    Py_INCREF(latin1_char);
                    Py_DECREF(unicode);
                }
                return latin1_char;
            }
            else {
                assert(_PyUnicode_CheckConsistency(unicode, 1));
                Py_INCREF(unicode);
                unicode_latin1[ch] = unicode;
                return unicode;
            }
        }
    }

    assert(_PyUnicode_CheckConsistency(unicode, 1));
    return unicode;
}

static PyObject*
unicode_result(PyObject *unicode)
{
    assert(_PyUnicode_CHECK(unicode));
    if (PyUnicode_IS_READY(unicode))
        return unicode_result_ready(unicode);
    else
        return unicode_result_wchar(unicode);
}

static PyObject*
unicode_result_unchanged(PyObject *unicode)
{
    if (PyUnicode_CheckExact(unicode)) {
        if (PyUnicode_READY(unicode) == -1)
            return NULL;
        Py_INCREF(unicode);
        return unicode;
    }
    else
        /* Subtype -- return genuine unicode string with the same value. */
        return _PyUnicode_Copy(unicode);
}

#ifdef HAVE_MBCS
static OSVERSIONINFOEX winver;
#endif

/* --- Bloom Filters ----------------------------------------------------- */

/* stuff to implement simple "bloom filters" for Unicode characters.
   to keep things simple, we use a single bitmask, using the least 5
   bits from each unicode characters as the bit index. */

/* the linebreak mask is set up by Unicode_Init below */

#if LONG_BIT >= 128
#define BLOOM_WIDTH 128
#elif LONG_BIT >= 64
#define BLOOM_WIDTH 64
#elif LONG_BIT >= 32
#define BLOOM_WIDTH 32
#else
#error "LONG_BIT is smaller than 32"
#endif

#define BLOOM_MASK unsigned long

static BLOOM_MASK bloom_linebreak;

#define BLOOM_ADD(mask, ch) ((mask |= (1UL << ((ch) & (BLOOM_WIDTH - 1)))))
#define BLOOM(mask, ch)     ((mask &  (1UL << ((ch) & (BLOOM_WIDTH - 1)))))

#define BLOOM_LINEBREAK(ch)                                             \
    ((ch) < 128U ? ascii_linebreak[(ch)] :                              \
     (BLOOM(bloom_linebreak, (ch)) && Py_UNICODE_ISLINEBREAK(ch)))

Py_LOCAL_INLINE(BLOOM_MASK)
make_bloom_mask(int kind, void* ptr, Py_ssize_t len)
{
    /* calculate simple bloom-style bitmask for a given unicode string */

    BLOOM_MASK mask;
    Py_ssize_t i;

    mask = 0;
    for (i = 0; i < len; i++)
        BLOOM_ADD(mask, PyUnicode_READ(kind, ptr, i));

    return mask;
}

#define BLOOM_MEMBER(mask, chr, str) \
    (BLOOM(mask, chr) \
     && (PyUnicode_FindChar(str, chr, 0, PyUnicode_GET_LENGTH(str), 1) >= 0))

/* Compilation of templated routines */

#include "stringlib/asciilib.h"
#include "stringlib/fastsearch.h"
#include "stringlib/partition.h"
#include "stringlib/split.h"
#include "stringlib/count.h"
#include "stringlib/find.h"
#include "stringlib/find_max_char.h"
#include "stringlib/localeutil.h"
#include "stringlib/undef.h"

#include "stringlib/ucs1lib.h"
#include "stringlib/fastsearch.h"
#include "stringlib/partition.h"
#include "stringlib/split.h"
#include "stringlib/count.h"
#include "stringlib/find.h"
#include "stringlib/find_max_char.h"
#include "stringlib/localeutil.h"
#include "stringlib/undef.h"

#include "stringlib/ucs2lib.h"
#include "stringlib/fastsearch.h"
#include "stringlib/partition.h"
#include "stringlib/split.h"
#include "stringlib/count.h"
#include "stringlib/find.h"
#include "stringlib/find_max_char.h"
#include "stringlib/localeutil.h"
#include "stringlib/undef.h"

#include "stringlib/ucs4lib.h"
#include "stringlib/fastsearch.h"
#include "stringlib/partition.h"
#include "stringlib/split.h"
#include "stringlib/count.h"
#include "stringlib/find.h"
#include "stringlib/find_max_char.h"
#include "stringlib/localeutil.h"
#include "stringlib/undef.h"

#include "stringlib/unicodedefs.h"
#include "stringlib/fastsearch.h"
#include "stringlib/count.h"
#include "stringlib/find.h"
#include "stringlib/undef.h"

/* --- Unicode Object ----------------------------------------------------- */

static PyObject *
fixup(PyObject *self, Py_UCS4 (*fixfct)(PyObject *s));

Py_LOCAL_INLINE(Py_ssize_t) findchar(void *s, int kind,
                                     Py_ssize_t size, Py_UCS4 ch,
                                     int direction)
{
    int mode = (direction == 1) ? FAST_SEARCH : FAST_RSEARCH;

    switch (kind) {
    case PyUnicode_1BYTE_KIND:
        {
            Py_UCS1 ch1 = (Py_UCS1) ch;
            if (ch1 == ch)
                return ucs1lib_fastsearch((Py_UCS1 *) s, size, &ch1, 1, 0, mode);
            else
                return -1;
        }
    case PyUnicode_2BYTE_KIND:
        {
            Py_UCS2 ch2 = (Py_UCS2) ch;
            if (ch2 == ch)
                return ucs2lib_fastsearch((Py_UCS2 *) s, size, &ch2, 1, 0, mode);
            else
                return -1;
        }
    case PyUnicode_4BYTE_KIND:
        return ucs4lib_fastsearch((Py_UCS4 *) s, size, &ch, 1, 0, mode);
    default:
        assert(0);
        return -1;
    }
}

static PyObject*
resize_compact(PyObject *unicode, Py_ssize_t length)
{
    Py_ssize_t char_size;
    Py_ssize_t struct_size;
    Py_ssize_t new_size;
    int share_wstr;
    PyObject *new_unicode;
    assert(unicode_modifiable(unicode));
    assert(PyUnicode_IS_READY(unicode));
    assert(PyUnicode_IS_COMPACT(unicode));

    char_size = PyUnicode_KIND(unicode);
    if (PyUnicode_IS_ASCII(unicode))
        struct_size = sizeof(PyASCIIObject);
    else
        struct_size = sizeof(PyCompactUnicodeObject);
    share_wstr = _PyUnicode_SHARE_WSTR(unicode);

    if (length > ((PY_SSIZE_T_MAX - struct_size) / char_size - 1)) {
        PyErr_NoMemory();
        return NULL;
    }
    new_size = (struct_size + (length + 1) * char_size);

    _Py_DEC_REFTOTAL;
    _Py_ForgetReference(unicode);

    new_unicode = (PyObject *)PyObject_REALLOC((char *)unicode, new_size);
    if (new_unicode == NULL) {
        _Py_NewReference(unicode);
        PyErr_NoMemory();
        return NULL;
    }
    unicode = new_unicode;
    _Py_NewReference(unicode);

    _PyUnicode_LENGTH(unicode) = length;
    if (share_wstr) {
        _PyUnicode_WSTR(unicode) = PyUnicode_DATA(unicode);
        if (!PyUnicode_IS_ASCII(unicode))
            _PyUnicode_WSTR_LENGTH(unicode) = length;
    }
    PyUnicode_WRITE(PyUnicode_KIND(unicode), PyUnicode_DATA(unicode),
                    length, 0);
    assert(_PyUnicode_CheckConsistency(unicode, 0));
    return unicode;
}

static int
resize_inplace(PyObject *unicode, Py_ssize_t length)
{
    wchar_t *wstr;
    Py_ssize_t new_size;
    assert(!PyUnicode_IS_COMPACT(unicode));
    assert(Py_REFCNT(unicode) == 1);

    if (PyUnicode_IS_READY(unicode)) {
        Py_ssize_t char_size;
        int share_wstr, share_utf8;
        void *data;

        data = _PyUnicode_DATA_ANY(unicode);
        char_size = PyUnicode_KIND(unicode);
        share_wstr = _PyUnicode_SHARE_WSTR(unicode);
        share_utf8 = _PyUnicode_SHARE_UTF8(unicode);

        if (length > (PY_SSIZE_T_MAX / char_size - 1)) {
            PyErr_NoMemory();
            return -1;
        }
        new_size = (length + 1) * char_size;

        if (!share_utf8 && _PyUnicode_HAS_UTF8_MEMORY(unicode))
        {
            PyObject_DEL(_PyUnicode_UTF8(unicode));
            _PyUnicode_UTF8(unicode) = NULL;
            _PyUnicode_UTF8_LENGTH(unicode) = 0;
        }

        data = (PyObject *)PyObject_REALLOC(data, new_size);
        if (data == NULL) {
            PyErr_NoMemory();
            return -1;
        }
        _PyUnicode_DATA_ANY(unicode) = data;
        if (share_wstr) {
            _PyUnicode_WSTR(unicode) = data;
            _PyUnicode_WSTR_LENGTH(unicode) = length;
        }
        if (share_utf8) {
            _PyUnicode_UTF8(unicode) = data;
            _PyUnicode_UTF8_LENGTH(unicode) = length;
        }
        _PyUnicode_LENGTH(unicode) = length;
        PyUnicode_WRITE(PyUnicode_KIND(unicode), data, length, 0);
        if (share_wstr || _PyUnicode_WSTR(unicode) == NULL) {
            assert(_PyUnicode_CheckConsistency(unicode, 0));
            return 0;
        }
    }
    assert(_PyUnicode_WSTR(unicode) != NULL);

    /* check for integer overflow */
    if (length > PY_SSIZE_T_MAX / sizeof(wchar_t) - 1) {
        PyErr_NoMemory();
        return -1;
    }
    new_size = sizeof(wchar_t) * (length + 1);
    wstr =  _PyUnicode_WSTR(unicode);
    wstr = PyObject_REALLOC(wstr, new_size);
    if (!wstr) {
        PyErr_NoMemory();
        return -1;
    }
    _PyUnicode_WSTR(unicode) = wstr;
    _PyUnicode_WSTR(unicode)[length] = 0;
    _PyUnicode_WSTR_LENGTH(unicode) = length;
    assert(_PyUnicode_CheckConsistency(unicode, 0));
    return 0;
}

static PyObject*
resize_copy(PyObject *unicode, Py_ssize_t length)
{
    Py_ssize_t copy_length;
    if (_PyUnicode_KIND(unicode) != PyUnicode_WCHAR_KIND) {
        PyObject *copy;

        if (PyUnicode_READY(unicode) == -1)
            return NULL;

        copy = PyUnicode_New(length, PyUnicode_MAX_CHAR_VALUE(unicode));
        if (copy == NULL)
            return NULL;

        copy_length = Py_MIN(length, PyUnicode_GET_LENGTH(unicode));
        _PyUnicode_FastCopyCharacters(copy, 0, unicode, 0, copy_length);
        return copy;
    }
    else {
        PyObject *w;

        w = (PyObject*)_PyUnicode_New(length);
        if (w == NULL)
            return NULL;
        copy_length = _PyUnicode_WSTR_LENGTH(unicode);
        copy_length = Py_MIN(copy_length, length);
        Py_UNICODE_COPY(_PyUnicode_WSTR(w), _PyUnicode_WSTR(unicode),
                        copy_length);
        return w;
    }
}

/* We allocate one more byte to make sure the string is
   Ux0000 terminated; some code (e.g. new_identifier)
   relies on that.

   XXX This allocator could further be enhanced by assuring that the
   free list never reduces its size below 1.

*/

static PyUnicodeObject *
_PyUnicode_New(Py_ssize_t length)
{
    register PyUnicodeObject *unicode;
    size_t new_size;

    /* Optimization for empty strings */
    if (length == 0 && unicode_empty != NULL) {
        Py_INCREF(unicode_empty);
        return (PyUnicodeObject*)unicode_empty;
    }

    /* Ensure we won't overflow the size. */
    if (length > ((PY_SSIZE_T_MAX / sizeof(Py_UNICODE)) - 1)) {
        return (PyUnicodeObject *)PyErr_NoMemory();
    }
    if (length < 0) {
        PyErr_SetString(PyExc_SystemError,
                        "Negative size passed to _PyUnicode_New");
        return NULL;
    }

    unicode = PyObject_New(PyUnicodeObject, &PyUnicode_Type);
    if (unicode == NULL)
        return NULL;
    new_size = sizeof(Py_UNICODE) * ((size_t)length + 1);
    _PyUnicode_WSTR(unicode) = (Py_UNICODE*) PyObject_MALLOC(new_size);
    if (!_PyUnicode_WSTR(unicode)) {
        Py_DECREF(unicode);
        PyErr_NoMemory();
        return NULL;
    }

    /* Initialize the first element to guard against cases where
     * the caller fails before initializing str -- unicode_resize()
     * reads str[0], and the Keep-Alive optimization can keep memory
     * allocated for str alive across a call to unicode_dealloc(unicode).
     * We don't want unicode_resize to read uninitialized memory in
     * that case.
     */
    _PyUnicode_WSTR(unicode)[0] = 0;
    _PyUnicode_WSTR(unicode)[length] = 0;
    _PyUnicode_WSTR_LENGTH(unicode) = length;
    _PyUnicode_HASH(unicode) = -1;
    _PyUnicode_STATE(unicode).interned = 0;
    _PyUnicode_STATE(unicode).kind = 0;
    _PyUnicode_STATE(unicode).compact = 0;
    _PyUnicode_STATE(unicode).ready = 0;
    _PyUnicode_STATE(unicode).ascii = 0;
    _PyUnicode_DATA_ANY(unicode) = NULL;
    _PyUnicode_LENGTH(unicode) = 0;
    _PyUnicode_UTF8(unicode) = NULL;
    _PyUnicode_UTF8_LENGTH(unicode) = 0;
    assert(_PyUnicode_CheckConsistency((PyObject *)unicode, 0));
    return unicode;
}

static const char*
unicode_kind_name(PyObject *unicode)
{
    /* don't check consistency: unicode_kind_name() is called from
       _PyUnicode_Dump() */
    if (!PyUnicode_IS_COMPACT(unicode))
    {
        if (!PyUnicode_IS_READY(unicode))
            return "wstr";
        switch (PyUnicode_KIND(unicode))
        {
        case PyUnicode_1BYTE_KIND:
            if (PyUnicode_IS_ASCII(unicode))
                return "legacy ascii";
            else
                return "legacy latin1";
        case PyUnicode_2BYTE_KIND:
            return "legacy UCS2";
        case PyUnicode_4BYTE_KIND:
            return "legacy UCS4";
        default:
            return "<legacy invalid kind>";
        }
    }
    assert(PyUnicode_IS_READY(unicode));
    switch (PyUnicode_KIND(unicode)) {
    case PyUnicode_1BYTE_KIND:
        if (PyUnicode_IS_ASCII(unicode))
            return "ascii";
        else
            return "latin1";
    case PyUnicode_2BYTE_KIND:
        return "UCS2";
    case PyUnicode_4BYTE_KIND:
        return "UCS4";
    default:
        return "<invalid compact kind>";
    }
}

#ifdef Py_DEBUG
/* Functions wrapping macros for use in debugger */
char *_PyUnicode_utf8(void *unicode){
    return PyUnicode_UTF8(unicode);
}

void *_PyUnicode_compact_data(void *unicode) {
    return _PyUnicode_COMPACT_DATA(unicode);
}
void *_PyUnicode_data(void *unicode){
    printf("obj %p\n", unicode);
    printf("compact %d\n", PyUnicode_IS_COMPACT(unicode));
    printf("compact ascii %d\n", PyUnicode_IS_COMPACT_ASCII(unicode));
    printf("ascii op %p\n", ((void*)((PyASCIIObject*)(unicode) + 1)));
    printf("compact op %p\n", ((void*)((PyCompactUnicodeObject*)(unicode) + 1)));
    printf("compact data %p\n", _PyUnicode_COMPACT_DATA(unicode));
    return PyUnicode_DATA(unicode);
}

void
_PyUnicode_Dump(PyObject *op)
{
    PyASCIIObject *ascii = (PyASCIIObject *)op;
    PyCompactUnicodeObject *compact = (PyCompactUnicodeObject *)op;
    PyUnicodeObject *unicode = (PyUnicodeObject *)op;
    void *data;

    if (ascii->state.compact)
    {
        if (ascii->state.ascii)
            data = (ascii + 1);
        else
            data = (compact + 1);
    }
    else
        data = unicode->data.any;
    printf("%s: len=%zu, ",unicode_kind_name(op), ascii->length);

    if (ascii->wstr == data)
        printf("shared ");
    printf("wstr=%p", ascii->wstr);

    if (!(ascii->state.ascii == 1 && ascii->state.compact == 1)) {
        printf(" (%zu), ", compact->wstr_length);
        if (!ascii->state.compact && compact->utf8 == unicode->data.any)
            printf("shared ");
        printf("utf8=%p (%zu)", compact->utf8, compact->utf8_length);
    }
    printf(", data=%p\n", data);
}
#endif

PyObject *
PyUnicode_New(Py_ssize_t size, Py_UCS4 maxchar)
{
    PyObject *obj;
    PyCompactUnicodeObject *unicode;
    void *data;
    enum PyUnicode_Kind kind;
    int is_sharing, is_ascii;
    Py_ssize_t char_size;
    Py_ssize_t struct_size;

    /* Optimization for empty strings */
    if (size == 0 && unicode_empty != NULL) {
        Py_INCREF(unicode_empty);
        return unicode_empty;
    }

    is_ascii = 0;
    is_sharing = 0;
    struct_size = sizeof(PyCompactUnicodeObject);
    if (maxchar < 128) {
        kind = PyUnicode_1BYTE_KIND;
        char_size = 1;
        is_ascii = 1;
        struct_size = sizeof(PyASCIIObject);
    }
    else if (maxchar < 256) {
        kind = PyUnicode_1BYTE_KIND;
        char_size = 1;
    }
    else if (maxchar < 65536) {
        kind = PyUnicode_2BYTE_KIND;
        char_size = 2;
        if (sizeof(wchar_t) == 2)
            is_sharing = 1;
    }
    else {
        if (maxchar > MAX_UNICODE) {
            PyErr_SetString(PyExc_SystemError,
                            "invalid maximum character passed to PyUnicode_New");
            return NULL;
        }
        kind = PyUnicode_4BYTE_KIND;
        char_size = 4;
        if (sizeof(wchar_t) == 4)
            is_sharing = 1;
    }

    /* Ensure we won't overflow the size. */
    if (size < 0) {
        PyErr_SetString(PyExc_SystemError,
                        "Negative size passed to PyUnicode_New");
        return NULL;
    }
    if (size > ((PY_SSIZE_T_MAX - struct_size) / char_size - 1))
        return PyErr_NoMemory();

    /* Duplicated allocation code from _PyObject_New() instead of a call to
     * PyObject_New() so we are able to allocate space for the object and
     * it's data buffer.
     */
    obj = (PyObject *) PyObject_MALLOC(struct_size + (size + 1) * char_size);
    if (obj == NULL)
        return PyErr_NoMemory();
    obj = PyObject_INIT(obj, &PyUnicode_Type);
    if (obj == NULL)
        return NULL;

    unicode = (PyCompactUnicodeObject *)obj;
    if (is_ascii)
        data = ((PyASCIIObject*)obj) + 1;
    else
        data = unicode + 1;
    _PyUnicode_LENGTH(unicode) = size;
    _PyUnicode_HASH(unicode) = -1;
    _PyUnicode_STATE(unicode).interned = 0;
    _PyUnicode_STATE(unicode).kind = kind;
    _PyUnicode_STATE(unicode).compact = 1;
    _PyUnicode_STATE(unicode).ready = 1;
    _PyUnicode_STATE(unicode).ascii = is_ascii;
    if (is_ascii) {
        ((char*)data)[size] = 0;
        _PyUnicode_WSTR(unicode) = NULL;
    }
    else if (kind == PyUnicode_1BYTE_KIND) {
        ((char*)data)[size] = 0;
        _PyUnicode_WSTR(unicode) = NULL;
        _PyUnicode_WSTR_LENGTH(unicode) = 0;
        unicode->utf8 = NULL;
        unicode->utf8_length = 0;
    }
    else {
        unicode->utf8 = NULL;
        unicode->utf8_length = 0;
        if (kind == PyUnicode_2BYTE_KIND)
            ((Py_UCS2*)data)[size] = 0;
        else /* kind == PyUnicode_4BYTE_KIND */
            ((Py_UCS4*)data)[size] = 0;
        if (is_sharing) {
            _PyUnicode_WSTR_LENGTH(unicode) = size;
            _PyUnicode_WSTR(unicode) = (wchar_t *)data;
        }
        else {
            _PyUnicode_WSTR_LENGTH(unicode) = 0;
            _PyUnicode_WSTR(unicode) = NULL;
        }
    }
#ifdef Py_DEBUG
    /* Fill the data with invalid characters to detect bugs earlier.
       _PyUnicode_CheckConsistency(str, 1) detects invalid characters,
       at least for ASCII and UCS-4 strings. U+00FF is invalid in ASCII
       and U+FFFFFFFF is an invalid character in Unicode 6.0. */
    memset(data, 0xff, size * kind);
#endif
    assert(_PyUnicode_CheckConsistency((PyObject*)unicode, 0));
    return obj;
}

#if SIZEOF_WCHAR_T == 2
/* Helper function to convert a 16-bits wchar_t representation to UCS4, this
   will decode surrogate pairs, the other conversions are implemented as macros
   for efficiency.

   This function assumes that unicode can hold one more code point than wstr
   characters for a terminating null character. */
static void
unicode_convert_wchar_to_ucs4(const wchar_t *begin, const wchar_t *end,
                              PyObject *unicode)
{
    const wchar_t *iter;
    Py_UCS4 *ucs4_out;

    assert(unicode != NULL);
    assert(_PyUnicode_CHECK(unicode));
    assert(_PyUnicode_KIND(unicode) == PyUnicode_4BYTE_KIND);
    ucs4_out = PyUnicode_4BYTE_DATA(unicode);

    for (iter = begin; iter < end; ) {
        assert(ucs4_out < (PyUnicode_4BYTE_DATA(unicode) +
                           _PyUnicode_GET_LENGTH(unicode)));
        if (Py_UNICODE_IS_HIGH_SURROGATE(iter[0])
            && (iter+1) < end
            && Py_UNICODE_IS_LOW_SURROGATE(iter[1]))
        {
            *ucs4_out++ = Py_UNICODE_JOIN_SURROGATES(iter[0], iter[1]);
            iter += 2;
        }
        else {
            *ucs4_out++ = *iter;
            iter++;
        }
    }
    assert(ucs4_out == (PyUnicode_4BYTE_DATA(unicode) +
                        _PyUnicode_GET_LENGTH(unicode)));

}
#endif

static int
unicode_check_modifiable(PyObject *unicode)
{
    if (!unicode_modifiable(unicode)) {
        PyErr_SetString(PyExc_SystemError,
                        "Cannot modify a string currently used");
        return -1;
    }
    return 0;
}

static int
_copy_characters(PyObject *to, Py_ssize_t to_start,
                 PyObject *from, Py_ssize_t from_start,
                 Py_ssize_t how_many, int check_maxchar)
{
    unsigned int from_kind, to_kind;
    void *from_data, *to_data;

    assert(0 <= how_many);
    assert(0 <= from_start);
    assert(0 <= to_start);
    assert(PyUnicode_Check(from));
    assert(PyUnicode_IS_READY(from));
    assert(from_start + how_many <= PyUnicode_GET_LENGTH(from));

    assert(PyUnicode_Check(to));
    assert(PyUnicode_IS_READY(to));
    assert(to_start + how_many <= PyUnicode_GET_LENGTH(to));

    if (how_many == 0)
        return 0;

    from_kind = PyUnicode_KIND(from);
    from_data = PyUnicode_DATA(from);
    to_kind = PyUnicode_KIND(to);
    to_data = PyUnicode_DATA(to);

#ifdef Py_DEBUG
    if (!check_maxchar
        && PyUnicode_MAX_CHAR_VALUE(from) > PyUnicode_MAX_CHAR_VALUE(to))
    {
        const Py_UCS4 to_maxchar = PyUnicode_MAX_CHAR_VALUE(to);
        Py_UCS4 ch;
        Py_ssize_t i;
        for (i=0; i < how_many; i++) {
            ch = PyUnicode_READ(from_kind, from_data, from_start + i);
            assert(ch <= to_maxchar);
        }
    }
#endif

    if (from_kind == to_kind) {
        if (check_maxchar
            && !PyUnicode_IS_ASCII(from) && PyUnicode_IS_ASCII(to))
        {
            /* Writing Latin-1 characters into an ASCII string requires to
               check that all written characters are pure ASCII */
            Py_UCS4 max_char;
            max_char = ucs1lib_find_max_char(from_data,
                                             (Py_UCS1*)from_data + how_many);
            if (max_char >= 128)
                return -1;
        }
        Py_MEMCPY((char*)to_data + to_kind * to_start,
                  (char*)from_data + from_kind * from_start,
                  to_kind * how_many);
    }
    else if (from_kind == PyUnicode_1BYTE_KIND
             && to_kind == PyUnicode_2BYTE_KIND)
    {
        _PyUnicode_CONVERT_BYTES(
            Py_UCS1, Py_UCS2,
            PyUnicode_1BYTE_DATA(from) + from_start,
            PyUnicode_1BYTE_DATA(from) + from_start + how_many,
            PyUnicode_2BYTE_DATA(to) + to_start
            );
    }
    else if (from_kind == PyUnicode_1BYTE_KIND
             && to_kind == PyUnicode_4BYTE_KIND)
    {
        _PyUnicode_CONVERT_BYTES(
            Py_UCS1, Py_UCS4,
            PyUnicode_1BYTE_DATA(from) + from_start,
            PyUnicode_1BYTE_DATA(from) + from_start + how_many,
            PyUnicode_4BYTE_DATA(to) + to_start
            );
    }
    else if (from_kind == PyUnicode_2BYTE_KIND
             && to_kind == PyUnicode_4BYTE_KIND)
    {
        _PyUnicode_CONVERT_BYTES(
            Py_UCS2, Py_UCS4,
            PyUnicode_2BYTE_DATA(from) + from_start,
            PyUnicode_2BYTE_DATA(from) + from_start + how_many,
            PyUnicode_4BYTE_DATA(to) + to_start
            );
    }
    else {
        assert (PyUnicode_MAX_CHAR_VALUE(from) > PyUnicode_MAX_CHAR_VALUE(to));

        if (!check_maxchar) {
            if (from_kind == PyUnicode_2BYTE_KIND
                && to_kind == PyUnicode_1BYTE_KIND)
            {
                _PyUnicode_CONVERT_BYTES(
                    Py_UCS2, Py_UCS1,
                    PyUnicode_2BYTE_DATA(from) + from_start,
                    PyUnicode_2BYTE_DATA(from) + from_start + how_many,
                    PyUnicode_1BYTE_DATA(to) + to_start
                    );
            }
            else if (from_kind == PyUnicode_4BYTE_KIND
                     && to_kind == PyUnicode_1BYTE_KIND)
            {
                _PyUnicode_CONVERT_BYTES(
                    Py_UCS4, Py_UCS1,
                    PyUnicode_4BYTE_DATA(from) + from_start,
                    PyUnicode_4BYTE_DATA(from) + from_start + how_many,
                    PyUnicode_1BYTE_DATA(to) + to_start
                    );
            }
            else if (from_kind == PyUnicode_4BYTE_KIND
                     && to_kind == PyUnicode_2BYTE_KIND)
            {
                _PyUnicode_CONVERT_BYTES(
                    Py_UCS4, Py_UCS2,
                    PyUnicode_4BYTE_DATA(from) + from_start,
                    PyUnicode_4BYTE_DATA(from) + from_start + how_many,
                    PyUnicode_2BYTE_DATA(to) + to_start
                    );
            }
            else {
                assert(0);
                return -1;
            }
        }
        else {
            const Py_UCS4 to_maxchar = PyUnicode_MAX_CHAR_VALUE(to);
            Py_UCS4 ch;
            Py_ssize_t i;

            for (i=0; i < how_many; i++) {
                ch = PyUnicode_READ(from_kind, from_data, from_start + i);
                if (ch > to_maxchar)
                    return -1;
                PyUnicode_WRITE(to_kind, to_data, to_start + i, ch);
            }
        }
    }
    return 0;
}

void
_PyUnicode_FastCopyCharacters(
    PyObject *to, Py_ssize_t to_start,
    PyObject *from, Py_ssize_t from_start, Py_ssize_t how_many)
{
    (void)_copy_characters(to, to_start, from, from_start, how_many, 0);
}

Py_ssize_t
PyUnicode_CopyCharacters(PyObject *to, Py_ssize_t to_start,
                         PyObject *from, Py_ssize_t from_start,
                         Py_ssize_t how_many)
{
    int err;

    if (!PyUnicode_Check(from) || !PyUnicode_Check(to)) {
        PyErr_BadInternalCall();
        return -1;
    }

    if (PyUnicode_READY(from) == -1)
        return -1;
    if (PyUnicode_READY(to) == -1)
        return -1;

    if (from_start < 0) {
        PyErr_SetString(PyExc_IndexError, "string index out of range");
        return -1;
    }
    if (to_start < 0) {
        PyErr_SetString(PyExc_IndexError, "string index out of range");
        return -1;
    }
    how_many = Py_MIN(PyUnicode_GET_LENGTH(from), how_many);
    if (to_start + how_many > PyUnicode_GET_LENGTH(to)) {
        PyErr_Format(PyExc_SystemError,
                     "Cannot write %zi characters at %zi "
                     "in a string of %zi characters",
                     how_many, to_start, PyUnicode_GET_LENGTH(to));
        return -1;
    }

    if (how_many == 0)
        return 0;

    if (unicode_check_modifiable(to))
        return -1;

    err = _copy_characters(to, to_start, from, from_start, how_many, 1);
    if (err) {
        PyErr_Format(PyExc_SystemError,
                     "Cannot copy %s characters "
                     "into a string of %s characters",
                     unicode_kind_name(from),
                     unicode_kind_name(to));
        return -1;
    }
    return how_many;
}

/* Find the maximum code point and count the number of surrogate pairs so a
   correct string length can be computed before converting a string to UCS4.
   This function counts single surrogates as a character and not as a pair.

   Return 0 on success, or -1 on error. */
static int
find_maxchar_surrogates(const wchar_t *begin, const wchar_t *end,
                        Py_UCS4 *maxchar, Py_ssize_t *num_surrogates)
{
    const wchar_t *iter;
    Py_UCS4 ch;

    assert(num_surrogates != NULL && maxchar != NULL);
    *num_surrogates = 0;
    *maxchar = 0;

    for (iter = begin; iter < end; ) {
#if SIZEOF_WCHAR_T == 2
        if (Py_UNICODE_IS_HIGH_SURROGATE(iter[0])
            && (iter+1) < end
            && Py_UNICODE_IS_LOW_SURROGATE(iter[1]))
        {
            ch = Py_UNICODE_JOIN_SURROGATES(iter[0], iter[1]);
            ++(*num_surrogates);
            iter += 2;
        }
        else
#endif
        {
            ch = *iter;
            iter++;
        }
        if (ch > *maxchar) {
            *maxchar = ch;
            if (*maxchar > MAX_UNICODE) {
                PyErr_Format(PyExc_ValueError,
                             "character U+%x is not in range [U+0000; U+10ffff]",
                             ch);
                return -1;
            }
        }
    }
    return 0;
}

int
_PyUnicode_Ready(PyObject *unicode)
{
    wchar_t *end;
    Py_UCS4 maxchar = 0;
    Py_ssize_t num_surrogates;
#if SIZEOF_WCHAR_T == 2
    Py_ssize_t length_wo_surrogates;
#endif

    /* _PyUnicode_Ready() is only intended for old-style API usage where
       strings were created using _PyObject_New() and where no canonical
       representation (the str field) has been set yet aka strings
       which are not yet ready. */
    assert(_PyUnicode_CHECK(unicode));
    assert(_PyUnicode_KIND(unicode) == PyUnicode_WCHAR_KIND);
    assert(_PyUnicode_WSTR(unicode) != NULL);
    assert(_PyUnicode_DATA_ANY(unicode) == NULL);
    assert(_PyUnicode_UTF8(unicode) == NULL);
    /* Actually, it should neither be interned nor be anything else: */
    assert(_PyUnicode_STATE(unicode).interned == SSTATE_NOT_INTERNED);

    end = _PyUnicode_WSTR(unicode) + _PyUnicode_WSTR_LENGTH(unicode);
    if (find_maxchar_surrogates(_PyUnicode_WSTR(unicode), end,
                                &maxchar, &num_surrogates) == -1)
        return -1;

    if (maxchar < 256) {
        _PyUnicode_DATA_ANY(unicode) = PyObject_MALLOC(_PyUnicode_WSTR_LENGTH(unicode) + 1);
        if (!_PyUnicode_DATA_ANY(unicode)) {
            PyErr_NoMemory();
            return -1;
        }
        _PyUnicode_CONVERT_BYTES(wchar_t, unsigned char,
                                _PyUnicode_WSTR(unicode), end,
                                PyUnicode_1BYTE_DATA(unicode));
        PyUnicode_1BYTE_DATA(unicode)[_PyUnicode_WSTR_LENGTH(unicode)] = '\0';
        _PyUnicode_LENGTH(unicode) = _PyUnicode_WSTR_LENGTH(unicode);
        _PyUnicode_STATE(unicode).kind = PyUnicode_1BYTE_KIND;
        if (maxchar < 128) {
            _PyUnicode_STATE(unicode).ascii = 1;
            _PyUnicode_UTF8(unicode) = _PyUnicode_DATA_ANY(unicode);
            _PyUnicode_UTF8_LENGTH(unicode) = _PyUnicode_WSTR_LENGTH(unicode);
        }
        else {
            _PyUnicode_STATE(unicode).ascii = 0;
            _PyUnicode_UTF8(unicode) = NULL;
            _PyUnicode_UTF8_LENGTH(unicode) = 0;
        }
        PyObject_FREE(_PyUnicode_WSTR(unicode));
        _PyUnicode_WSTR(unicode) = NULL;
        _PyUnicode_WSTR_LENGTH(unicode) = 0;
    }
    /* In this case we might have to convert down from 4-byte native
       wchar_t to 2-byte unicode. */
    else if (maxchar < 65536) {
        assert(num_surrogates == 0 &&
               "FindMaxCharAndNumSurrogatePairs() messed up");

#if SIZEOF_WCHAR_T == 2
        /* We can share representations and are done. */
        _PyUnicode_DATA_ANY(unicode) = _PyUnicode_WSTR(unicode);
        PyUnicode_2BYTE_DATA(unicode)[_PyUnicode_WSTR_LENGTH(unicode)] = '\0';
        _PyUnicode_LENGTH(unicode) = _PyUnicode_WSTR_LENGTH(unicode);
        _PyUnicode_STATE(unicode).kind = PyUnicode_2BYTE_KIND;
        _PyUnicode_UTF8(unicode) = NULL;
        _PyUnicode_UTF8_LENGTH(unicode) = 0;
#else
        /* sizeof(wchar_t) == 4 */
        _PyUnicode_DATA_ANY(unicode) = PyObject_MALLOC(
            2 * (_PyUnicode_WSTR_LENGTH(unicode) + 1));
        if (!_PyUnicode_DATA_ANY(unicode)) {
            PyErr_NoMemory();
            return -1;
        }
        _PyUnicode_CONVERT_BYTES(wchar_t, Py_UCS2,
                                _PyUnicode_WSTR(unicode), end,
                                PyUnicode_2BYTE_DATA(unicode));
        PyUnicode_2BYTE_DATA(unicode)[_PyUnicode_WSTR_LENGTH(unicode)] = '\0';
        _PyUnicode_LENGTH(unicode) = _PyUnicode_WSTR_LENGTH(unicode);
        _PyUnicode_STATE(unicode).kind = PyUnicode_2BYTE_KIND;
        _PyUnicode_UTF8(unicode) = NULL;
        _PyUnicode_UTF8_LENGTH(unicode) = 0;
        PyObject_FREE(_PyUnicode_WSTR(unicode));
        _PyUnicode_WSTR(unicode) = NULL;
        _PyUnicode_WSTR_LENGTH(unicode) = 0;
#endif
    }
    /* maxchar exeeds 16 bit, wee need 4 bytes for unicode characters */
    else {
#if SIZEOF_WCHAR_T == 2
        /* in case the native representation is 2-bytes, we need to allocate a
           new normalized 4-byte version. */
        length_wo_surrogates = _PyUnicode_WSTR_LENGTH(unicode) - num_surrogates;
        _PyUnicode_DATA_ANY(unicode) = PyObject_MALLOC(4 * (length_wo_surrogates + 1));
        if (!_PyUnicode_DATA_ANY(unicode)) {
            PyErr_NoMemory();
            return -1;
        }
        _PyUnicode_LENGTH(unicode) = length_wo_surrogates;
        _PyUnicode_STATE(unicode).kind = PyUnicode_4BYTE_KIND;
        _PyUnicode_UTF8(unicode) = NULL;
        _PyUnicode_UTF8_LENGTH(unicode) = 0;
        /* unicode_convert_wchar_to_ucs4() requires a ready string */
        _PyUnicode_STATE(unicode).ready = 1;
        unicode_convert_wchar_to_ucs4(_PyUnicode_WSTR(unicode), end, unicode);
        PyObject_FREE(_PyUnicode_WSTR(unicode));
        _PyUnicode_WSTR(unicode) = NULL;
        _PyUnicode_WSTR_LENGTH(unicode) = 0;
#else
        assert(num_surrogates == 0);

        _PyUnicode_DATA_ANY(unicode) = _PyUnicode_WSTR(unicode);
        _PyUnicode_LENGTH(unicode) = _PyUnicode_WSTR_LENGTH(unicode);
        _PyUnicode_UTF8(unicode) = NULL;
        _PyUnicode_UTF8_LENGTH(unicode) = 0;
        _PyUnicode_STATE(unicode).kind = PyUnicode_4BYTE_KIND;
#endif
        PyUnicode_4BYTE_DATA(unicode)[_PyUnicode_LENGTH(unicode)] = '\0';
    }
    _PyUnicode_STATE(unicode).ready = 1;
    assert(_PyUnicode_CheckConsistency(unicode, 1));
    return 0;
}

static void
unicode_dealloc(register PyObject *unicode)
{
    switch (PyUnicode_CHECK_INTERNED(unicode)) {
    case SSTATE_NOT_INTERNED:
        break;

    case SSTATE_INTERNED_MORTAL:
        /* revive dead object temporarily for DelItem */
        Py_REFCNT(unicode) = 3;
        if (PyDict_DelItem(interned, unicode) != 0)
            Py_FatalError(
                "deletion of interned string failed");
        break;

    case SSTATE_INTERNED_IMMORTAL:
        Py_FatalError("Immortal interned string died.");

    default:
        Py_FatalError("Inconsistent interned string state.");
    }

    if (_PyUnicode_HAS_WSTR_MEMORY(unicode))
        PyObject_DEL(_PyUnicode_WSTR(unicode));
    if (_PyUnicode_HAS_UTF8_MEMORY(unicode))
        PyObject_DEL(_PyUnicode_UTF8(unicode));
    if (!PyUnicode_IS_COMPACT(unicode) && _PyUnicode_DATA_ANY(unicode))
        PyObject_DEL(_PyUnicode_DATA_ANY(unicode));

    Py_TYPE(unicode)->tp_free(unicode);
}

#ifdef Py_DEBUG
static int
unicode_is_singleton(PyObject *unicode)
{
    PyASCIIObject *ascii = (PyASCIIObject *)unicode;
    if (unicode == unicode_empty)
        return 1;
    if (ascii->state.kind != PyUnicode_WCHAR_KIND && ascii->length == 1)
    {
        Py_UCS4 ch = PyUnicode_READ_CHAR(unicode, 0);
        if (ch < 256 && unicode_latin1[ch] == unicode)
            return 1;
    }
    return 0;
}
#endif

static int
unicode_modifiable(PyObject *unicode)
{
    assert(_PyUnicode_CHECK(unicode));
    if (Py_REFCNT(unicode) != 1)
        return 0;
    if (_PyUnicode_HASH(unicode) != -1)
        return 0;
    if (PyUnicode_CHECK_INTERNED(unicode))
        return 0;
    if (!PyUnicode_CheckExact(unicode))
        return 0;
#ifdef Py_DEBUG
    /* singleton refcount is greater than 1 */
    assert(!unicode_is_singleton(unicode));
#endif
    return 1;
}

static int
unicode_resize(PyObject **p_unicode, Py_ssize_t length)
{
    PyObject *unicode;
    Py_ssize_t old_length;

    assert(p_unicode != NULL);
    unicode = *p_unicode;

    assert(unicode != NULL);
    assert(PyUnicode_Check(unicode));
    assert(0 <= length);

    if (_PyUnicode_KIND(unicode) == PyUnicode_WCHAR_KIND)
        old_length = PyUnicode_WSTR_LENGTH(unicode);
    else
        old_length = PyUnicode_GET_LENGTH(unicode);
    if (old_length == length)
        return 0;

    if (length == 0) {
        Py_DECREF(*p_unicode);
        *p_unicode = unicode_empty;
        Py_INCREF(*p_unicode);
        return 0;
    }

    if (!unicode_modifiable(unicode)) {
        PyObject *copy = resize_copy(unicode, length);
        if (copy == NULL)
            return -1;
        Py_DECREF(*p_unicode);
        *p_unicode = copy;
        return 0;
    }

    if (PyUnicode_IS_COMPACT(unicode)) {
        PyObject *new_unicode = resize_compact(unicode, length);
        if (new_unicode == NULL)
            return -1;
        *p_unicode = new_unicode;
        return 0;
    }
    return resize_inplace(unicode, length);
}

int
PyUnicode_Resize(PyObject **p_unicode, Py_ssize_t length)
{
    PyObject *unicode;
    if (p_unicode == NULL) {
        PyErr_BadInternalCall();
        return -1;
    }
    unicode = *p_unicode;
    if (unicode == NULL || !PyUnicode_Check(unicode) || length < 0)
    {
        PyErr_BadInternalCall();
        return -1;
    }
    return unicode_resize(p_unicode, length);
}

static int
unicode_widen(PyObject **p_unicode, Py_ssize_t length,
              unsigned int maxchar)
{
    PyObject *result;
    assert(PyUnicode_IS_READY(*p_unicode));
    assert(length <= PyUnicode_GET_LENGTH(*p_unicode));
    if (maxchar <= PyUnicode_MAX_CHAR_VALUE(*p_unicode))
        return 0;
    result = PyUnicode_New(PyUnicode_GET_LENGTH(*p_unicode),
                           maxchar);
    if (result == NULL)
        return -1;
    _PyUnicode_FastCopyCharacters(result, 0, *p_unicode, 0, length);
    Py_DECREF(*p_unicode);
    *p_unicode = result;
    return 0;
}

static int
unicode_putchar(PyObject **p_unicode, Py_ssize_t *pos,
                Py_UCS4 ch)
{
    assert(ch <= MAX_UNICODE);
    if (unicode_widen(p_unicode, *pos, ch) < 0)
        return -1;
    PyUnicode_WRITE(PyUnicode_KIND(*p_unicode),
                    PyUnicode_DATA(*p_unicode),
                    (*pos)++, ch);
    return 0;
}

/* Copy a ASCII or latin1 char* string into a Python Unicode string.

   WARNING: The function doesn't copy the terminating null character and
   doesn't check the maximum character (may write a latin1 character in an
   ASCII string). */
static void
unicode_write_cstr(PyObject *unicode, Py_ssize_t index,
                   const char *str, Py_ssize_t len)
{
    enum PyUnicode_Kind kind = PyUnicode_KIND(unicode);
    void *data = PyUnicode_DATA(unicode);
    const char *end = str + len;

    switch (kind) {
    case PyUnicode_1BYTE_KIND: {
        assert(index + len <= PyUnicode_GET_LENGTH(unicode));
        memcpy((char *) data + index, str, len);
        break;
    }
    case PyUnicode_2BYTE_KIND: {
        Py_UCS2 *start = (Py_UCS2 *)data + index;
        Py_UCS2 *ucs2 = start;
        assert(index <= PyUnicode_GET_LENGTH(unicode));

        for (; str < end; ++ucs2, ++str)
            *ucs2 = (Py_UCS2)*str;

        assert((ucs2 - start) <= PyUnicode_GET_LENGTH(unicode));
        break;
    }
    default: {
        Py_UCS4 *start = (Py_UCS4 *)data + index;
        Py_UCS4 *ucs4 = start;
        assert(kind == PyUnicode_4BYTE_KIND);
        assert(index <= PyUnicode_GET_LENGTH(unicode));

        for (; str < end; ++ucs4, ++str)
            *ucs4 = (Py_UCS4)*str;

        assert((ucs4 - start) <= PyUnicode_GET_LENGTH(unicode));
    }
    }
}


static PyObject*
get_latin1_char(unsigned char ch)
{
    PyObject *unicode = unicode_latin1[ch];
    if (!unicode) {
        unicode = PyUnicode_New(1, ch);
        if (!unicode)
            return NULL;
        PyUnicode_1BYTE_DATA(unicode)[0] = ch;
        assert(_PyUnicode_CheckConsistency(unicode, 1));
        unicode_latin1[ch] = unicode;
    }
    Py_INCREF(unicode);
    return unicode;
}

PyObject *
PyUnicode_FromUnicode(const Py_UNICODE *u, Py_ssize_t size)
{
    PyObject *unicode;
    Py_UCS4 maxchar = 0;
    Py_ssize_t num_surrogates;

    if (u == NULL)
        return (PyObject*)_PyUnicode_New(size);

    /* If the Unicode data is known at construction time, we can apply
       some optimizations which share commonly used objects. */

    /* Optimization for empty strings */
    if (size == 0 && unicode_empty != NULL) {
        Py_INCREF(unicode_empty);
        return unicode_empty;
    }

    /* Single character Unicode objects in the Latin-1 range are
       shared when using this constructor */
    if (size == 1 && *u < 256)
        return get_latin1_char((unsigned char)*u);

    /* If not empty and not single character, copy the Unicode data
       into the new object */
    if (find_maxchar_surrogates(u, u + size,
                                &maxchar, &num_surrogates) == -1)
        return NULL;

    unicode = PyUnicode_New(size - num_surrogates, maxchar);
    if (!unicode)
        return NULL;

    switch (PyUnicode_KIND(unicode)) {
    case PyUnicode_1BYTE_KIND:
        _PyUnicode_CONVERT_BYTES(Py_UNICODE, unsigned char,
                                u, u + size, PyUnicode_1BYTE_DATA(unicode));
        break;
    case PyUnicode_2BYTE_KIND:
#if Py_UNICODE_SIZE == 2
        Py_MEMCPY(PyUnicode_2BYTE_DATA(unicode), u, size * 2);
#else
        _PyUnicode_CONVERT_BYTES(Py_UNICODE, Py_UCS2,
                                u, u + size, PyUnicode_2BYTE_DATA(unicode));
#endif
        break;
    case PyUnicode_4BYTE_KIND:
#if SIZEOF_WCHAR_T == 2
        /* This is the only case which has to process surrogates, thus
           a simple copy loop is not enough and we need a function. */
        unicode_convert_wchar_to_ucs4(u, u + size, unicode);
#else
        assert(num_surrogates == 0);
        Py_MEMCPY(PyUnicode_4BYTE_DATA(unicode), u, size * 4);
#endif
        break;
    default:
        assert(0 && "Impossible state");
    }

    return unicode_result(unicode);
}

PyObject *
PyUnicode_FromStringAndSize(const char *u, Py_ssize_t size)
{
    if (size < 0) {
        PyErr_SetString(PyExc_SystemError,
                        "Negative size passed to PyUnicode_FromStringAndSize");
        return NULL;
    }
    if (u != NULL)
        return PyUnicode_DecodeUTF8Stateful(u, size, NULL, NULL);
    else
        return (PyObject *)_PyUnicode_New(size);
}

PyObject *
PyUnicode_FromString(const char *u)
{
    size_t size = strlen(u);
    if (size > PY_SSIZE_T_MAX) {
        PyErr_SetString(PyExc_OverflowError, "input too long");
        return NULL;
    }
    return PyUnicode_DecodeUTF8Stateful(u, (Py_ssize_t)size, NULL, NULL);
}

PyObject *
_PyUnicode_FromId(_Py_Identifier *id)
{
    if (!id->object) {
        id->object = PyUnicode_DecodeUTF8Stateful(id->string,
                                                  strlen(id->string),
                                                  NULL, NULL);
        if (!id->object)
            return NULL;
        PyUnicode_InternInPlace(&id->object);
        assert(!id->next);
        id->next = static_strings;
        static_strings = id;
    }
    return id->object;
}

void
_PyUnicode_ClearStaticStrings()
{
    _Py_Identifier *i;
    for (i = static_strings; i; i = i->next) {
        Py_DECREF(i->object);
        i->object = NULL;
        i->next = NULL;
    }
}

/* Internal function, doesn't check maximum character */

PyObject*
_PyUnicode_FromASCII(const char *buffer, Py_ssize_t size)
{
    const unsigned char *s = (const unsigned char *)buffer;
    PyObject *unicode;
    if (size == 1) {
#ifdef Py_DEBUG
        assert(s[0] < 128);
#endif
        return get_latin1_char(s[0]);
    }
    unicode = PyUnicode_New(size, 127);
    if (!unicode)
        return NULL;
    memcpy(PyUnicode_1BYTE_DATA(unicode), s, size);
    assert(_PyUnicode_CheckConsistency(unicode, 1));
    return unicode;
}

static Py_UCS4
kind_maxchar_limit(unsigned int kind)
{
    switch (kind) {
    case PyUnicode_1BYTE_KIND:
        return 0x80;
    case PyUnicode_2BYTE_KIND:
        return 0x100;
    case PyUnicode_4BYTE_KIND:
        return 0x10000;
    default:
        assert(0 && "invalid kind");
        return MAX_UNICODE;
    }
}

Py_LOCAL_INLINE(Py_UCS4)
align_maxchar(Py_UCS4 maxchar)
{
    if (maxchar <= 127)
        return 127;
    else if (maxchar <= 255)
        return 255;
    else if (maxchar <= 65535)
        return 65535;
    else
        return MAX_UNICODE;
}

static PyObject*
_PyUnicode_FromUCS1(const unsigned char* u, Py_ssize_t size)
{
    PyObject *res;
    unsigned char max_char;

    if (size == 0) {
        Py_INCREF(unicode_empty);
        return unicode_empty;
    }
    assert(size > 0);
    if (size == 1)
        return get_latin1_char(u[0]);

    max_char = ucs1lib_find_max_char(u, u + size);
    res = PyUnicode_New(size, max_char);
    if (!res)
        return NULL;
    memcpy(PyUnicode_1BYTE_DATA(res), u, size);
    assert(_PyUnicode_CheckConsistency(res, 1));
    return res;
}

static PyObject*
_PyUnicode_FromUCS2(const Py_UCS2 *u, Py_ssize_t size)
{
    PyObject *res;
    Py_UCS2 max_char;

    if (size == 0) {
        Py_INCREF(unicode_empty);
        return unicode_empty;
    }
    assert(size > 0);
    if (size == 1) {
        Py_UCS4 ch = u[0];
        if (ch < 256)
            return get_latin1_char((unsigned char)ch);

        res = PyUnicode_New(1, ch);
        if (res == NULL)
            return NULL;
        PyUnicode_WRITE(PyUnicode_KIND(res), PyUnicode_DATA(res), 0, ch);
        assert(_PyUnicode_CheckConsistency(res, 1));
        return res;
    }

    max_char = ucs2lib_find_max_char(u, u + size);
    res = PyUnicode_New(size, max_char);
    if (!res)
        return NULL;
    if (max_char >= 256)
        memcpy(PyUnicode_2BYTE_DATA(res), u, sizeof(Py_UCS2)*size);
    else {
        _PyUnicode_CONVERT_BYTES(
            Py_UCS2, Py_UCS1, u, u + size, PyUnicode_1BYTE_DATA(res));
    }
    assert(_PyUnicode_CheckConsistency(res, 1));
    return res;
}

static PyObject*
_PyUnicode_FromUCS4(const Py_UCS4 *u, Py_ssize_t size)
{
    PyObject *res;
    Py_UCS4 max_char;

    if (size == 0) {
        Py_INCREF(unicode_empty);
        return unicode_empty;
    }
    assert(size > 0);
    if (size == 1) {
        Py_UCS4 ch = u[0];
        if (ch < 256)
            return get_latin1_char((unsigned char)ch);

        res = PyUnicode_New(1, ch);
        if (res == NULL)
            return NULL;
        PyUnicode_WRITE(PyUnicode_KIND(res), PyUnicode_DATA(res), 0, ch);
        assert(_PyUnicode_CheckConsistency(res, 1));
        return res;
    }

    max_char = ucs4lib_find_max_char(u, u + size);
    res = PyUnicode_New(size, max_char);
    if (!res)
        return NULL;
    if (max_char < 256)
        _PyUnicode_CONVERT_BYTES(Py_UCS4, Py_UCS1, u, u + size,
                                 PyUnicode_1BYTE_DATA(res));
    else if (max_char < 0x10000)
        _PyUnicode_CONVERT_BYTES(Py_UCS4, Py_UCS2, u, u + size,
                                 PyUnicode_2BYTE_DATA(res));
    else
        memcpy(PyUnicode_4BYTE_DATA(res), u, sizeof(Py_UCS4)*size);
    assert(_PyUnicode_CheckConsistency(res, 1));
    return res;
}

PyObject*
PyUnicode_FromKindAndData(int kind, const void *buffer, Py_ssize_t size)
{
    if (size < 0) {
        PyErr_SetString(PyExc_ValueError, "size must be positive");
        return NULL;
    }
    switch (kind) {
    case PyUnicode_1BYTE_KIND:
        return _PyUnicode_FromUCS1(buffer, size);
    case PyUnicode_2BYTE_KIND:
        return _PyUnicode_FromUCS2(buffer, size);
    case PyUnicode_4BYTE_KIND:
        return _PyUnicode_FromUCS4(buffer, size);
    default:
        PyErr_SetString(PyExc_SystemError, "invalid kind");
        return NULL;
    }
}

Py_UCS4
_PyUnicode_FindMaxChar(PyObject *unicode, Py_ssize_t start, Py_ssize_t end)
{
    enum PyUnicode_Kind kind;
    void *startptr, *endptr;

    assert(PyUnicode_IS_READY(unicode));
    assert(0 <= start);
    assert(end <= PyUnicode_GET_LENGTH(unicode));
    assert(start <= end);

    if (start == 0 && end == PyUnicode_GET_LENGTH(unicode))
        return PyUnicode_MAX_CHAR_VALUE(unicode);

    if (start == end)
        return 127;

    if (PyUnicode_IS_ASCII(unicode))
        return 127;

    kind = PyUnicode_KIND(unicode);
    startptr = PyUnicode_DATA(unicode);
    endptr = (char *)startptr + end * kind;
    startptr = (char *)startptr + start * kind;
    switch(kind) {
    case PyUnicode_1BYTE_KIND:
        return ucs1lib_find_max_char(startptr, endptr);
    case PyUnicode_2BYTE_KIND:
        return ucs2lib_find_max_char(startptr, endptr);
    case PyUnicode_4BYTE_KIND:
        return ucs4lib_find_max_char(startptr, endptr);
    default:
        assert(0);
        return 0;
    }
}

/* Ensure that a string uses the most efficient storage, if it is not the
   case: create a new string with of the right kind. Write NULL into *p_unicode
   on error. */
static void
unicode_adjust_maxchar(PyObject **p_unicode)
{
    PyObject *unicode, *copy;
    Py_UCS4 max_char;
    Py_ssize_t len;
    unsigned int kind;

    assert(p_unicode != NULL);
    unicode = *p_unicode;
    assert(PyUnicode_IS_READY(unicode));
    if (PyUnicode_IS_ASCII(unicode))
        return;

    len = PyUnicode_GET_LENGTH(unicode);
    kind = PyUnicode_KIND(unicode);
    if (kind == PyUnicode_1BYTE_KIND) {
        const Py_UCS1 *u = PyUnicode_1BYTE_DATA(unicode);
        max_char = ucs1lib_find_max_char(u, u + len);
        if (max_char >= 128)
            return;
    }
    else if (kind == PyUnicode_2BYTE_KIND) {
        const Py_UCS2 *u = PyUnicode_2BYTE_DATA(unicode);
        max_char = ucs2lib_find_max_char(u, u + len);
        if (max_char >= 256)
            return;
    }
    else {
        const Py_UCS4 *u = PyUnicode_4BYTE_DATA(unicode);
        assert(kind == PyUnicode_4BYTE_KIND);
        max_char = ucs4lib_find_max_char(u, u + len);
        if (max_char >= 0x10000)
            return;
    }
    copy = PyUnicode_New(len, max_char);
    if (copy != NULL)
        _PyUnicode_FastCopyCharacters(copy, 0, unicode, 0, len);
    Py_DECREF(unicode);
    *p_unicode = copy;
}

PyObject*
_PyUnicode_Copy(PyObject *unicode)
{
    Py_ssize_t length;
    PyObject *copy;

    if (!PyUnicode_Check(unicode)) {
        PyErr_BadInternalCall();
        return NULL;
    }
    if (PyUnicode_READY(unicode) == -1)
        return NULL;

    length = PyUnicode_GET_LENGTH(unicode);
    copy = PyUnicode_New(length, PyUnicode_MAX_CHAR_VALUE(unicode));
    if (!copy)
        return NULL;
    assert(PyUnicode_KIND(copy) == PyUnicode_KIND(unicode));

    Py_MEMCPY(PyUnicode_DATA(copy), PyUnicode_DATA(unicode),
              length * PyUnicode_KIND(unicode));
    assert(_PyUnicode_CheckConsistency(copy, 1));
    return copy;
}


/* Widen Unicode objects to larger buffers. Don't write terminating null
   character. Return NULL on error. */

void*
_PyUnicode_AsKind(PyObject *s, unsigned int kind)
{
    Py_ssize_t len;
    void *result;
    unsigned int skind;

    if (PyUnicode_READY(s) == -1)
        return NULL;

    len = PyUnicode_GET_LENGTH(s);
    skind = PyUnicode_KIND(s);
    if (skind >= kind) {
        PyErr_SetString(PyExc_SystemError, "invalid widening attempt");
        return NULL;
    }
    switch (kind) {
    case PyUnicode_2BYTE_KIND:
        result = PyMem_Malloc(len * sizeof(Py_UCS2));
        if (!result)
            return PyErr_NoMemory();
        assert(skind == PyUnicode_1BYTE_KIND);
        _PyUnicode_CONVERT_BYTES(
            Py_UCS1, Py_UCS2,
            PyUnicode_1BYTE_DATA(s),
            PyUnicode_1BYTE_DATA(s) + len,
            result);
        return result;
    case PyUnicode_4BYTE_KIND:
        result = PyMem_Malloc(len * sizeof(Py_UCS4));
        if (!result)
            return PyErr_NoMemory();
        if (skind == PyUnicode_2BYTE_KIND) {
            _PyUnicode_CONVERT_BYTES(
                Py_UCS2, Py_UCS4,
                PyUnicode_2BYTE_DATA(s),
                PyUnicode_2BYTE_DATA(s) + len,
                result);
        }
        else {
            assert(skind == PyUnicode_1BYTE_KIND);
            _PyUnicode_CONVERT_BYTES(
                Py_UCS1, Py_UCS4,
                PyUnicode_1BYTE_DATA(s),
                PyUnicode_1BYTE_DATA(s) + len,
                result);
        }
        return result;
    default:
        break;
    }
    PyErr_SetString(PyExc_SystemError, "invalid kind");
    return NULL;
}

static Py_UCS4*
as_ucs4(PyObject *string, Py_UCS4 *target, Py_ssize_t targetsize,
        int copy_null)
{
    int kind;
    void *data;
    Py_ssize_t len, targetlen;
    if (PyUnicode_READY(string) == -1)
        return NULL;
    kind = PyUnicode_KIND(string);
    data = PyUnicode_DATA(string);
    len = PyUnicode_GET_LENGTH(string);
    targetlen = len;
    if (copy_null)
        targetlen++;
    if (!target) {
        if (PY_SSIZE_T_MAX / sizeof(Py_UCS4) < targetlen) {
            PyErr_NoMemory();
            return NULL;
        }
        target = PyMem_Malloc(targetlen * sizeof(Py_UCS4));
        if (!target) {
            PyErr_NoMemory();
            return NULL;
        }
    }
    else {
        if (targetsize < targetlen) {
            PyErr_Format(PyExc_SystemError,
                         "string is longer than the buffer");
            if (copy_null && 0 < targetsize)
                target[0] = 0;
            return NULL;
        }
    }
    if (kind == PyUnicode_1BYTE_KIND) {
        Py_UCS1 *start = (Py_UCS1 *) data;
        _PyUnicode_CONVERT_BYTES(Py_UCS1, Py_UCS4, start, start + len, target);
    }
    else if (kind == PyUnicode_2BYTE_KIND) {
        Py_UCS2 *start = (Py_UCS2 *) data;
        _PyUnicode_CONVERT_BYTES(Py_UCS2, Py_UCS4, start, start + len, target);
    }
    else {
        assert(kind == PyUnicode_4BYTE_KIND);
        Py_MEMCPY(target, data, len * sizeof(Py_UCS4));
    }
    if (copy_null)
        target[len] = 0;
    return target;
}

Py_UCS4*
PyUnicode_AsUCS4(PyObject *string, Py_UCS4 *target, Py_ssize_t targetsize,
                 int copy_null)
{
    if (target == NULL || targetsize < 0) {
        PyErr_BadInternalCall();
        return NULL;
    }
    return as_ucs4(string, target, targetsize, copy_null);
}

Py_UCS4*
PyUnicode_AsUCS4Copy(PyObject *string)
{
    return as_ucs4(string, NULL, 0, 1);
}

#ifdef HAVE_WCHAR_H

PyObject *
PyUnicode_FromWideChar(register const wchar_t *w, Py_ssize_t size)
{
    if (w == NULL) {
        if (size == 0) {
            Py_INCREF(unicode_empty);
            return unicode_empty;
        }
        PyErr_BadInternalCall();
        return NULL;
    }

    if (size == -1) {
        size = wcslen(w);
    }

    return PyUnicode_FromUnicode(w, size);
}

#endif /* HAVE_WCHAR_H */

static void
makefmt(char *fmt, int longflag, int longlongflag, int size_tflag,
        int zeropad, int width, int precision, char c)
{
    *fmt++ = '%';
    if (width) {
        if (zeropad)
            *fmt++ = '0';
        fmt += sprintf(fmt, "%d", width);
    }
    if (precision)
        fmt += sprintf(fmt, ".%d", precision);
    if (longflag)
        *fmt++ = 'l';
    else if (longlongflag) {
        /* longlongflag should only ever be nonzero on machines with
           HAVE_LONG_LONG defined */
#ifdef HAVE_LONG_LONG
        char *f = PY_FORMAT_LONG_LONG;
        while (*f)
            *fmt++ = *f++;
#else
        /* we shouldn't ever get here */
        assert(0);
        *fmt++ = 'l';
#endif
    }
    else if (size_tflag) {
        char *f = PY_FORMAT_SIZE_T;
        while (*f)
            *fmt++ = *f++;
    }
    *fmt++ = c;
    *fmt = '\0';
}

/* helper for PyUnicode_FromFormatV() */

static const char*
parse_format_flags(const char *f,
                   int *p_width, int *p_precision,
                   int *p_longflag, int *p_longlongflag, int *p_size_tflag)
{
    int width, precision, longflag, longlongflag, size_tflag;

    /* parse the width.precision part, e.g. "%2.5s" => width=2, precision=5 */
    f++;
    width = 0;
    while (Py_ISDIGIT((unsigned)*f))
        width = (width*10) + *f++ - '0';
    precision = 0;
    if (*f == '.') {
        f++;
        while (Py_ISDIGIT((unsigned)*f))
            precision = (precision*10) + *f++ - '0';
        if (*f == '%') {
            /* "%.3%s" => f points to "3" */
            f--;
        }
    }
    if (*f == '\0') {
        /* bogus format "%.1" => go backward, f points to "1" */
        f--;
    }
    if (p_width != NULL)
        *p_width = width;
    if (p_precision != NULL)
        *p_precision = precision;

    /* Handle %ld, %lu, %lld and %llu. */
    longflag = 0;
    longlongflag = 0;
    size_tflag = 0;

    if (*f == 'l') {
        if (f[1] == 'd' || f[1] == 'u' || f[1] == 'i') {
            longflag = 1;
            ++f;
        }
#ifdef HAVE_LONG_LONG
        else if (f[1] == 'l' &&
                 (f[2] == 'd' || f[2] == 'u' || f[2] == 'i')) {
            longlongflag = 1;
            f += 2;
        }
#endif
    }
    /* handle the size_t flag. */
    else if (*f == 'z' && (f[1] == 'd' || f[1] == 'u' || f[1] == 'i')) {
        size_tflag = 1;
        ++f;
    }
    if (p_longflag != NULL)
        *p_longflag = longflag;
    if (p_longlongflag != NULL)
        *p_longlongflag = longlongflag;
    if (p_size_tflag != NULL)
        *p_size_tflag = size_tflag;
    return f;
}

/* maximum number of characters required for output of %ld.  21 characters
   allows for 64-bit integers (in decimal) and an optional sign. */
#define MAX_LONG_CHARS 21
/* maximum number of characters required for output of %lld.
   We need at most ceil(log10(256)*SIZEOF_LONG_LONG) digits,
   plus 1 for the sign.  53/22 is an upper bound for log10(256). */
#define MAX_LONG_LONG_CHARS (2 + (SIZEOF_LONG_LONG*53-1) / 22)

PyObject *
PyUnicode_FromFormatV(const char *format, va_list vargs)
{
    va_list count;
    Py_ssize_t callcount = 0;
    PyObject **callresults = NULL;
    PyObject **callresult = NULL;
    Py_ssize_t n = 0;
    int width = 0;
    int precision = 0;
    int zeropad;
    const char* f;
    PyObject *string;
    /* used by sprintf */
    char fmt[61]; /* should be enough for %0width.precisionlld */
    Py_UCS4 maxchar = 127; /* result is ASCII by default */
    Py_UCS4 argmaxchar;
    Py_ssize_t numbersize = 0;
    char *numberresults = NULL;
    char *numberresult = NULL;
    Py_ssize_t i;
    int kind;
    void *data;

    Py_VA_COPY(count, vargs);
    /* step 1: count the number of %S/%R/%A/%s format specifications
     * (we call PyObject_Str()/PyObject_Repr()/PyObject_ASCII()/
     * PyUnicode_DecodeUTF8() for these objects once during step 3 and put the
     * result in an array)
     * also estimate a upper bound for all the number formats in the string,
     * numbers will be formatted in step 3 and be kept in a '\0'-separated
     * buffer before putting everything together. */
    for (f = format; *f; f++) {
        if (*f == '%') {
            int longlongflag;
            /* skip width or width.precision (eg. "1.2" of "%1.2f") */
            f = parse_format_flags(f, &width, NULL, NULL, &longlongflag, NULL);
            if (*f == 's' || *f=='S' || *f=='R' || *f=='A' || *f=='V')
                ++callcount;

            else if (*f == 'd' || *f=='u' || *f=='i' || *f=='x' || *f=='p') {
#ifdef HAVE_LONG_LONG
                if (longlongflag) {
                    if (width < MAX_LONG_LONG_CHARS)
                        width = MAX_LONG_LONG_CHARS;
                }
                else
#endif
                    /* MAX_LONG_CHARS is enough to hold a 64-bit integer,
                       including sign.  Decimal takes the most space.  This
                       isn't enough for octal.  If a width is specified we
                       need more (which we allocate later). */
                    if (width < MAX_LONG_CHARS)
                        width = MAX_LONG_CHARS;

                /* account for the size + '\0' to separate numbers
                   inside of the numberresults buffer */
                numbersize += (width + 1);
            }
        }
        else if ((unsigned char)*f > 127) {
            PyErr_Format(PyExc_ValueError,
                "PyUnicode_FromFormatV() expects an ASCII-encoded format "
                "string, got a non-ASCII byte: 0x%02x",
                (unsigned char)*f);
            return NULL;
        }
    }
    /* step 2: allocate memory for the results of
     * PyObject_Str()/PyObject_Repr()/PyUnicode_DecodeUTF8() calls */
    if (callcount) {
        callresults = PyObject_Malloc(sizeof(PyObject *) * callcount);
        if (!callresults) {
            PyErr_NoMemory();
            return NULL;
        }
        callresult = callresults;
    }
    /* step 2.5: allocate memory for the results of formating numbers */
    if (numbersize) {
        numberresults = PyObject_Malloc(numbersize);
        if (!numberresults) {
            PyErr_NoMemory();
            goto fail;
        }
        numberresult = numberresults;
    }

    /* step 3: format numbers and figure out how large a buffer we need */
    for (f = format; *f; f++) {
        if (*f == '%') {
            const char* p;
            int longflag;
            int longlongflag;
            int size_tflag;
            int numprinted;

            p = f;
            zeropad = (f[1] == '0');
            f = parse_format_flags(f, &width, &precision,
                                   &longflag, &longlongflag, &size_tflag);
            switch (*f) {
            case 'c':
            {
                Py_UCS4 ordinal = va_arg(count, int);
                maxchar = MAX_MAXCHAR(maxchar, ordinal);
                n++;
                break;
            }
            case '%':
                n++;
                break;
            case 'i':
            case 'd':
                makefmt(fmt, longflag, longlongflag, size_tflag, zeropad,
                        width, precision, *f);
                if (longflag)
                    numprinted = sprintf(numberresult, fmt,
                                         va_arg(count, long));
#ifdef HAVE_LONG_LONG
                else if (longlongflag)
                    numprinted = sprintf(numberresult, fmt,
                                         va_arg(count, PY_LONG_LONG));
#endif
                else if (size_tflag)
                    numprinted = sprintf(numberresult, fmt,
                                         va_arg(count, Py_ssize_t));
                else
                    numprinted = sprintf(numberresult, fmt,
                                         va_arg(count, int));
                n += numprinted;
                /* advance by +1 to skip over the '\0' */
                numberresult += (numprinted + 1);
                assert(*(numberresult - 1) == '\0');
                assert(*(numberresult - 2) != '\0');
                assert(numprinted >= 0);
                assert(numberresult <= numberresults + numbersize);
                break;
            case 'u':
                makefmt(fmt, longflag, longlongflag, size_tflag, zeropad,
                        width, precision, 'u');
                if (longflag)
                    numprinted = sprintf(numberresult, fmt,
                                         va_arg(count, unsigned long));
#ifdef HAVE_LONG_LONG
                else if (longlongflag)
                    numprinted = sprintf(numberresult, fmt,
                                         va_arg(count, unsigned PY_LONG_LONG));
#endif
                else if (size_tflag)
                    numprinted = sprintf(numberresult, fmt,
                                         va_arg(count, size_t));
                else
                    numprinted = sprintf(numberresult, fmt,
                                         va_arg(count, unsigned int));
                n += numprinted;
                numberresult += (numprinted + 1);
                assert(*(numberresult - 1) == '\0');
                assert(*(numberresult - 2) != '\0');
                assert(numprinted >= 0);
                assert(numberresult <= numberresults + numbersize);
                break;
            case 'x':
                makefmt(fmt, 0, 0, 0, zeropad, width, precision, 'x');
                numprinted = sprintf(numberresult, fmt, va_arg(count, int));
                n += numprinted;
                numberresult += (numprinted + 1);
                assert(*(numberresult - 1) == '\0');
                assert(*(numberresult - 2) != '\0');
                assert(numprinted >= 0);
                assert(numberresult <= numberresults + numbersize);
                break;
            case 'p':
                numprinted = sprintf(numberresult, "%p", va_arg(count, void*));
                /* %p is ill-defined:  ensure leading 0x. */
                if (numberresult[1] == 'X')
                    numberresult[1] = 'x';
                else if (numberresult[1] != 'x') {
                    memmove(numberresult + 2, numberresult,
                            strlen(numberresult) + 1);
                    numberresult[0] = '0';
                    numberresult[1] = 'x';
                    numprinted += 2;
                }
                n += numprinted;
                numberresult += (numprinted + 1);
                assert(*(numberresult - 1) == '\0');
                assert(*(numberresult - 2) != '\0');
                assert(numprinted >= 0);
                assert(numberresult <= numberresults + numbersize);
                break;
            case 's':
            {
                /* UTF-8 */
                const char *s = va_arg(count, const char*);
                PyObject *str = PyUnicode_DecodeUTF8Stateful(s, strlen(s), "replace", NULL);
                if (!str)
                    goto fail;
                /* since PyUnicode_DecodeUTF8 returns already flexible
                   unicode objects, there is no need to call ready on them */
                argmaxchar = PyUnicode_MAX_CHAR_VALUE(str);
                maxchar = MAX_MAXCHAR(maxchar, argmaxchar);
                n += PyUnicode_GET_LENGTH(str);
                /* Remember the str and switch to the next slot */
                *callresult++ = str;
                break;
            }
            case 'U':
            {
                PyObject *obj = va_arg(count, PyObject *);
                assert(obj && _PyUnicode_CHECK(obj));
                if (PyUnicode_READY(obj) == -1)
                    goto fail;
                argmaxchar = PyUnicode_MAX_CHAR_VALUE(obj);
                maxchar = MAX_MAXCHAR(maxchar, argmaxchar);
                n += PyUnicode_GET_LENGTH(obj);
                break;
            }
            case 'V':
            {
                PyObject *obj = va_arg(count, PyObject *);
                const char *str = va_arg(count, const char *);
                PyObject *str_obj;
                assert(obj || str);
                assert(!obj || _PyUnicode_CHECK(obj));
                if (obj) {
                    if (PyUnicode_READY(obj) == -1)
                        goto fail;
                    argmaxchar = PyUnicode_MAX_CHAR_VALUE(obj);
                    maxchar = MAX_MAXCHAR(maxchar, argmaxchar);
                    n += PyUnicode_GET_LENGTH(obj);
                    *callresult++ = NULL;
                }
                else {
                    str_obj = PyUnicode_DecodeUTF8Stateful(str, strlen(str), "replace", NULL);
                    if (!str_obj)
                        goto fail;
                    if (PyUnicode_READY(str_obj) == -1) {
                        Py_DECREF(str_obj);
                        goto fail;
                    }
                    argmaxchar = PyUnicode_MAX_CHAR_VALUE(str_obj);
                    maxchar = MAX_MAXCHAR(maxchar, argmaxchar);
                    n += PyUnicode_GET_LENGTH(str_obj);
                    *callresult++ = str_obj;
                }
                break;
            }
            case 'S':
            {
                PyObject *obj = va_arg(count, PyObject *);
                PyObject *str;
                assert(obj);
                str = PyObject_Str(obj);
                if (!str)
                    goto fail;
                if (PyUnicode_READY(str) == -1) {
                    Py_DECREF(str);
                    goto fail;
                }
                argmaxchar = PyUnicode_MAX_CHAR_VALUE(str);
                maxchar = MAX_MAXCHAR(maxchar, argmaxchar);
                n += PyUnicode_GET_LENGTH(str);
                /* Remember the str and switch to the next slot */
                *callresult++ = str;
                break;
            }
            case 'R':
            {
                PyObject *obj = va_arg(count, PyObject *);
                PyObject *repr;
                assert(obj);
                repr = PyObject_Repr(obj);
                if (!repr)
                    goto fail;
                if (PyUnicode_READY(repr) == -1) {
                    Py_DECREF(repr);
                    goto fail;
                }
                argmaxchar = PyUnicode_MAX_CHAR_VALUE(repr);
                maxchar = MAX_MAXCHAR(maxchar, argmaxchar);
                n += PyUnicode_GET_LENGTH(repr);
                /* Remember the repr and switch to the next slot */
                *callresult++ = repr;
                break;
            }
            case 'A':
            {
                PyObject *obj = va_arg(count, PyObject *);
                PyObject *ascii;
                assert(obj);
                ascii = PyObject_ASCII(obj);
                if (!ascii)
                    goto fail;
                if (PyUnicode_READY(ascii) == -1) {
                    Py_DECREF(ascii);
                    goto fail;
                }
                argmaxchar = PyUnicode_MAX_CHAR_VALUE(ascii);
                maxchar = MAX_MAXCHAR(maxchar, argmaxchar);
                n += PyUnicode_GET_LENGTH(ascii);
                /* Remember the repr and switch to the next slot */
                *callresult++ = ascii;
                break;
            }
            default:
                /* if we stumble upon an unknown
                   formatting code, copy the rest of
                   the format string to the output
                   string. (we cannot just skip the
                   code, since there's no way to know
                   what's in the argument list) */
                n += strlen(p);
                goto expand;
            }
        } else
            n++;
    }
  expand:
    /* step 4: fill the buffer */
    /* Since we've analyzed how much space we need,
       we don't have to resize the string.
       There can be no errors beyond this point. */
    string = PyUnicode_New(n, maxchar);
    if (!string)
        goto fail;
    kind = PyUnicode_KIND(string);
    data = PyUnicode_DATA(string);
    callresult = callresults;
    numberresult = numberresults;

    for (i = 0, f = format; *f; f++) {
        if (*f == '%') {
            const char* p;

            p = f;
            f = parse_format_flags(f, NULL, NULL, NULL, NULL, NULL);
            /* checking for == because the last argument could be a empty
               string, which causes i to point to end, the assert at the end of
               the loop */
            assert(i <= PyUnicode_GET_LENGTH(string));

            switch (*f) {
            case 'c':
            {
                const int ordinal = va_arg(vargs, int);
                PyUnicode_WRITE(kind, data, i++, ordinal);
                break;
            }
            case 'i':
            case 'd':
            case 'u':
            case 'x':
            case 'p':
            {
                Py_ssize_t len;
                /* unused, since we already have the result */
                if (*f == 'p')
                    (void) va_arg(vargs, void *);
                else
                    (void) va_arg(vargs, int);
                /* extract the result from numberresults and append. */
                len = strlen(numberresult);
                unicode_write_cstr(string, i, numberresult, len);
                /* skip over the separating '\0' */
                i += len;
                numberresult += len;
                assert(*numberresult == '\0');
                numberresult++;
                assert(numberresult <= numberresults + numbersize);
                break;
            }
            case 's':
            {
                /* unused, since we already have the result */
                Py_ssize_t size;
                (void) va_arg(vargs, char *);
                size = PyUnicode_GET_LENGTH(*callresult);
                assert(PyUnicode_KIND(*callresult) <= PyUnicode_KIND(string));
                _PyUnicode_FastCopyCharacters(string, i, *callresult, 0, size);
                i += size;
                /* We're done with the unicode()/repr() => forget it */
                Py_DECREF(*callresult);
                /* switch to next unicode()/repr() result */
                ++callresult;
                break;
            }
            case 'U':
            {
                PyObject *obj = va_arg(vargs, PyObject *);
                Py_ssize_t size;
                assert(PyUnicode_KIND(obj) <= PyUnicode_KIND(string));
                size = PyUnicode_GET_LENGTH(obj);
                _PyUnicode_FastCopyCharacters(string, i, obj, 0, size);
                i += size;
                break;
            }
            case 'V':
            {
                Py_ssize_t size;
                PyObject *obj = va_arg(vargs, PyObject *);
                va_arg(vargs, const char *);
                if (obj) {
                    size = PyUnicode_GET_LENGTH(obj);
                    assert(PyUnicode_KIND(obj) <= PyUnicode_KIND(string));
                    _PyUnicode_FastCopyCharacters(string, i, obj, 0, size);
                    i += size;
                } else {
                    size = PyUnicode_GET_LENGTH(*callresult);
                    assert(PyUnicode_KIND(*callresult) <=
                           PyUnicode_KIND(string));
                    _PyUnicode_FastCopyCharacters(string, i, *callresult, 0, size);
                    i += size;
                    Py_DECREF(*callresult);
                }
                ++callresult;
                break;
            }
            case 'S':
            case 'R':
            case 'A':
            {
                Py_ssize_t size = PyUnicode_GET_LENGTH(*callresult);
                /* unused, since we already have the result */
                (void) va_arg(vargs, PyObject *);
                assert(PyUnicode_KIND(*callresult) <= PyUnicode_KIND(string));
                _PyUnicode_FastCopyCharacters(string, i, *callresult, 0,  size);
                i += size;
                /* We're done with the unicode()/repr() => forget it */
                Py_DECREF(*callresult);
                /* switch to next unicode()/repr() result */
                ++callresult;
                break;
            }
            case '%':
                PyUnicode_WRITE(kind, data, i++, '%');
                break;
            default:
            {
                Py_ssize_t len = strlen(p);
                unicode_write_cstr(string, i, p, len);
                i += len;
                assert(i == PyUnicode_GET_LENGTH(string));
                goto end;
            }
            }
        }
        else {
            assert(i < PyUnicode_GET_LENGTH(string));
            PyUnicode_WRITE(kind, data, i++, *f);
        }
    }
    assert(i == PyUnicode_GET_LENGTH(string));

  end:
    if (callresults)
        PyObject_Free(callresults);
    if (numberresults)
        PyObject_Free(numberresults);
    return unicode_result(string);
  fail:
    if (callresults) {
        PyObject **callresult2 = callresults;
        while (callresult2 < callresult) {
            Py_XDECREF(*callresult2);
            ++callresult2;
        }
        PyObject_Free(callresults);
    }
    if (numberresults)
        PyObject_Free(numberresults);
    return NULL;
}

PyObject *
PyUnicode_FromFormat(const char *format, ...)
{
    PyObject* ret;
    va_list vargs;

#ifdef HAVE_STDARG_PROTOTYPES
    va_start(vargs, format);
#else
    va_start(vargs);
#endif
    ret = PyUnicode_FromFormatV(format, vargs);
    va_end(vargs);
    return ret;
}

#ifdef HAVE_WCHAR_H

/* Helper function for PyUnicode_AsWideChar() and PyUnicode_AsWideCharString():
   convert a Unicode object to a wide character string.

   - If w is NULL: return the number of wide characters (including the null
     character) required to convert the unicode object. Ignore size argument.

   - Otherwise: return the number of wide characters (excluding the null
     character) written into w. Write at most size wide characters (including
     the null character). */
static Py_ssize_t
unicode_aswidechar(PyObject *unicode,
                   wchar_t *w,
                   Py_ssize_t size)
{
    Py_ssize_t res;
    const wchar_t *wstr;

    wstr = PyUnicode_AsUnicodeAndSize(unicode, &res);
    if (wstr == NULL)
        return -1;

    if (w != NULL) {
        if (size > res)
            size = res + 1;
        else
            res = size;
        Py_MEMCPY(w, wstr, size * sizeof(wchar_t));
        return res;
    }
    else
        return res + 1;
}

Py_ssize_t
PyUnicode_AsWideChar(PyObject *unicode,
                     wchar_t *w,
                     Py_ssize_t size)
{
    if (unicode == NULL) {
        PyErr_BadInternalCall();
        return -1;
    }
    return unicode_aswidechar(unicode, w, size);
}

wchar_t*
PyUnicode_AsWideCharString(PyObject *unicode,
                           Py_ssize_t *size)
{
    wchar_t* buffer;
    Py_ssize_t buflen;

    if (unicode == NULL) {
        PyErr_BadInternalCall();
        return NULL;
    }

    buflen = unicode_aswidechar(unicode, NULL, 0);
    if (buflen == -1)
        return NULL;
    if (PY_SSIZE_T_MAX / sizeof(wchar_t) < buflen) {
        PyErr_NoMemory();
        return NULL;
    }

    buffer = PyMem_MALLOC(buflen * sizeof(wchar_t));
    if (buffer == NULL) {
        PyErr_NoMemory();
        return NULL;
    }
    buflen = unicode_aswidechar(unicode, buffer, buflen);
    if (buflen == -1) {
        PyMem_FREE(buffer);
        return NULL;
    }
    if (size != NULL)
        *size = buflen;
    return buffer;
}

#endif /* HAVE_WCHAR_H */

PyObject *
PyUnicode_FromOrdinal(int ordinal)
{
    PyObject *v;
    if (ordinal < 0 || ordinal > MAX_UNICODE) {
        PyErr_SetString(PyExc_ValueError,
                        "chr() arg not in range(0x110000)");
        return NULL;
    }

    if (ordinal < 256)
        return get_latin1_char(ordinal);

    v = PyUnicode_New(1, ordinal);
    if (v == NULL)
        return NULL;
    PyUnicode_WRITE(PyUnicode_KIND(v), PyUnicode_DATA(v), 0, ordinal);
    assert(_PyUnicode_CheckConsistency(v, 1));
    return v;
}

PyObject *
PyUnicode_FromObject(register PyObject *obj)
{
    /* XXX Perhaps we should make this API an alias of
       PyObject_Str() instead ?! */
    if (PyUnicode_CheckExact(obj)) {
        if (PyUnicode_READY(obj) == -1)
            return NULL;
        Py_INCREF(obj);
        return obj;
    }
    if (PyUnicode_Check(obj)) {
        /* For a Unicode subtype that's not a Unicode object,
           return a true Unicode object with the same data. */
        return _PyUnicode_Copy(obj);
    }
    PyErr_Format(PyExc_TypeError,
                 "Can't convert '%.100s' object to str implicitly",
                 Py_TYPE(obj)->tp_name);
    return NULL;
}

PyObject *
PyUnicode_FromEncodedObject(register PyObject *obj,
                            const char *encoding,
                            const char *errors)
{
    Py_buffer buffer;
    PyObject *v;

    if (obj == NULL) {
        PyErr_BadInternalCall();
        return NULL;
    }

    /* Decoding bytes objects is the most common case and should be fast */
    if (PyBytes_Check(obj)) {
        if (PyBytes_GET_SIZE(obj) == 0) {
            Py_INCREF(unicode_empty);
            v = unicode_empty;
        }
        else {
            v = PyUnicode_Decode(
                    PyBytes_AS_STRING(obj), PyBytes_GET_SIZE(obj),
                    encoding, errors);
        }
        return v;
    }

    if (PyUnicode_Check(obj)) {
        PyErr_SetString(PyExc_TypeError,
                        "decoding str is not supported");
        return NULL;
    }

    /* Retrieve a bytes buffer view through the PEP 3118 buffer interface */
    if (PyObject_GetBuffer(obj, &buffer, PyBUF_SIMPLE) < 0) {
        PyErr_Format(PyExc_TypeError,
                     "coercing to str: need bytes, bytearray "
                     "or buffer-like object, %.80s found",
                     Py_TYPE(obj)->tp_name);
        return NULL;
    }

    if (buffer.len == 0) {
        Py_INCREF(unicode_empty);
        v = unicode_empty;
    }
    else
        v = PyUnicode_Decode((char*) buffer.buf, buffer.len, encoding, errors);

    PyBuffer_Release(&buffer);
    return v;
}

/* Convert encoding to lower case and replace '_' with '-' in order to
   catch e.g. UTF_8. Return 0 on error (encoding is longer than lower_len-1),
   1 on success. */
static int
normalize_encoding(const char *encoding,
                   char *lower,
                   size_t lower_len)
{
    const char *e;
    char *l;
    char *l_end;

    if (encoding == NULL) {
        strcpy(lower, "utf-8");
        return 1;
    }
    e = encoding;
    l = lower;
    l_end = &lower[lower_len - 1];
    while (*e) {
        if (l == l_end)
            return 0;
        if (Py_ISUPPER(*e)) {
            *l++ = Py_TOLOWER(*e++);
        }
        else if (*e == '_') {
            *l++ = '-';
            e++;
        }
        else {
            *l++ = *e++;
        }
    }
    *l = '\0';
    return 1;
}

PyObject *
PyUnicode_Decode(const char *s,
                 Py_ssize_t size,
                 const char *encoding,
                 const char *errors)
{
    PyObject *buffer = NULL, *unicode;
    Py_buffer info;
    char lower[11];  /* Enough for any encoding shortcut */

    /* Shortcuts for common default encodings */
    if (normalize_encoding(encoding, lower, sizeof(lower))) {
        if ((strcmp(lower, "utf-8") == 0) ||
            (strcmp(lower, "utf8") == 0))
            return PyUnicode_DecodeUTF8Stateful(s, size, errors, NULL);
        else if ((strcmp(lower, "latin-1") == 0) ||
                 (strcmp(lower, "latin1") == 0) ||
                 (strcmp(lower, "iso-8859-1") == 0))
            return PyUnicode_DecodeLatin1(s, size, errors);
#ifdef HAVE_MBCS
        else if (strcmp(lower, "mbcs") == 0)
            return PyUnicode_DecodeMBCS(s, size, errors);
#endif
        else if (strcmp(lower, "ascii") == 0)
            return PyUnicode_DecodeASCII(s, size, errors);
        else if (strcmp(lower, "utf-16") == 0)
            return PyUnicode_DecodeUTF16(s, size, errors, 0);
        else if (strcmp(lower, "utf-32") == 0)
            return PyUnicode_DecodeUTF32(s, size, errors, 0);
    }

    /* Decode via the codec registry */
    buffer = NULL;
    if (PyBuffer_FillInfo(&info, NULL, (void *)s, size, 1, PyBUF_FULL_RO) < 0)
        goto onError;
    buffer = PyMemoryView_FromBuffer(&info);
    if (buffer == NULL)
        goto onError;
    unicode = PyCodec_Decode(buffer, encoding, errors);
    if (unicode == NULL)
        goto onError;
    if (!PyUnicode_Check(unicode)) {
        PyErr_Format(PyExc_TypeError,
                     "decoder did not return a str object (type=%.400s)",
                     Py_TYPE(unicode)->tp_name);
        Py_DECREF(unicode);
        goto onError;
    }
    Py_DECREF(buffer);
    return unicode_result(unicode);

  onError:
    Py_XDECREF(buffer);
    return NULL;
}

PyObject *
PyUnicode_AsDecodedObject(PyObject *unicode,
                          const char *encoding,
                          const char *errors)
{
    PyObject *v;

    if (!PyUnicode_Check(unicode)) {
        PyErr_BadArgument();
        goto onError;
    }

    if (encoding == NULL)
        encoding = PyUnicode_GetDefaultEncoding();

    /* Decode via the codec registry */
    v = PyCodec_Decode(unicode, encoding, errors);
    if (v == NULL)
        goto onError;
    return unicode_result(v);

  onError:
    return NULL;
}

PyObject *
PyUnicode_AsDecodedUnicode(PyObject *unicode,
                           const char *encoding,
                           const char *errors)
{
    PyObject *v;

    if (!PyUnicode_Check(unicode)) {
        PyErr_BadArgument();
        goto onError;
    }

    if (encoding == NULL)
        encoding = PyUnicode_GetDefaultEncoding();

    /* Decode via the codec registry */
    v = PyCodec_Decode(unicode, encoding, errors);
    if (v == NULL)
        goto onError;
    if (!PyUnicode_Check(v)) {
        PyErr_Format(PyExc_TypeError,
                     "decoder did not return a str object (type=%.400s)",
                     Py_TYPE(v)->tp_name);
        Py_DECREF(v);
        goto onError;
    }
    return unicode_result(v);

  onError:
    return NULL;
}

PyObject *
PyUnicode_Encode(const Py_UNICODE *s,
                 Py_ssize_t size,
                 const char *encoding,
                 const char *errors)
{
    PyObject *v, *unicode;

    unicode = PyUnicode_FromUnicode(s, size);
    if (unicode == NULL)
        return NULL;
    v = PyUnicode_AsEncodedString(unicode, encoding, errors);
    Py_DECREF(unicode);
    return v;
}

PyObject *
PyUnicode_AsEncodedObject(PyObject *unicode,
                          const char *encoding,
                          const char *errors)
{
    PyObject *v;

    if (!PyUnicode_Check(unicode)) {
        PyErr_BadArgument();
        goto onError;
    }

    if (encoding == NULL)
        encoding = PyUnicode_GetDefaultEncoding();

    /* Encode via the codec registry */
    v = PyCodec_Encode(unicode, encoding, errors);
    if (v == NULL)
        goto onError;
    return v;

  onError:
    return NULL;
}

static size_t
wcstombs_errorpos(const wchar_t *wstr)
{
    size_t len;
#if SIZEOF_WCHAR_T == 2
    wchar_t buf[3];
#else
    wchar_t buf[2];
#endif
    char outbuf[MB_LEN_MAX];
    const wchar_t *start, *previous;

#if SIZEOF_WCHAR_T == 2
    buf[2] = 0;
#else
    buf[1] = 0;
#endif
    start = wstr;
    while (*wstr != L'\0')
    {
        previous = wstr;
#if SIZEOF_WCHAR_T == 2
        if (Py_UNICODE_IS_HIGH_SURROGATE(wstr[0])
            && Py_UNICODE_IS_LOW_SURROGATE(wstr[1]))
        {
            buf[0] = wstr[0];
            buf[1] = wstr[1];
            wstr += 2;
        }
        else {
            buf[0] = *wstr;
            buf[1] = 0;
            wstr++;
        }
#else
        buf[0] = *wstr;
        wstr++;
#endif
        len = wcstombs(outbuf, buf, sizeof(outbuf));
        if (len == (size_t)-1)
            return previous - start;
    }

    /* failed to find the unencodable character */
    return 0;
}

static int
locale_error_handler(const char *errors, int *surrogateescape)
{
    if (errors == NULL) {
        *surrogateescape = 0;
        return 0;
    }

    if (strcmp(errors, "strict") == 0) {
        *surrogateescape = 0;
        return 0;
    }
    if (strcmp(errors, "surrogateescape") == 0) {
        *surrogateescape = 1;
        return 0;
    }
    PyErr_Format(PyExc_ValueError,
                 "only 'strict' and 'surrogateescape' error handlers "
                 "are supported, not '%s'",
                 errors);
    return -1;
}

PyObject *
PyUnicode_EncodeLocale(PyObject *unicode, const char *errors)
{
    Py_ssize_t wlen, wlen2;
    wchar_t *wstr;
    PyObject *bytes = NULL;
    char *errmsg;
    PyObject *reason;
    PyObject *exc;
    size_t error_pos;
    int surrogateescape;

    if (locale_error_handler(errors, &surrogateescape) < 0)
        return NULL;

    wstr = PyUnicode_AsWideCharString(unicode, &wlen);
    if (wstr == NULL)
        return NULL;

    wlen2 = wcslen(wstr);
    if (wlen2 != wlen) {
        PyMem_Free(wstr);
        PyErr_SetString(PyExc_TypeError, "embedded null character");
        return NULL;
    }

    if (surrogateescape) {
        /* locale encoding with surrogateescape */
        char *str;

        str = _Py_wchar2char(wstr, &error_pos);
        if (str == NULL) {
            if (error_pos == (size_t)-1) {
                PyErr_NoMemory();
                PyMem_Free(wstr);
                return NULL;
            }
            else {
                goto encode_error;
            }
        }
        PyMem_Free(wstr);

        bytes = PyBytes_FromString(str);
        PyMem_Free(str);
    }
    else {
        size_t len, len2;

        len = wcstombs(NULL, wstr, 0);
        if (len == (size_t)-1) {
            error_pos = (size_t)-1;
            goto encode_error;
        }

        bytes = PyBytes_FromStringAndSize(NULL, len);
        if (bytes == NULL) {
            PyMem_Free(wstr);
            return NULL;
        }

        len2 = wcstombs(PyBytes_AS_STRING(bytes), wstr, len+1);
        if (len2 == (size_t)-1 || len2 > len) {
            error_pos = (size_t)-1;
            goto encode_error;
        }
        PyMem_Free(wstr);
    }
    return bytes;

encode_error:
    errmsg = strerror(errno);
    assert(errmsg != NULL);

    if (error_pos == (size_t)-1)
        error_pos = wcstombs_errorpos(wstr);

    PyMem_Free(wstr);
    Py_XDECREF(bytes);

    if (errmsg != NULL) {
        size_t errlen;
        wstr = _Py_char2wchar(errmsg, &errlen);
        if (wstr != NULL) {
            reason = PyUnicode_FromWideChar(wstr, errlen);
            PyMem_Free(wstr);
        } else
            errmsg = NULL;
    }
    if (errmsg == NULL)
        reason = PyUnicode_FromString(
            "wcstombs() encountered an unencodable "
            "wide character");
    if (reason == NULL)
        return NULL;

    exc = PyObject_CallFunction(PyExc_UnicodeEncodeError, "sOnnO",
                                "locale", unicode,
                                (Py_ssize_t)error_pos,
                                (Py_ssize_t)(error_pos+1),
                                reason);
    Py_DECREF(reason);
    if (exc != NULL) {
        PyCodec_StrictErrors(exc);
        Py_XDECREF(exc);
    }
    return NULL;
}

PyObject *
PyUnicode_EncodeFSDefault(PyObject *unicode)
{
#ifdef HAVE_MBCS
    return PyUnicode_EncodeCodePage(CP_ACP, unicode, NULL);
#elif defined(__APPLE__)
    return _PyUnicode_AsUTF8String(unicode, "surrogateescape");
#else
    PyInterpreterState *interp = PyThreadState_GET()->interp;
    /* Bootstrap check: if the filesystem codec is implemented in Python, we
       cannot use it to encode and decode filenames before it is loaded. Load
       the Python codec requires to encode at least its own filename. Use the C
       version of the locale codec until the codec registry is initialized and
       the Python codec is loaded.

       Py_FileSystemDefaultEncoding is shared between all interpreters, we
       cannot only rely on it: check also interp->fscodec_initialized for
       subinterpreters. */
    if (Py_FileSystemDefaultEncoding && interp->fscodec_initialized) {
        return PyUnicode_AsEncodedString(unicode,
                                         Py_FileSystemDefaultEncoding,
                                         "surrogateescape");
    }
    else {
        return PyUnicode_EncodeLocale(unicode, "surrogateescape");
    }
#endif
}

PyObject *
PyUnicode_AsEncodedString(PyObject *unicode,
                          const char *encoding,
                          const char *errors)
{
    PyObject *v;
    char lower[11];  /* Enough for any encoding shortcut */

    if (!PyUnicode_Check(unicode)) {
        PyErr_BadArgument();
        return NULL;
    }

    /* Shortcuts for common default encodings */
    if (normalize_encoding(encoding, lower, sizeof(lower))) {
        if ((strcmp(lower, "utf-8") == 0) ||
            (strcmp(lower, "utf8") == 0))
        {
            if (errors == NULL || strcmp(errors, "strict") == 0)
                return _PyUnicode_AsUTF8String(unicode, NULL);
            else
                return _PyUnicode_AsUTF8String(unicode, errors);
        }
        else if ((strcmp(lower, "latin-1") == 0) ||
                 (strcmp(lower, "latin1") == 0) ||
                 (strcmp(lower, "iso-8859-1") == 0))
            return _PyUnicode_AsLatin1String(unicode, errors);
#ifdef HAVE_MBCS
        else if (strcmp(lower, "mbcs") == 0)
            return PyUnicode_EncodeCodePage(CP_ACP, unicode, errors);
#endif
        else if (strcmp(lower, "ascii") == 0)
            return _PyUnicode_AsASCIIString(unicode, errors);
    }

    /* Encode via the codec registry */
    v = PyCodec_Encode(unicode, encoding, errors);
    if (v == NULL)
        return NULL;

    /* The normal path */
    if (PyBytes_Check(v))
        return v;

    /* If the codec returns a buffer, raise a warning and convert to bytes */
    if (PyByteArray_Check(v)) {
        int error;
        PyObject *b;

        error = PyErr_WarnFormat(PyExc_RuntimeWarning, 1,
            "encoder %s returned bytearray instead of bytes",
            encoding);
        if (error) {
            Py_DECREF(v);
            return NULL;
        }

        b = PyBytes_FromStringAndSize(PyByteArray_AS_STRING(v), Py_SIZE(v));
        Py_DECREF(v);
        return b;
    }

    PyErr_Format(PyExc_TypeError,
                 "encoder did not return a bytes object (type=%.400s)",
                 Py_TYPE(v)->tp_name);
    Py_DECREF(v);
    return NULL;
}

PyObject *
PyUnicode_AsEncodedUnicode(PyObject *unicode,
                           const char *encoding,
                           const char *errors)
{
    PyObject *v;

    if (!PyUnicode_Check(unicode)) {
        PyErr_BadArgument();
        goto onError;
    }

    if (encoding == NULL)
        encoding = PyUnicode_GetDefaultEncoding();

    /* Encode via the codec registry */
    v = PyCodec_Encode(unicode, encoding, errors);
    if (v == NULL)
        goto onError;
    if (!PyUnicode_Check(v)) {
        PyErr_Format(PyExc_TypeError,
                     "encoder did not return an str object (type=%.400s)",
                     Py_TYPE(v)->tp_name);
        Py_DECREF(v);
        goto onError;
    }
    return v;

  onError:
    return NULL;
}

static size_t
mbstowcs_errorpos(const char *str, size_t len)
{
#ifdef HAVE_MBRTOWC
    const char *start = str;
    mbstate_t mbs;
    size_t converted;
    wchar_t ch;

    memset(&mbs, 0, sizeof mbs);
    while (len)
    {
        converted = mbrtowc(&ch, (char*)str, len, &mbs);
        if (converted == 0)
            /* Reached end of string */
            break;
        if (converted == (size_t)-1 || converted == (size_t)-2) {
            /* Conversion error or incomplete character */
            return str - start;
        }
        else {
            str += converted;
            len -= converted;
        }
    }
    /* failed to find the undecodable byte sequence */
    return 0;
#endif
    return 0;
}

PyObject*
PyUnicode_DecodeLocaleAndSize(const char *str, Py_ssize_t len,
                              const char *errors)
{
    wchar_t smallbuf[256];
    size_t smallbuf_len = Py_ARRAY_LENGTH(smallbuf);
    wchar_t *wstr;
    size_t wlen, wlen2;
    PyObject *unicode;
    int surrogateescape;
    size_t error_pos;
    char *errmsg;
    PyObject *reason, *exc;

    if (locale_error_handler(errors, &surrogateescape) < 0)
        return NULL;

    if (str[len] != '\0' || len != strlen(str)) {
        PyErr_SetString(PyExc_TypeError, "embedded null character");
        return NULL;
    }

    if (surrogateescape)
    {
        wstr = _Py_char2wchar(str, &wlen);
        if (wstr == NULL) {
            if (wlen == (size_t)-1)
                PyErr_NoMemory();
            else
                PyErr_SetFromErrno(PyExc_OSError);
            return NULL;
        }

        unicode = PyUnicode_FromWideChar(wstr, wlen);
        PyMem_Free(wstr);
    }
    else {
#ifndef HAVE_BROKEN_MBSTOWCS
        wlen = mbstowcs(NULL, str, 0);
#else
        wlen = len;
#endif
        if (wlen == (size_t)-1)
            goto decode_error;
        if (wlen+1 <= smallbuf_len) {
            wstr = smallbuf;
        }
        else {
            if (wlen > PY_SSIZE_T_MAX / sizeof(wchar_t) - 1)
                return PyErr_NoMemory();

            wstr = PyMem_Malloc((wlen+1) * sizeof(wchar_t));
            if (!wstr)
                return PyErr_NoMemory();
        }

        /* This shouldn't fail now */
        wlen2 = mbstowcs(wstr, str, wlen+1);
        if (wlen2 == (size_t)-1) {
            if (wstr != smallbuf)
                PyMem_Free(wstr);
            goto decode_error;
        }
#ifdef HAVE_BROKEN_MBSTOWCS
        assert(wlen2 == wlen);
#endif
        unicode = PyUnicode_FromWideChar(wstr, wlen2);
        if (wstr != smallbuf)
            PyMem_Free(wstr);
    }
    return unicode;

decode_error:
    errmsg = strerror(errno);
    assert(errmsg != NULL);

    error_pos = mbstowcs_errorpos(str, len);
    if (errmsg != NULL) {
        size_t errlen;
        wstr = _Py_char2wchar(errmsg, &errlen);
        if (wstr != NULL) {
            reason = PyUnicode_FromWideChar(wstr, errlen);
            PyMem_Free(wstr);
        } else
            errmsg = NULL;
    }
    if (errmsg == NULL)
        reason = PyUnicode_FromString(
            "mbstowcs() encountered an invalid multibyte sequence");
    if (reason == NULL)
        return NULL;

    exc = PyObject_CallFunction(PyExc_UnicodeDecodeError, "sy#nnO",
                                "locale", str, len,
                                (Py_ssize_t)error_pos,
                                (Py_ssize_t)(error_pos+1),
                                reason);
    Py_DECREF(reason);
    if (exc != NULL) {
        PyCodec_StrictErrors(exc);
        Py_XDECREF(exc);
    }
    return NULL;
}

PyObject*
PyUnicode_DecodeLocale(const char *str, const char *errors)
{
    Py_ssize_t size = (Py_ssize_t)strlen(str);
    return PyUnicode_DecodeLocaleAndSize(str, size, errors);
}


PyObject*
PyUnicode_DecodeFSDefault(const char *s) {
    Py_ssize_t size = (Py_ssize_t)strlen(s);
    return PyUnicode_DecodeFSDefaultAndSize(s, size);
}

PyObject*
PyUnicode_DecodeFSDefaultAndSize(const char *s, Py_ssize_t size)
{
#ifdef HAVE_MBCS
    return PyUnicode_DecodeMBCS(s, size, NULL);
#elif defined(__APPLE__)
    return PyUnicode_DecodeUTF8Stateful(s, size, "surrogateescape", NULL);
#else
    PyInterpreterState *interp = PyThreadState_GET()->interp;
    /* Bootstrap check: if the filesystem codec is implemented in Python, we
       cannot use it to encode and decode filenames before it is loaded. Load
       the Python codec requires to encode at least its own filename. Use the C
       version of the locale codec until the codec registry is initialized and
       the Python codec is loaded.

       Py_FileSystemDefaultEncoding is shared between all interpreters, we
       cannot only rely on it: check also interp->fscodec_initialized for
       subinterpreters. */
    if (Py_FileSystemDefaultEncoding && interp->fscodec_initialized) {
        return PyUnicode_Decode(s, size,
                                Py_FileSystemDefaultEncoding,
                                "surrogateescape");
    }
    else {
        return PyUnicode_DecodeLocaleAndSize(s, size, "surrogateescape");
    }
#endif
}


int
_PyUnicode_HasNULChars(PyObject* s)
{
    static PyObject *nul = NULL;

    if (nul == NULL)
        nul = PyUnicode_FromStringAndSize("\0", 1);
    if (nul == NULL)
        return -1;
    return PyUnicode_Contains(s, nul);
}


int
PyUnicode_FSConverter(PyObject* arg, void* addr)
{
    PyObject *output = NULL;
    Py_ssize_t size;
    void *data;
    if (arg == NULL) {
        Py_DECREF(*(PyObject**)addr);
        return 1;
    }
    if (PyBytes_Check(arg)) {
        output = arg;
        Py_INCREF(output);
    }
    else {
        arg = PyUnicode_FromObject(arg);
        if (!arg)
            return 0;
        output = PyUnicode_EncodeFSDefault(arg);
        Py_DECREF(arg);
        if (!output)
            return 0;
        if (!PyBytes_Check(output)) {
            Py_DECREF(output);
            PyErr_SetString(PyExc_TypeError, "encoder failed to return bytes");
            return 0;
        }
    }
    size = PyBytes_GET_SIZE(output);
    data = PyBytes_AS_STRING(output);
    if (size != strlen(data)) {
        PyErr_SetString(PyExc_TypeError, "embedded NUL character");
        Py_DECREF(output);
        return 0;
    }
    *(PyObject**)addr = output;
    return Py_CLEANUP_SUPPORTED;
}


int
PyUnicode_FSDecoder(PyObject* arg, void* addr)
{
    PyObject *output = NULL;
    if (arg == NULL) {
        Py_DECREF(*(PyObject**)addr);
        return 1;
    }
    if (PyUnicode_Check(arg)) {
        if (PyUnicode_READY(arg) == -1)
            return 0;
        output = arg;
        Py_INCREF(output);
    }
    else {
        arg = PyBytes_FromObject(arg);
        if (!arg)
            return 0;
        output = PyUnicode_DecodeFSDefaultAndSize(PyBytes_AS_STRING(arg),
                                                  PyBytes_GET_SIZE(arg));
        Py_DECREF(arg);
        if (!output)
            return 0;
        if (!PyUnicode_Check(output)) {
            Py_DECREF(output);
            PyErr_SetString(PyExc_TypeError, "decoder failed to return unicode");
            return 0;
        }
    }
    if (PyUnicode_READY(output) == -1) {
        Py_DECREF(output);
        return 0;
    }
    if (findchar(PyUnicode_DATA(output), PyUnicode_KIND(output),
                 PyUnicode_GET_LENGTH(output), 0, 1) >= 0) {
        PyErr_SetString(PyExc_TypeError, "embedded NUL character");
        Py_DECREF(output);
        return 0;
    }
    *(PyObject**)addr = output;
    return Py_CLEANUP_SUPPORTED;
}


char*
PyUnicode_AsUTF8AndSize(PyObject *unicode, Py_ssize_t *psize)
{
    PyObject *bytes;

    if (!PyUnicode_Check(unicode)) {
        PyErr_BadArgument();
        return NULL;
    }
    if (PyUnicode_READY(unicode) == -1)
        return NULL;

    if (PyUnicode_UTF8(unicode) == NULL) {
        assert(!PyUnicode_IS_COMPACT_ASCII(unicode));
        bytes = _PyUnicode_AsUTF8String(unicode, "strict");
        if (bytes == NULL)
            return NULL;
        _PyUnicode_UTF8(unicode) = PyObject_MALLOC(PyBytes_GET_SIZE(bytes) + 1);
        if (_PyUnicode_UTF8(unicode) == NULL) {
            Py_DECREF(bytes);
            return NULL;
        }
        _PyUnicode_UTF8_LENGTH(unicode) = PyBytes_GET_SIZE(bytes);
        Py_MEMCPY(_PyUnicode_UTF8(unicode),
                  PyBytes_AS_STRING(bytes),
                  _PyUnicode_UTF8_LENGTH(unicode) + 1);
        Py_DECREF(bytes);
    }

    if (psize)
        *psize = PyUnicode_UTF8_LENGTH(unicode);
    return PyUnicode_UTF8(unicode);
}

char*
PyUnicode_AsUTF8(PyObject *unicode)
{
    return PyUnicode_AsUTF8AndSize(unicode, NULL);
}

Py_UNICODE *
PyUnicode_AsUnicodeAndSize(PyObject *unicode, Py_ssize_t *size)
{
    const unsigned char *one_byte;
#if SIZEOF_WCHAR_T == 4
    const Py_UCS2 *two_bytes;
#else
    const Py_UCS4 *four_bytes;
    const Py_UCS4 *ucs4_end;
    Py_ssize_t num_surrogates;
#endif
    wchar_t *w;
    wchar_t *wchar_end;

    if (!PyUnicode_Check(unicode)) {
        PyErr_BadArgument();
        return NULL;
    }
    if (_PyUnicode_WSTR(unicode) == NULL) {
        /* Non-ASCII compact unicode object */
        assert(_PyUnicode_KIND(unicode) != 0);
        assert(PyUnicode_IS_READY(unicode));

        if (PyUnicode_KIND(unicode) == PyUnicode_4BYTE_KIND) {
#if SIZEOF_WCHAR_T == 2
            four_bytes = PyUnicode_4BYTE_DATA(unicode);
            ucs4_end = four_bytes + _PyUnicode_LENGTH(unicode);
            num_surrogates = 0;

            for (; four_bytes < ucs4_end; ++four_bytes) {
                if (*four_bytes > 0xFFFF)
                    ++num_surrogates;
            }

            _PyUnicode_WSTR(unicode) = (wchar_t *) PyObject_MALLOC(
                    sizeof(wchar_t) * (_PyUnicode_LENGTH(unicode) + 1 + num_surrogates));
            if (!_PyUnicode_WSTR(unicode)) {
                PyErr_NoMemory();
                return NULL;
            }
            _PyUnicode_WSTR_LENGTH(unicode) = _PyUnicode_LENGTH(unicode) + num_surrogates;

            w = _PyUnicode_WSTR(unicode);
            wchar_end = w + _PyUnicode_WSTR_LENGTH(unicode);
            four_bytes = PyUnicode_4BYTE_DATA(unicode);
            for (; four_bytes < ucs4_end; ++four_bytes, ++w) {
                if (*four_bytes > 0xFFFF) {
                    assert(*four_bytes <= MAX_UNICODE);
                    /* encode surrogate pair in this case */
                    *w++ = Py_UNICODE_HIGH_SURROGATE(*four_bytes);
                    *w   = Py_UNICODE_LOW_SURROGATE(*four_bytes);
                }
                else
                    *w = *four_bytes;

                if (w > wchar_end) {
                    assert(0 && "Miscalculated string end");
                }
            }
            *w = 0;
#else
            /* sizeof(wchar_t) == 4 */
            Py_FatalError("Impossible unicode object state, wstr and str "
                          "should share memory already.");
            return NULL;
#endif
        }
        else {
            _PyUnicode_WSTR(unicode) = (wchar_t *) PyObject_MALLOC(sizeof(wchar_t) *
                                                  (_PyUnicode_LENGTH(unicode) + 1));
            if (!_PyUnicode_WSTR(unicode)) {
                PyErr_NoMemory();
                return NULL;
            }
            if (!PyUnicode_IS_COMPACT_ASCII(unicode))
                _PyUnicode_WSTR_LENGTH(unicode) = _PyUnicode_LENGTH(unicode);
            w = _PyUnicode_WSTR(unicode);
            wchar_end = w + _PyUnicode_LENGTH(unicode);

            if (PyUnicode_KIND(unicode) == PyUnicode_1BYTE_KIND) {
                one_byte = PyUnicode_1BYTE_DATA(unicode);
                for (; w < wchar_end; ++one_byte, ++w)
                    *w = *one_byte;
                /* null-terminate the wstr */
                *w = 0;
            }
            else if (PyUnicode_KIND(unicode) == PyUnicode_2BYTE_KIND) {
#if SIZEOF_WCHAR_T == 4
                two_bytes = PyUnicode_2BYTE_DATA(unicode);
                for (; w < wchar_end; ++two_bytes, ++w)
                    *w = *two_bytes;
                /* null-terminate the wstr */
                *w = 0;
#else
                /* sizeof(wchar_t) == 2 */
                PyObject_FREE(_PyUnicode_WSTR(unicode));
                _PyUnicode_WSTR(unicode) = NULL;
                Py_FatalError("Impossible unicode object state, wstr "
                              "and str should share memory already.");
                return NULL;
#endif
            }
            else {
                assert(0 && "This should never happen.");
            }
        }
    }
    if (size != NULL)
        *size = PyUnicode_WSTR_LENGTH(unicode);
    return _PyUnicode_WSTR(unicode);
}

Py_UNICODE *
PyUnicode_AsUnicode(PyObject *unicode)
{
    return PyUnicode_AsUnicodeAndSize(unicode, NULL);
}


Py_ssize_t
PyUnicode_GetSize(PyObject *unicode)
{
    if (!PyUnicode_Check(unicode)) {
        PyErr_BadArgument();
        goto onError;
    }
    return PyUnicode_GET_SIZE(unicode);

  onError:
    return -1;
}

Py_ssize_t
PyUnicode_GetLength(PyObject *unicode)
{
    if (!PyUnicode_Check(unicode)) {
        PyErr_BadArgument();
        return -1;
    }
    if (PyUnicode_READY(unicode) == -1)
        return -1;
    return PyUnicode_GET_LENGTH(unicode);
}

Py_UCS4
PyUnicode_ReadChar(PyObject *unicode, Py_ssize_t index)
{
    if (!PyUnicode_Check(unicode) || PyUnicode_READY(unicode) == -1) {
        PyErr_BadArgument();
        return (Py_UCS4)-1;
    }
    if (index < 0 || index >= PyUnicode_GET_LENGTH(unicode)) {
        PyErr_SetString(PyExc_IndexError, "string index out of range");
        return (Py_UCS4)-1;
    }
    return PyUnicode_READ_CHAR(unicode, index);
}

int
PyUnicode_WriteChar(PyObject *unicode, Py_ssize_t index, Py_UCS4 ch)
{
    if (!PyUnicode_Check(unicode) || !PyUnicode_IS_COMPACT(unicode)) {
        PyErr_BadArgument();
        return -1;
    }
    assert(PyUnicode_IS_READY(unicode));
    if (index < 0 || index >= PyUnicode_GET_LENGTH(unicode)) {
        PyErr_SetString(PyExc_IndexError, "string index out of range");
        return -1;
    }
    if (unicode_check_modifiable(unicode))
        return -1;
    if (ch > PyUnicode_MAX_CHAR_VALUE(unicode)) {
        PyErr_SetString(PyExc_ValueError, "character out of range");
        return -1;
    }
    PyUnicode_WRITE(PyUnicode_KIND(unicode), PyUnicode_DATA(unicode),
                    index, ch);
    return 0;
}

const char *
PyUnicode_GetDefaultEncoding(void)
{
    return "utf-8";
}

/* create or adjust a UnicodeDecodeError */
static void
make_decode_exception(PyObject **exceptionObject,
                      const char *encoding,
                      const char *input, Py_ssize_t length,
                      Py_ssize_t startpos, Py_ssize_t endpos,
                      const char *reason)
{
    if (*exceptionObject == NULL) {
        *exceptionObject = PyUnicodeDecodeError_Create(
            encoding, input, length, startpos, endpos, reason);
    }
    else {
        if (PyUnicodeDecodeError_SetStart(*exceptionObject, startpos))
            goto onError;
        if (PyUnicodeDecodeError_SetEnd(*exceptionObject, endpos))
            goto onError;
        if (PyUnicodeDecodeError_SetReason(*exceptionObject, reason))
            goto onError;
    }
    return;

onError:
    Py_DECREF(*exceptionObject);
    *exceptionObject = NULL;
}

/* error handling callback helper:
   build arguments, call the callback and check the arguments,
   if no exception occurred, copy the replacement to the output
   and adjust various state variables.
   return 0 on success, -1 on error
*/

static int
unicode_decode_call_errorhandler(const char *errors, PyObject **errorHandler,
                                 const char *encoding, const char *reason,
                                 const char **input, const char **inend, Py_ssize_t *startinpos,
                                 Py_ssize_t *endinpos, PyObject **exceptionObject, const char **inptr,
                                 PyObject **output, Py_ssize_t *outpos)
{
    static char *argparse = "O!n;decoding error handler must return (str, int) tuple";

    PyObject *restuple = NULL;
    PyObject *repunicode = NULL;
    Py_ssize_t outsize;
    Py_ssize_t insize;
    Py_ssize_t requiredsize;
    Py_ssize_t newpos;
    PyObject *inputobj = NULL;
    int res = -1;

    if (_PyUnicode_KIND(*output) != PyUnicode_WCHAR_KIND)
        outsize = PyUnicode_GET_LENGTH(*output);
    else
        outsize = _PyUnicode_WSTR_LENGTH(*output);

    if (*errorHandler == NULL) {
        *errorHandler = PyCodec_LookupError(errors);
        if (*errorHandler == NULL)
            goto onError;
    }

    make_decode_exception(exceptionObject,
        encoding,
        *input, *inend - *input,
        *startinpos, *endinpos,
        reason);
    if (*exceptionObject == NULL)
        goto onError;

    restuple = PyObject_CallFunctionObjArgs(*errorHandler, *exceptionObject, NULL);
    if (restuple == NULL)
        goto onError;
    if (!PyTuple_Check(restuple)) {
        PyErr_SetString(PyExc_TypeError, &argparse[4]);
        goto onError;
    }
    if (!PyArg_ParseTuple(restuple, argparse, &PyUnicode_Type, &repunicode, &newpos))
        goto onError;
    if (PyUnicode_READY(repunicode) == -1)
        goto onError;

    /* Copy back the bytes variables, which might have been modified by the
       callback */
    inputobj = PyUnicodeDecodeError_GetObject(*exceptionObject);
    if (!inputobj)
        goto onError;
    if (!PyBytes_Check(inputobj)) {
        PyErr_Format(PyExc_TypeError, "exception attribute object must be bytes");
    }
    *input = PyBytes_AS_STRING(inputobj);
    insize = PyBytes_GET_SIZE(inputobj);
    *inend = *input + insize;
    /* we can DECREF safely, as the exception has another reference,
       so the object won't go away. */
    Py_DECREF(inputobj);

    if (newpos<0)
        newpos = insize+newpos;
    if (newpos<0 || newpos>insize) {
        PyErr_Format(PyExc_IndexError, "position %zd from error handler out of bounds", newpos);
        goto onError;
    }

    if (_PyUnicode_KIND(*output) != PyUnicode_WCHAR_KIND) {
        /* need more space? (at least enough for what we
           have+the replacement+the rest of the string (starting
           at the new input position), so we won't have to check space
           when there are no errors in the rest of the string) */
        Py_ssize_t replen = PyUnicode_GET_LENGTH(repunicode);
        requiredsize = *outpos + replen + insize-newpos;
        if (requiredsize > outsize) {
            if (requiredsize<2*outsize)
                requiredsize = 2*outsize;
            if (unicode_resize(output, requiredsize) < 0)
                goto onError;
        }
        if (unicode_widen(output, *outpos,
                          PyUnicode_MAX_CHAR_VALUE(repunicode)) < 0)
            goto onError;
        _PyUnicode_FastCopyCharacters(*output, *outpos, repunicode, 0, replen);
        *outpos += replen;
    }
    else {
        wchar_t *repwstr;
        Py_ssize_t repwlen;
        repwstr = PyUnicode_AsUnicodeAndSize(repunicode, &repwlen);
        if (repwstr == NULL)
            goto onError;
        /* need more space? (at least enough for what we
           have+the replacement+the rest of the string (starting
           at the new input position), so we won't have to check space
           when there are no errors in the rest of the string) */
        requiredsize = *outpos + repwlen + insize-newpos;
        if (requiredsize > outsize) {
            if (requiredsize < 2*outsize)
                requiredsize = 2*outsize;
            if (unicode_resize(output, requiredsize) < 0)
                goto onError;
        }
        wcsncpy(_PyUnicode_WSTR(*output) + *outpos, repwstr, repwlen);
        *outpos += repwlen;
    }
    *endinpos = newpos;
    *inptr = *input + newpos;

    /* we made it! */
    res = 0;

  onError:
    Py_XDECREF(restuple);
    return res;
}

/* --- UTF-7 Codec -------------------------------------------------------- */

/* See RFC2152 for details.  We encode conservatively and decode liberally. */

/* Three simple macros defining base-64. */

/* Is c a base-64 character? */

#define IS_BASE64(c) \
    (((c) >= 'A' && (c) <= 'Z') ||     \
     ((c) >= 'a' && (c) <= 'z') ||     \
     ((c) >= '0' && (c) <= '9') ||     \
     (c) == '+' || (c) == '/')

/* given that c is a base-64 character, what is its base-64 value? */

#define FROM_BASE64(c)                                                  \
    (((c) >= 'A' && (c) <= 'Z') ? (c) - 'A' :                           \
     ((c) >= 'a' && (c) <= 'z') ? (c) - 'a' + 26 :                      \
     ((c) >= '0' && (c) <= '9') ? (c) - '0' + 52 :                      \
     (c) == '+' ? 62 : 63)

/* What is the base-64 character of the bottom 6 bits of n? */

#define TO_BASE64(n)  \
    ("ABCDEFGHIJKLMNOPQRSTUVWXYZabcdefghijklmnopqrstuvwxyz0123456789+/"[(n) & 0x3f])

/* DECODE_DIRECT: this byte encountered in a UTF-7 string should be
 * decoded as itself.  We are permissive on decoding; the only ASCII
 * byte not decoding to itself is the + which begins a base64
 * string. */

#define DECODE_DIRECT(c)                                \
    ((c) <= 127 && (c) != '+')

/* The UTF-7 encoder treats ASCII characters differently according to
 * whether they are Set D, Set O, Whitespace, or special (i.e. none of
 * the above).  See RFC2152.  This array identifies these different
 * sets:
 * 0 : "Set D"
 *     alphanumeric and '(),-./:?
 * 1 : "Set O"
 *     !"#$%&*;<=>@[]^_`{|}
 * 2 : "whitespace"
 *     ht nl cr sp
 * 3 : special (must be base64 encoded)
 *     everything else (i.e. +\~ and non-printing codes 0-8 11-12 14-31 127)
 */

static
char utf7_category[128] = {
/* nul soh stx etx eot enq ack bel bs  ht  nl  vt  np  cr  so  si  */
    3,  3,  3,  3,  3,  3,  3,  3,  3,  2,  2,  3,  3,  2,  3,  3,
/* dle dc1 dc2 dc3 dc4 nak syn etb can em  sub esc fs  gs  rs  us  */
    3,  3,  3,  3,  3,  3,  3,  3,  3,  3,  3,  3,  3,  3,  3,  3,
/* sp   !   "   #   $   %   &   '   (   )   *   +   ,   -   .   /  */
    2,  1,  1,  1,  1,  1,  1,  0,  0,  0,  1,  3,  0,  0,  0,  0,
/*  0   1   2   3   4   5   6   7   8   9   :   ;   <   =   >   ?  */
    0,  0,  0,  0,  0,  0,  0,  0,  0,  0,  0,  1,  1,  1,  1,  0,
/*  @   A   B   C   D   E   F   G   H   I   J   K   L   M   N   O  */
    1,  0,  0,  0,  0,  0,  0,  0,  0,  0,  0,  0,  0,  0,  0,  0,
/*  P   Q   R   S   T   U   V   W   X   Y   Z   [   \   ]   ^   _  */
    0,  0,  0,  0,  0,  0,  0,  0,  0,  0,  0,  1,  3,  1,  1,  1,
/*  `   a   b   c   d   e   f   g   h   i   j   k   l   m   n   o  */
    1,  0,  0,  0,  0,  0,  0,  0,  0,  0,  0,  0,  0,  0,  0,  0,
/*  p   q   r   s   t   u   v   w   x   y   z   {   |   }   ~  del */
    0,  0,  0,  0,  0,  0,  0,  0,  0,  0,  0,  1,  1,  1,  3,  3,
};

/* ENCODE_DIRECT: this character should be encoded as itself.  The
 * answer depends on whether we are encoding set O as itself, and also
 * on whether we are encoding whitespace as itself.  RFC2152 makes it
 * clear that the answers to these questions vary between
 * applications, so this code needs to be flexible.  */

#define ENCODE_DIRECT(c, directO, directWS)             \
    ((c) < 128 && (c) > 0 &&                            \
     ((utf7_category[(c)] == 0) ||                      \
      (directWS && (utf7_category[(c)] == 2)) ||        \
      (directO && (utf7_category[(c)] == 1))))

PyObject *
PyUnicode_DecodeUTF7(const char *s,
                     Py_ssize_t size,
                     const char *errors)
{
    return PyUnicode_DecodeUTF7Stateful(s, size, errors, NULL);
}

/* The decoder.  The only state we preserve is our read position,
 * i.e. how many characters we have consumed.  So if we end in the
 * middle of a shift sequence we have to back off the read position
 * and the output to the beginning of the sequence, otherwise we lose
 * all the shift state (seen bits, number of bits seen, high
 * surrogate). */

PyObject *
PyUnicode_DecodeUTF7Stateful(const char *s,
                             Py_ssize_t size,
                             const char *errors,
                             Py_ssize_t *consumed)
{
    const char *starts = s;
    Py_ssize_t startinpos;
    Py_ssize_t endinpos;
    Py_ssize_t outpos;
    const char *e;
    PyObject *unicode;
    const char *errmsg = "";
    int inShift = 0;
    Py_ssize_t shiftOutStart;
    unsigned int base64bits = 0;
    unsigned long base64buffer = 0;
    Py_UCS4 surrogate = 0;
    PyObject *errorHandler = NULL;
    PyObject *exc = NULL;

    /* Start off assuming it's all ASCII. Widen later as necessary. */
    unicode = PyUnicode_New(size, 127);
    if (!unicode)
        return NULL;
    if (size == 0) {
        if (consumed)
            *consumed = 0;
        return unicode;
    }

    shiftOutStart = outpos = 0;
    e = s + size;

    while (s < e) {
        Py_UCS4 ch;
      restart:
        ch = (unsigned char) *s;

        if (inShift) { /* in a base-64 section */
            if (IS_BASE64(ch)) { /* consume a base-64 character */
                base64buffer = (base64buffer << 6) | FROM_BASE64(ch);
                base64bits += 6;
                s++;
                if (base64bits >= 16) {
                    /* we have enough bits for a UTF-16 value */
                    Py_UCS4 outCh = (Py_UCS4)(base64buffer >> (base64bits-16));
                    base64bits -= 16;
                    base64buffer &= (1 << base64bits) - 1; /* clear high bits */
                    if (surrogate) {
                        /* expecting a second surrogate */
                        if (Py_UNICODE_IS_LOW_SURROGATE(outCh)) {
                            Py_UCS4 ch2 = Py_UNICODE_JOIN_SURROGATES(surrogate, outCh);
                            if (unicode_putchar(&unicode, &outpos, ch2) < 0)
                                goto onError;
                            surrogate = 0;
                            continue;
                        }
                        else {
                            if (unicode_putchar(&unicode, &outpos, surrogate) < 0)
                                goto onError;
                            surrogate = 0;
                        }
                    }
                    if (Py_UNICODE_IS_HIGH_SURROGATE(outCh)) {
                        /* first surrogate */
                        surrogate = outCh;
                    }
                    else {
                        if (unicode_putchar(&unicode, &outpos, outCh) < 0)
                            goto onError;
                    }
                }
            }
            else { /* now leaving a base-64 section */
                inShift = 0;
                s++;
                if (surrogate) {
                    if (unicode_putchar(&unicode, &outpos, surrogate) < 0)
                        goto onError;
                    surrogate = 0;
                }
                if (base64bits > 0) { /* left-over bits */
                    if (base64bits >= 6) {
                        /* We've seen at least one base-64 character */
                        errmsg = "partial character in shift sequence";
                        goto utf7Error;
                    }
                    else {
                        /* Some bits remain; they should be zero */
                        if (base64buffer != 0) {
                            errmsg = "non-zero padding bits in shift sequence";
                            goto utf7Error;
                        }
                    }
                }
                if (ch != '-') {
                    /* '-' is absorbed; other terminating
                       characters are preserved */
                    if (unicode_putchar(&unicode, &outpos, ch) < 0)
                        goto onError;
                }
            }
        }
        else if ( ch == '+' ) {
            startinpos = s-starts;
            s++; /* consume '+' */
            if (s < e && *s == '-') { /* '+-' encodes '+' */
                s++;
                if (unicode_putchar(&unicode, &outpos, '+') < 0)
                    goto onError;
            }
            else { /* begin base64-encoded section */
                inShift = 1;
                shiftOutStart = outpos;
                base64bits = 0;
            }
        }
        else if (DECODE_DIRECT(ch)) { /* character decodes as itself */
            if (unicode_putchar(&unicode, &outpos, ch) < 0)
                goto onError;
            s++;
        }
        else {
            startinpos = s-starts;
            s++;
            errmsg = "unexpected special character";
            goto utf7Error;
        }
        continue;
utf7Error:
        endinpos = s-starts;
        if (unicode_decode_call_errorhandler(
                errors, &errorHandler,
                "utf7", errmsg,
                &starts, &e, &startinpos, &endinpos, &exc, &s,
                &unicode, &outpos))
            goto onError;
    }

    /* end of string */

    if (inShift && !consumed) { /* in shift sequence, no more to follow */
        /* if we're in an inconsistent state, that's an error */
        if (surrogate ||
                (base64bits >= 6) ||
                (base64bits > 0 && base64buffer != 0)) {
            endinpos = size;
            if (unicode_decode_call_errorhandler(
                    errors, &errorHandler,
                    "utf7", "unterminated shift sequence",
                    &starts, &e, &startinpos, &endinpos, &exc, &s,
                    &unicode, &outpos))
                goto onError;
            if (s < e)
                goto restart;
        }
    }

    /* return state */
    if (consumed) {
        if (inShift) {
            outpos = shiftOutStart; /* back off output */
            *consumed = startinpos;
        }
        else {
            *consumed = s-starts;
        }
    }

    if (unicode_resize(&unicode, outpos) < 0)
        goto onError;

    Py_XDECREF(errorHandler);
    Py_XDECREF(exc);
    return unicode_result(unicode);

  onError:
    Py_XDECREF(errorHandler);
    Py_XDECREF(exc);
    Py_DECREF(unicode);
    return NULL;
}


PyObject *
_PyUnicode_EncodeUTF7(PyObject *str,
                      int base64SetO,
                      int base64WhiteSpace,
                      const char *errors)
{
    int kind;
    void *data;
    Py_ssize_t len;
    PyObject *v;
    int inShift = 0;
    Py_ssize_t i;
    unsigned int base64bits = 0;
    unsigned long base64buffer = 0;
    char * out;
    char * start;

    if (PyUnicode_READY(str) == -1)
        return NULL;
    kind = PyUnicode_KIND(str);
    data = PyUnicode_DATA(str);
    len = PyUnicode_GET_LENGTH(str);

    if (len == 0)
        return PyBytes_FromStringAndSize(NULL, 0);

    /* It might be possible to tighten this worst case */
    if (len > PY_SSIZE_T_MAX / 8)
        return PyErr_NoMemory();
    v = PyBytes_FromStringAndSize(NULL, len * 8);
    if (v == NULL)
        return NULL;

    start = out = PyBytes_AS_STRING(v);
    for (i = 0; i < len; ++i) {
        Py_UCS4 ch = PyUnicode_READ(kind, data, i);

        if (inShift) {
            if (ENCODE_DIRECT(ch, !base64SetO, !base64WhiteSpace)) {
                /* shifting out */
                if (base64bits) { /* output remaining bits */
                    *out++ = TO_BASE64(base64buffer << (6-base64bits));
                    base64buffer = 0;
                    base64bits = 0;
                }
                inShift = 0;
                /* Characters not in the BASE64 set implicitly unshift the sequence
                   so no '-' is required, except if the character is itself a '-' */
                if (IS_BASE64(ch) || ch == '-') {
                    *out++ = '-';
                }
                *out++ = (char) ch;
            }
            else {
                goto encode_char;
            }
        }
        else { /* not in a shift sequence */
            if (ch == '+') {
                *out++ = '+';
                        *out++ = '-';
            }
            else if (ENCODE_DIRECT(ch, !base64SetO, !base64WhiteSpace)) {
                *out++ = (char) ch;
            }
            else {
                *out++ = '+';
                inShift = 1;
                goto encode_char;
            }
        }
        continue;
encode_char:
        if (ch >= 0x10000) {
            assert(ch <= MAX_UNICODE);

            /* code first surrogate */
            base64bits += 16;
            base64buffer = (base64buffer << 16) | 0xd800 | ((ch-0x10000) >> 10);
            while (base64bits >= 6) {
                *out++ = TO_BASE64(base64buffer >> (base64bits-6));
                base64bits -= 6;
            }
            /* prepare second surrogate */
            ch = Py_UNICODE_LOW_SURROGATE(ch);
        }
        base64bits += 16;
        base64buffer = (base64buffer << 16) | ch;
        while (base64bits >= 6) {
            *out++ = TO_BASE64(base64buffer >> (base64bits-6));
            base64bits -= 6;
        }
    }
    if (base64bits)
        *out++= TO_BASE64(base64buffer << (6-base64bits) );
    if (inShift)
        *out++ = '-';
    if (_PyBytes_Resize(&v, out - start) < 0)
        return NULL;
    return v;
}
PyObject *
PyUnicode_EncodeUTF7(const Py_UNICODE *s,
                     Py_ssize_t size,
                     int base64SetO,
                     int base64WhiteSpace,
                     const char *errors)
{
    PyObject *result;
    PyObject *tmp = PyUnicode_FromUnicode(s, size);
    if (tmp == NULL)
        return NULL;
    result = _PyUnicode_EncodeUTF7(tmp, base64SetO,
                                   base64WhiteSpace, errors);
    Py_DECREF(tmp);
    return result;
}

#undef IS_BASE64
#undef FROM_BASE64
#undef TO_BASE64
#undef DECODE_DIRECT
#undef ENCODE_DIRECT

/* --- UTF-8 Codec -------------------------------------------------------- */

PyObject *
PyUnicode_DecodeUTF8(const char *s,
                     Py_ssize_t size,
                     const char *errors)
{
    return PyUnicode_DecodeUTF8Stateful(s, size, errors, NULL);
}

#include "stringlib/asciilib.h"
#include "stringlib/codecs.h"
#include "stringlib/undef.h"

#include "stringlib/ucs1lib.h"
#include "stringlib/codecs.h"
#include "stringlib/undef.h"

#include "stringlib/ucs2lib.h"
#include "stringlib/codecs.h"
#include "stringlib/undef.h"

#include "stringlib/ucs4lib.h"
#include "stringlib/codecs.h"
#include "stringlib/undef.h"

/* Mask to quickly check whether a C 'long' contains a
   non-ASCII, UTF8-encoded char. */
#if (SIZEOF_LONG == 8)
# define ASCII_CHAR_MASK 0x8080808080808080UL
#elif (SIZEOF_LONG == 4)
# define ASCII_CHAR_MASK 0x80808080UL
#else
# error C 'long' size should be either 4 or 8!
#endif

static Py_ssize_t
ascii_decode(const char *start, const char *end, Py_UCS1 *dest)
{
    const char *p = start;
    const char *aligned_end = (const char *) _Py_ALIGN_DOWN(end, SIZEOF_LONG);

#if SIZEOF_LONG <= SIZEOF_VOID_P
    assert(_Py_IS_ALIGNED(dest, SIZEOF_LONG));
    if (_Py_IS_ALIGNED(p, SIZEOF_LONG)) {
        /* Fast path, see in STRINGLIB(utf8_decode) for
           an explanation. */
        /* Help register allocation */
        register const char *_p = p;
        register Py_UCS1 * q = dest;
        while (_p < aligned_end) {
            unsigned long value = *(const unsigned long *) _p;
            if (value & ASCII_CHAR_MASK)
                break;
            *((unsigned long *)q) = value;
            _p += SIZEOF_LONG;
            q += SIZEOF_LONG;
        }
        p = _p;
        while (p < end) {
            if ((unsigned char)*p & 0x80)
                break;
            *q++ = *p++;
        }
        return p - start;
    }
#endif
    while (p < end) {
        /* Fast path, see in STRINGLIB(utf8_decode) in stringlib/codecs.h
           for an explanation. */
        if (_Py_IS_ALIGNED(p, SIZEOF_LONG)) {
            /* Help register allocation */
            register const char *_p = p;
            while (_p < aligned_end) {
                unsigned long value = *(unsigned long *) _p;
                if (value & ASCII_CHAR_MASK)
                    break;
                _p += SIZEOF_LONG;
            }
            p = _p;
            if (_p == end)
                break;
        }
        if ((unsigned char)*p & 0x80)
            break;
        ++p;
    }
    memcpy(dest, start, p - start);
    return p - start;
}

PyObject *
PyUnicode_DecodeUTF8Stateful(const char *s,
                             Py_ssize_t size,
                             const char *errors,
                             Py_ssize_t *consumed)
{
    PyObject *unicode;
    const char *starts = s;
    const char *end = s + size;
    Py_ssize_t outpos;

    Py_ssize_t startinpos;
    Py_ssize_t endinpos;
    const char *errmsg = "";
    PyObject *errorHandler = NULL;
    PyObject *exc = NULL;

    if (size == 0) {
        if (consumed)
            *consumed = 0;
        Py_INCREF(unicode_empty);
        return unicode_empty;
    }

    /* ASCII is equivalent to the first 128 ordinals in Unicode. */
    if (size == 1 && (unsigned char)s[0] < 128) {
        if (consumed)
            *consumed = 1;
        return get_latin1_char((unsigned char)s[0]);
    }

    unicode = PyUnicode_New(size, 127);
    if (!unicode)
        return NULL;

    outpos = ascii_decode(s, end, PyUnicode_1BYTE_DATA(unicode));
    s += outpos;
    while (s < end) {
        Py_UCS4 ch;
        int kind = PyUnicode_KIND(unicode);
        if (kind == PyUnicode_1BYTE_KIND) {
            if (PyUnicode_IS_ASCII(unicode))
                ch = asciilib_utf8_decode(&s, end,
                        PyUnicode_1BYTE_DATA(unicode), &outpos);
            else
                ch = ucs1lib_utf8_decode(&s, end,
                        PyUnicode_1BYTE_DATA(unicode), &outpos);
        } else if (kind == PyUnicode_2BYTE_KIND) {
            ch = ucs2lib_utf8_decode(&s, end,
                    PyUnicode_2BYTE_DATA(unicode), &outpos);
        } else {
            assert(kind == PyUnicode_4BYTE_KIND);
            ch = ucs4lib_utf8_decode(&s, end,
                    PyUnicode_4BYTE_DATA(unicode), &outpos);
        }

        switch (ch) {
        case 0:
            if (s == end || consumed)
                goto End;
            errmsg = "unexpected end of data";
            startinpos = s - starts;
            endinpos = startinpos + 1;
            while (endinpos < size && (starts[endinpos] & 0xC0) == 0x80)
                endinpos++;
            break;
        case 1:
            errmsg = "invalid start byte";
            startinpos = s - starts;
            endinpos = startinpos + 1;
            break;
        case 2:
            errmsg = "invalid continuation byte";
            startinpos = s - starts;
            endinpos = startinpos + 1;
            while (endinpos < size && (starts[endinpos] & 0xC0) == 0x80)
                endinpos++;
            break;
        default:
            if (unicode_putchar(&unicode, &outpos, ch) < 0)
                goto onError;
            continue;
        }

        if (unicode_decode_call_errorhandler(
                errors, &errorHandler,
                "utf-8", errmsg,
                &starts, &end, &startinpos, &endinpos, &exc, &s,
                &unicode, &outpos))
            goto onError;
    }

End:
    if (unicode_resize(&unicode, outpos) < 0)
        goto onError;

    if (consumed)
        *consumed = s - starts;

    Py_XDECREF(errorHandler);
    Py_XDECREF(exc);
    assert(_PyUnicode_CheckConsistency(unicode, 1));
    return unicode;

onError:
    Py_XDECREF(errorHandler);
    Py_XDECREF(exc);
    Py_XDECREF(unicode);
    return NULL;
}

#ifdef __APPLE__

/* Simplified UTF-8 decoder using surrogateescape error handler,
   used to decode the command line arguments on Mac OS X. */

wchar_t*
_Py_DecodeUTF8_surrogateescape(const char *s, Py_ssize_t size)
{
    const char *e;
    wchar_t *unicode;
    Py_ssize_t outpos;

    /* Note: size will always be longer than the resulting Unicode
       character count */
    if (PY_SSIZE_T_MAX / sizeof(wchar_t) < (size + 1)) {
        PyErr_NoMemory();
        return NULL;
    }
    unicode = PyMem_Malloc((size + 1) * sizeof(wchar_t));
    if (!unicode)
        return NULL;

    /* Unpack UTF-8 encoded data */
    e = s + size;
    outpos = 0;
    while (s < e) {
        Py_UCS4 ch;
#if SIZEOF_WCHAR_T == 4
        ch = ucs4lib_utf8_decode(&s, e, (Py_UCS4 *)unicode, &outpos);
#else
        ch = ucs2lib_utf8_decode(&s, e, (Py_UCS2 *)unicode, &outpos);
#endif
        if (ch > 0xFF) {
#if SIZEOF_WCHAR_T == 4
            assert(0);
#else
            assert(Py_UNICODE_IS_SURROGATE(ch));
            /*  compute and append the two surrogates: */
            unicode[outpos++] = (wchar_t)Py_UNICODE_HIGH_SURROGATE(ch);
            unicode[outpos++] = (wchar_t)Py_UNICODE_LOW_SURROGATE(ch);
#endif
        }
        else {
            if (!ch && s == e)
                break;
            /* surrogateescape */
            unicode[outpos++] = 0xDC00 + (unsigned char)*s++;
        }
    }
    unicode[outpos] = L'\0';
    return unicode;
}

#endif /* __APPLE__ */

/* Primary internal function which creates utf8 encoded bytes objects.

   Allocation strategy:  if the string is short, convert into a stack buffer
   and allocate exactly as much space needed at the end.  Else allocate the
   maximum possible needed (4 result bytes per Unicode character), and return
   the excess memory at the end.
*/
PyObject *
_PyUnicode_AsUTF8String(PyObject *unicode, const char *errors)
{
    enum PyUnicode_Kind kind;
    void *data;
    Py_ssize_t size;

    if (!PyUnicode_Check(unicode)) {
        PyErr_BadArgument();
        return NULL;
    }

    if (PyUnicode_READY(unicode) == -1)
        return NULL;

    if (PyUnicode_UTF8(unicode))
        return PyBytes_FromStringAndSize(PyUnicode_UTF8(unicode),
                                         PyUnicode_UTF8_LENGTH(unicode));

    kind = PyUnicode_KIND(unicode);
    data = PyUnicode_DATA(unicode);
    size = PyUnicode_GET_LENGTH(unicode);

    switch (kind) {
    default:
        assert(0);
    case PyUnicode_1BYTE_KIND:
        /* the string cannot be ASCII, or PyUnicode_UTF8() would be set */
        assert(!PyUnicode_IS_ASCII(unicode));
        return ucs1lib_utf8_encoder(unicode, data, size, errors);
    case PyUnicode_2BYTE_KIND:
        return ucs2lib_utf8_encoder(unicode, data, size, errors);
    case PyUnicode_4BYTE_KIND:
        return ucs4lib_utf8_encoder(unicode, data, size, errors);
    }
}

PyObject *
PyUnicode_EncodeUTF8(const Py_UNICODE *s,
                     Py_ssize_t size,
                     const char *errors)
{
    PyObject *v, *unicode;

    unicode = PyUnicode_FromUnicode(s, size);
    if (unicode == NULL)
        return NULL;
    v = _PyUnicode_AsUTF8String(unicode, errors);
    Py_DECREF(unicode);
    return v;
}

PyObject *
PyUnicode_AsUTF8String(PyObject *unicode)
{
    return _PyUnicode_AsUTF8String(unicode, NULL);
}

/* --- UTF-32 Codec ------------------------------------------------------- */

PyObject *
PyUnicode_DecodeUTF32(const char *s,
                      Py_ssize_t size,
                      const char *errors,
                      int *byteorder)
{
    return PyUnicode_DecodeUTF32Stateful(s, size, errors, byteorder, NULL);
}

PyObject *
PyUnicode_DecodeUTF32Stateful(const char *s,
                              Py_ssize_t size,
                              const char *errors,
                              int *byteorder,
                              Py_ssize_t *consumed)
{
    const char *starts = s;
    Py_ssize_t startinpos;
    Py_ssize_t endinpos;
    Py_ssize_t outpos;
    PyObject *unicode;
    const unsigned char *q, *e;
    int bo = 0;       /* assume native ordering by default */
    const char *errmsg = "";
    /* Offsets from q for retrieving bytes in the right order. */
#ifdef BYTEORDER_IS_LITTLE_ENDIAN
    int iorder[] = {0, 1, 2, 3};
#else
    int iorder[] = {3, 2, 1, 0};
#endif
    PyObject *errorHandler = NULL;
    PyObject *exc = NULL;

    q = (unsigned char *)s;
    e = q + size;

    if (byteorder)
        bo = *byteorder;

    /* Check for BOM marks (U+FEFF) in the input and adjust current
       byte order setting accordingly. In native mode, the leading BOM
       mark is skipped, in all other modes, it is copied to the output
       stream as-is (giving a ZWNBSP character). */
    if (bo == 0) {
        if (size >= 4) {
            const Py_UCS4 bom = (q[iorder[3]] << 24) | (q[iorder[2]] << 16) |
                (q[iorder[1]] << 8) | q[iorder[0]];
#ifdef BYTEORDER_IS_LITTLE_ENDIAN
            if (bom == 0x0000FEFF) {
                q += 4;
                bo = -1;
            }
            else if (bom == 0xFFFE0000) {
                q += 4;
                bo = 1;
            }
#else
            if (bom == 0x0000FEFF) {
                q += 4;
                bo = 1;
            }
            else if (bom == 0xFFFE0000) {
                q += 4;
                bo = -1;
            }
#endif
        }
    }

    if (bo == -1) {
        /* force LE */
        iorder[0] = 0;
        iorder[1] = 1;
        iorder[2] = 2;
        iorder[3] = 3;
    }
    else if (bo == 1) {
        /* force BE */
        iorder[0] = 3;
        iorder[1] = 2;
        iorder[2] = 1;
        iorder[3] = 0;
    }

    /* This might be one to much, because of a BOM */
    unicode = PyUnicode_New((size+3)/4, 127);
    if (!unicode)
        return NULL;
    if (size == 0)
        return unicode;
    outpos = 0;

    while (q < e) {
        Py_UCS4 ch;
        /* remaining bytes at the end? (size should be divisible by 4) */
        if (e-q<4) {
            if (consumed)
                break;
            errmsg = "truncated data";
            startinpos = ((const char *)q)-starts;
            endinpos = ((const char *)e)-starts;
            goto utf32Error;
            /* The remaining input chars are ignored if the callback
               chooses to skip the input */
        }
        ch = (q[iorder[3]] << 24) | (q[iorder[2]] << 16) |
            (q[iorder[1]] << 8) | q[iorder[0]];

        if (ch >= 0x110000)
        {
            errmsg = "codepoint not in range(0x110000)";
            startinpos = ((const char *)q)-starts;
            endinpos = startinpos+4;
            goto utf32Error;
        }
        if (unicode_putchar(&unicode, &outpos, ch) < 0)
            goto onError;
        q += 4;
        continue;
      utf32Error:
        if (unicode_decode_call_errorhandler(
                errors, &errorHandler,
                "utf32", errmsg,
                &starts, (const char **)&e, &startinpos, &endinpos, &exc, (const char **)&q,
                &unicode, &outpos))
            goto onError;
    }

    if (byteorder)
        *byteorder = bo;

    if (consumed)
        *consumed = (const char *)q-starts;

    /* Adjust length */
    if (unicode_resize(&unicode, outpos) < 0)
        goto onError;

    Py_XDECREF(errorHandler);
    Py_XDECREF(exc);
    return unicode_result(unicode);

  onError:
    Py_DECREF(unicode);
    Py_XDECREF(errorHandler);
    Py_XDECREF(exc);
    return NULL;
}

PyObject *
_PyUnicode_EncodeUTF32(PyObject *str,
                       const char *errors,
                       int byteorder)
{
    int kind;
    void *data;
    Py_ssize_t len;
    PyObject *v;
    unsigned char *p;
    Py_ssize_t nsize, i;
    /* Offsets from p for storing byte pairs in the right order. */
#ifdef BYTEORDER_IS_LITTLE_ENDIAN
    int iorder[] = {0, 1, 2, 3};
#else
    int iorder[] = {3, 2, 1, 0};
#endif

#define STORECHAR(CH)                           \
    do {                                        \
        p[iorder[3]] = ((CH) >> 24) & 0xff;     \
        p[iorder[2]] = ((CH) >> 16) & 0xff;     \
        p[iorder[1]] = ((CH) >> 8) & 0xff;      \
        p[iorder[0]] = (CH) & 0xff;             \
        p += 4;                                 \
    } while(0)

    if (!PyUnicode_Check(str)) {
        PyErr_BadArgument();
        return NULL;
    }
    if (PyUnicode_READY(str) == -1)
        return NULL;
    kind = PyUnicode_KIND(str);
    data = PyUnicode_DATA(str);
    len = PyUnicode_GET_LENGTH(str);

    nsize = len + (byteorder == 0);
    if (nsize > PY_SSIZE_T_MAX / 4)
        return PyErr_NoMemory();
    v = PyBytes_FromStringAndSize(NULL, nsize * 4);
    if (v == NULL)
        return NULL;

    p = (unsigned char *)PyBytes_AS_STRING(v);
    if (byteorder == 0)
        STORECHAR(0xFEFF);
    if (len == 0)
        goto done;

    if (byteorder == -1) {
        /* force LE */
        iorder[0] = 0;
        iorder[1] = 1;
        iorder[2] = 2;
        iorder[3] = 3;
    }
    else if (byteorder == 1) {
        /* force BE */
        iorder[0] = 3;
        iorder[1] = 2;
        iorder[2] = 1;
        iorder[3] = 0;
    }

    for (i = 0; i < len; i++)
        STORECHAR(PyUnicode_READ(kind, data, i));

  done:
    return v;
#undef STORECHAR
}

PyObject *
PyUnicode_EncodeUTF32(const Py_UNICODE *s,
                      Py_ssize_t size,
                      const char *errors,
                      int byteorder)
{
    PyObject *result;
    PyObject *tmp = PyUnicode_FromUnicode(s, size);
    if (tmp == NULL)
        return NULL;
    result = _PyUnicode_EncodeUTF32(tmp, errors, byteorder);
    Py_DECREF(tmp);
    return result;
}

PyObject *
PyUnicode_AsUTF32String(PyObject *unicode)
{
    return _PyUnicode_EncodeUTF32(unicode, NULL, 0);
}

/* --- UTF-16 Codec ------------------------------------------------------- */

PyObject *
PyUnicode_DecodeUTF16(const char *s,
                      Py_ssize_t size,
                      const char *errors,
                      int *byteorder)
{
    return PyUnicode_DecodeUTF16Stateful(s, size, errors, byteorder, NULL);
}

PyObject *
PyUnicode_DecodeUTF16Stateful(const char *s,
                              Py_ssize_t size,
                              const char *errors,
                              int *byteorder,
                              Py_ssize_t *consumed)
{
    const char *starts = s;
    Py_ssize_t startinpos;
    Py_ssize_t endinpos;
    Py_ssize_t outpos;
    PyObject *unicode;
    const unsigned char *q, *e;
    int bo = 0;       /* assume native ordering by default */
    int native_ordering;
    const char *errmsg = "";
    PyObject *errorHandler = NULL;
    PyObject *exc = NULL;

    q = (unsigned char *)s;
    e = q + size;

    if (byteorder)
        bo = *byteorder;

    /* Check for BOM marks (U+FEFF) in the input and adjust current
       byte order setting accordingly. In native mode, the leading BOM
       mark is skipped, in all other modes, it is copied to the output
       stream as-is (giving a ZWNBSP character). */
    if (bo == 0 && size >= 2) {
        const Py_UCS4 bom = (q[1] << 8) | q[0];
        if (bom == 0xFEFF) {
            q += 2;
            bo = -1;
        }
        else if (bom == 0xFFFE) {
            q += 2;
            bo = 1;
        }
        if (byteorder)
            *byteorder = bo;
    }

    if (q == e) {
        if (consumed)
            *consumed = size;
        Py_INCREF(unicode_empty);
        return unicode_empty;
    }

#ifdef BYTEORDER_IS_LITTLE_ENDIAN
    native_ordering = bo <= 0;
#else
    native_ordering = bo >= 0;
#endif

    /* Note: size will always be longer than the resulting Unicode
       character count */
    unicode = PyUnicode_New((e - q + 1) / 2, 127);
    if (!unicode)
        return NULL;

    outpos = 0;
    while (1) {
        Py_UCS4 ch = 0;
        if (e - q >= 2) {
            int kind = PyUnicode_KIND(unicode);
            if (kind == PyUnicode_1BYTE_KIND) {
                if (PyUnicode_IS_ASCII(unicode))
                    ch = asciilib_utf16_decode(&q, e,
                            PyUnicode_1BYTE_DATA(unicode), &outpos,
                            native_ordering);
                else
                    ch = ucs1lib_utf16_decode(&q, e,
                            PyUnicode_1BYTE_DATA(unicode), &outpos,
                            native_ordering);
            } else if (kind == PyUnicode_2BYTE_KIND) {
                ch = ucs2lib_utf16_decode(&q, e,
                        PyUnicode_2BYTE_DATA(unicode), &outpos,
                        native_ordering);
            } else {
                assert(kind == PyUnicode_4BYTE_KIND);
                ch = ucs4lib_utf16_decode(&q, e,
                        PyUnicode_4BYTE_DATA(unicode), &outpos,
                        native_ordering);
            }
        }

        switch (ch)
        {
        case 0:
            /* remaining byte at the end? (size should be even) */
            if (q == e || consumed)
                goto End;
            errmsg = "truncated data";
            startinpos = ((const char *)q) - starts;
            endinpos = ((const char *)e) - starts;
            break;
            /* The remaining input chars are ignored if the callback
               chooses to skip the input */
        case 1:
            errmsg = "unexpected end of data";
            startinpos = ((const char *)q) - 2 - starts;
            endinpos = ((const char *)e) - starts;
            break;
        case 2:
            errmsg = "illegal encoding";
            startinpos = ((const char *)q) - 2 - starts;
            endinpos = startinpos + 2;
            break;
        case 3:
            errmsg = "illegal UTF-16 surrogate";
            startinpos = ((const char *)q) - 4 - starts;
            endinpos = startinpos + 2;
            break;
        default:
            if (unicode_putchar(&unicode, &outpos, ch) < 0)
                goto onError;
            continue;
        }

        if (unicode_decode_call_errorhandler(
                errors,
                &errorHandler,
                "utf16", errmsg,
                &starts,
                (const char **)&e,
                &startinpos,
                &endinpos,
                &exc,
                (const char **)&q,
                &unicode,
                &outpos))
            goto onError;
    }

End:
    if (consumed)
        *consumed = (const char *)q-starts;

    /* Adjust length */
    if (unicode_resize(&unicode, outpos) < 0)
        goto onError;

    Py_XDECREF(errorHandler);
    Py_XDECREF(exc);
    return unicode_result(unicode);

  onError:
    Py_DECREF(unicode);
    Py_XDECREF(errorHandler);
    Py_XDECREF(exc);
    return NULL;
}

PyObject *
_PyUnicode_EncodeUTF16(PyObject *str,
                       const char *errors,
                       int byteorder)
{
    enum PyUnicode_Kind kind;
    const void *data;
    Py_ssize_t len;
    PyObject *v;
    unsigned short *out;
    Py_ssize_t bytesize;
    Py_ssize_t pairs;
#ifdef WORDS_BIGENDIAN
    int native_ordering = byteorder >= 0;
#else
    int native_ordering = byteorder <= 0;
#endif

    if (!PyUnicode_Check(str)) {
        PyErr_BadArgument();
        return NULL;
    }
    if (PyUnicode_READY(str) == -1)
        return NULL;
    kind = PyUnicode_KIND(str);
    data = PyUnicode_DATA(str);
    len = PyUnicode_GET_LENGTH(str);

    pairs = 0;
    if (kind == PyUnicode_4BYTE_KIND) {
        const Py_UCS4 *in = (const Py_UCS4 *)data;
        const Py_UCS4 *end = in + len;
        while (in < end)
            if (*in++ >= 0x10000)
                pairs++;
    }
    if (len > PY_SSIZE_T_MAX / 2 - pairs - (byteorder == 0))
        return PyErr_NoMemory();
    bytesize = (len + pairs + (byteorder == 0)) * 2;
    v = PyBytes_FromStringAndSize(NULL, bytesize);
    if (v == NULL)
        return NULL;

    /* output buffer is 2-bytes aligned */
    assert(_Py_IS_ALIGNED(PyBytes_AS_STRING(v), 2));
    out = (unsigned short *)PyBytes_AS_STRING(v);
    if (byteorder == 0)
        *out++ = 0xFEFF;
    if (len == 0)
        goto done;

    switch (kind) {
    case PyUnicode_1BYTE_KIND: {
        ucs1lib_utf16_encode(out, (const Py_UCS1 *)data, len, native_ordering);
        break;
    }
    case PyUnicode_2BYTE_KIND: {
        ucs2lib_utf16_encode(out, (const Py_UCS2 *)data, len, native_ordering);
        break;
    }
    case PyUnicode_4BYTE_KIND: {
        ucs4lib_utf16_encode(out, (const Py_UCS4 *)data, len, native_ordering);
        break;
    }
    default:
        assert(0);
    }

  done:
    return v;
}

PyObject *
PyUnicode_EncodeUTF16(const Py_UNICODE *s,
                      Py_ssize_t size,
                      const char *errors,
                      int byteorder)
{
    PyObject *result;
    PyObject *tmp = PyUnicode_FromUnicode(s, size);
    if (tmp == NULL)
        return NULL;
    result = _PyUnicode_EncodeUTF16(tmp, errors, byteorder);
    Py_DECREF(tmp);
    return result;
}

PyObject *
PyUnicode_AsUTF16String(PyObject *unicode)
{
    return _PyUnicode_EncodeUTF16(unicode, NULL, 0);
}

/* --- Unicode Escape Codec ----------------------------------------------- */

/* Helper function for PyUnicode_DecodeUnicodeEscape, determines
   if all the escapes in the string make it still a valid ASCII string.
   Returns -1 if any escapes were found which cause the string to
   pop out of ASCII range.  Otherwise returns the length of the
   required buffer to hold the string.
   */
static Py_ssize_t
length_of_escaped_ascii_string(const char *s, Py_ssize_t size)
{
    const unsigned char *p = (const unsigned char *)s;
    const unsigned char *end = p + size;
    Py_ssize_t length = 0;

    if (size < 0)
        return -1;

    for (; p < end; ++p) {
        if (*p > 127) {
            /* Non-ASCII */
            return -1;
        }
        else if (*p != '\\') {
            /* Normal character */
            ++length;
        }
        else {
            /* Backslash-escape, check next char */
            ++p;
            /* Escape sequence reaches till end of string or
               non-ASCII follow-up. */
            if (p >= end || *p > 127)
                return -1;
            switch (*p) {
            case '\n':
                /* backslash + \n result in zero characters */
                break;
            case '\\': case '\'': case '\"':
            case 'b': case 'f': case 't':
            case 'n': case 'r': case 'v': case 'a':
                ++length;
                break;
            case '0': case '1': case '2': case '3':
            case '4': case '5': case '6': case '7':
            case 'x': case 'u': case 'U': case 'N':
                /* these do not guarantee ASCII characters */
                return -1;
            default:
                /* count the backslash + the other character */
                length += 2;
            }
        }
    }
    return length;
}

static _PyUnicode_Name_CAPI *ucnhash_CAPI = NULL;

PyObject *
PyUnicode_DecodeUnicodeEscape(const char *s,
                              Py_ssize_t size,
                              const char *errors)
{
    const char *starts = s;
    Py_ssize_t startinpos;
    Py_ssize_t endinpos;
    int j;
    PyObject *v;
    const char *end;
    char* message;
    Py_UCS4 chr = 0xffffffff; /* in case 'getcode' messes up */
    PyObject *errorHandler = NULL;
    PyObject *exc = NULL;
    Py_ssize_t len;
    Py_ssize_t i;

    len = length_of_escaped_ascii_string(s, size);

    /* After length_of_escaped_ascii_string() there are two alternatives,
       either the string is pure ASCII with named escapes like \n, etc.
       and we determined it's exact size (common case)
       or it contains \x, \u, ... escape sequences.  then we create a
       legacy wchar string and resize it at the end of this function. */
    if (len >= 0) {
        v = PyUnicode_New(len, 127);
        if (!v)
            goto onError;
        assert(PyUnicode_KIND(v) == PyUnicode_1BYTE_KIND);
    }
    else {
        /* Escaped strings will always be longer than the resulting
           Unicode string, so we start with size here and then reduce the
           length after conversion to the true value.
           (but if the error callback returns a long replacement string
           we'll have to allocate more space) */
        v = PyUnicode_New(size, 127);
        if (!v)
            goto onError;
        len = size;
    }

    if (size == 0)
        return v;
    i = 0;
    end = s + size;

    while (s < end) {
        unsigned char c;
        Py_UCS4 x;
        int digits;

        /* The only case in which i == ascii_length is a backslash
           followed by a newline. */
        assert(i <= len);

        /* Non-escape characters are interpreted as Unicode ordinals */
        if (*s != '\\') {
            if (unicode_putchar(&v, &i, (unsigned char) *s++) < 0)
                goto onError;
            continue;
        }

        startinpos = s-starts;
        /* \ - Escapes */
        s++;
        c = *s++;
        if (s > end)
            c = '\0'; /* Invalid after \ */

        /* The only case in which i == ascii_length is a backslash
           followed by a newline. */
        assert(i < len || (i == len && c == '\n'));

        switch (c) {

            /* \x escapes */
#define WRITECHAR(ch)                                   \
            do {                                        \
                if (unicode_putchar(&v, &i, ch) < 0)    \
                    goto onError;                       \
            }while(0)

        case '\n': break;
        case '\\': WRITECHAR('\\'); break;
        case '\'': WRITECHAR('\''); break;
        case '\"': WRITECHAR('\"'); break;
        case 'b': WRITECHAR('\b'); break;
        /* FF */
        case 'f': WRITECHAR('\014'); break;
        case 't': WRITECHAR('\t'); break;
        case 'n': WRITECHAR('\n'); break;
        case 'r': WRITECHAR('\r'); break;
        /* VT */
        case 'v': WRITECHAR('\013'); break;
        /* BEL, not classic C */
        case 'a': WRITECHAR('\007'); break;

            /* \OOO (octal) escapes */
        case '0': case '1': case '2': case '3':
        case '4': case '5': case '6': case '7':
            x = s[-1] - '0';
            if (s < end && '0' <= *s && *s <= '7') {
                x = (x<<3) + *s++ - '0';
                if (s < end && '0' <= *s && *s <= '7')
                    x = (x<<3) + *s++ - '0';
            }
            WRITECHAR(x);
            break;

            /* hex escapes */
            /* \xXX */
        case 'x':
            digits = 2;
            message = "truncated \\xXX escape";
            goto hexescape;

            /* \uXXXX */
        case 'u':
            digits = 4;
            message = "truncated \\uXXXX escape";
            goto hexescape;

            /* \UXXXXXXXX */
        case 'U':
            digits = 8;
            message = "truncated \\UXXXXXXXX escape";
        hexescape:
            chr = 0;
            if (s+digits>end) {
                endinpos = size;
                if (unicode_decode_call_errorhandler(
                        errors, &errorHandler,
                        "unicodeescape", "end of string in escape sequence",
                        &starts, &end, &startinpos, &endinpos, &exc, &s,
                        &v, &i))
                    goto onError;
                goto nextByte;
            }
            for (j = 0; j < digits; ++j) {
                c = (unsigned char) s[j];
                if (!Py_ISXDIGIT(c)) {
                    endinpos = (s+j+1)-starts;
                    if (unicode_decode_call_errorhandler(
                            errors, &errorHandler,
                            "unicodeescape", message,
                            &starts, &end, &startinpos, &endinpos, &exc, &s,
                            &v, &i))
                        goto onError;
                    len = PyUnicode_GET_LENGTH(v);
                    goto nextByte;
                }
                chr = (chr<<4) & ~0xF;
                if (c >= '0' && c <= '9')
                    chr += c - '0';
                else if (c >= 'a' && c <= 'f')
                    chr += 10 + c - 'a';
                else
                    chr += 10 + c - 'A';
            }
            s += j;
            if (chr == 0xffffffff && PyErr_Occurred())
                /* _decoding_error will have already written into the
                   target buffer. */
                break;
        store:
            /* when we get here, chr is a 32-bit unicode character */
            if (chr <= MAX_UNICODE) {
                WRITECHAR(chr);
            } else {
                endinpos = s-starts;
                if (unicode_decode_call_errorhandler(
                        errors, &errorHandler,
                        "unicodeescape", "illegal Unicode character",
                        &starts, &end, &startinpos, &endinpos, &exc, &s,
                        &v, &i))
                    goto onError;
            }
            break;

            /* \N{name} */
        case 'N':
            message = "malformed \\N character escape";
            if (ucnhash_CAPI == NULL) {
                /* load the unicode data module */
                ucnhash_CAPI = (_PyUnicode_Name_CAPI *)PyCapsule_Import(
                                                PyUnicodeData_CAPSULE_NAME, 1);
                if (ucnhash_CAPI == NULL)
                    goto ucnhashError;
            }
            if (*s == '{') {
                const char *start = s+1;
                /* look for the closing brace */
                while (*s != '}' && s < end)
                    s++;
                if (s > start && s < end && *s == '}') {
                    /* found a name.  look it up in the unicode database */
                    message = "unknown Unicode character name";
                    s++;
                    if (ucnhash_CAPI->getcode(NULL, start, (int)(s-start-1),
                                              &chr, 0))
                        goto store;
                }
            }
            endinpos = s-starts;
            if (unicode_decode_call_errorhandler(
                    errors, &errorHandler,
                    "unicodeescape", message,
                    &starts, &end, &startinpos, &endinpos, &exc, &s,
                    &v, &i))
                goto onError;
            break;

        default:
            if (s > end) {
                message = "\\ at end of string";
                s--;
                endinpos = s-starts;
                if (unicode_decode_call_errorhandler(
                        errors, &errorHandler,
                        "unicodeescape", message,
                        &starts, &end, &startinpos, &endinpos, &exc, &s,
                        &v, &i))
                    goto onError;
            }
            else {
                WRITECHAR('\\');
                WRITECHAR(s[-1]);
            }
            break;
        }
      nextByte:
        ;
    }
#undef WRITECHAR

    if (unicode_resize(&v, i) < 0)
        goto onError;
    Py_XDECREF(errorHandler);
    Py_XDECREF(exc);
    return unicode_result(v);

  ucnhashError:
    PyErr_SetString(
        PyExc_UnicodeError,
        "\\N escapes not supported (can't load unicodedata module)"
        );
    Py_XDECREF(v);
    Py_XDECREF(errorHandler);
    Py_XDECREF(exc);
    return NULL;

  onError:
    Py_XDECREF(v);
    Py_XDECREF(errorHandler);
    Py_XDECREF(exc);
    return NULL;
}

/* Return a Unicode-Escape string version of the Unicode object.

   If quotes is true, the string is enclosed in u"" or u'' quotes as
   appropriate.

*/

PyObject *
PyUnicode_AsUnicodeEscapeString(PyObject *unicode)
{
    Py_ssize_t i, len;
    PyObject *repr;
    char *p;
    int kind;
    void *data;
    Py_ssize_t expandsize = 0;

    /* Initial allocation is based on the longest-possible character
       escape.

       For UCS1 strings it's '\xxx', 4 bytes per source character.
       For UCS2 strings it's '\uxxxx', 6 bytes per source character.
       For UCS4 strings it's '\U00xxxxxx', 10 bytes per source character.
    */

    if (!PyUnicode_Check(unicode)) {
        PyErr_BadArgument();
        return NULL;
    }
    if (PyUnicode_READY(unicode) == -1)
        return NULL;
    len = PyUnicode_GET_LENGTH(unicode);
    kind = PyUnicode_KIND(unicode);
    data = PyUnicode_DATA(unicode);
    switch (kind) {
    case PyUnicode_1BYTE_KIND: expandsize = 4; break;
    case PyUnicode_2BYTE_KIND: expandsize = 6; break;
    case PyUnicode_4BYTE_KIND: expandsize = 10; break;
    }

    if (len == 0)
        return PyBytes_FromStringAndSize(NULL, 0);

    if (len > (PY_SSIZE_T_MAX - 2 - 1) / expandsize)
        return PyErr_NoMemory();

    repr = PyBytes_FromStringAndSize(NULL,
                                     2
                                     + expandsize*len
                                     + 1);
    if (repr == NULL)
        return NULL;

    p = PyBytes_AS_STRING(repr);

    for (i = 0; i < len; i++) {
        Py_UCS4 ch = PyUnicode_READ(kind, data, i);

        /* Escape backslashes */
        if (ch == '\\') {
            *p++ = '\\';
            *p++ = (char) ch;
            continue;
        }

        /* Map 21-bit characters to '\U00xxxxxx' */
        else if (ch >= 0x10000) {
            assert(ch <= MAX_UNICODE);
            *p++ = '\\';
            *p++ = 'U';
            *p++ = Py_hexdigits[(ch >> 28) & 0x0000000F];
            *p++ = Py_hexdigits[(ch >> 24) & 0x0000000F];
            *p++ = Py_hexdigits[(ch >> 20) & 0x0000000F];
            *p++ = Py_hexdigits[(ch >> 16) & 0x0000000F];
            *p++ = Py_hexdigits[(ch >> 12) & 0x0000000F];
            *p++ = Py_hexdigits[(ch >> 8) & 0x0000000F];
            *p++ = Py_hexdigits[(ch >> 4) & 0x0000000F];
            *p++ = Py_hexdigits[ch & 0x0000000F];
            continue;
        }

        /* Map 16-bit characters to '\uxxxx' */
        if (ch >= 256) {
            *p++ = '\\';
            *p++ = 'u';
            *p++ = Py_hexdigits[(ch >> 12) & 0x000F];
            *p++ = Py_hexdigits[(ch >> 8) & 0x000F];
            *p++ = Py_hexdigits[(ch >> 4) & 0x000F];
            *p++ = Py_hexdigits[ch & 0x000F];
        }

        /* Map special whitespace to '\t', \n', '\r' */
        else if (ch == '\t') {
            *p++ = '\\';
            *p++ = 't';
        }
        else if (ch == '\n') {
            *p++ = '\\';
            *p++ = 'n';
        }
        else if (ch == '\r') {
            *p++ = '\\';
            *p++ = 'r';
        }

        /* Map non-printable US ASCII to '\xhh' */
        else if (ch < ' ' || ch >= 0x7F) {
            *p++ = '\\';
            *p++ = 'x';
            *p++ = Py_hexdigits[(ch >> 4) & 0x000F];
            *p++ = Py_hexdigits[ch & 0x000F];
        }

        /* Copy everything else as-is */
        else
            *p++ = (char) ch;
    }

    assert(p - PyBytes_AS_STRING(repr) > 0);
    if (_PyBytes_Resize(&repr, p - PyBytes_AS_STRING(repr)) < 0)
        return NULL;
    return repr;
}

PyObject *
PyUnicode_EncodeUnicodeEscape(const Py_UNICODE *s,
                              Py_ssize_t size)
{
    PyObject *result;
    PyObject *tmp = PyUnicode_FromUnicode(s, size);
    if (tmp == NULL)
        return NULL;
    result = PyUnicode_AsUnicodeEscapeString(tmp);
    Py_DECREF(tmp);
    return result;
}

/* --- Raw Unicode Escape Codec ------------------------------------------- */

PyObject *
PyUnicode_DecodeRawUnicodeEscape(const char *s,
                                 Py_ssize_t size,
                                 const char *errors)
{
    const char *starts = s;
    Py_ssize_t startinpos;
    Py_ssize_t endinpos;
    Py_ssize_t outpos;
    PyObject *v;
    const char *end;
    const char *bs;
    PyObject *errorHandler = NULL;
    PyObject *exc = NULL;

    /* Escaped strings will always be longer than the resulting
       Unicode string, so we start with size here and then reduce the
       length after conversion to the true value. (But decoding error
       handler might have to resize the string) */
    v = PyUnicode_New(size, 127);
    if (v == NULL)
        goto onError;
    if (size == 0)
        return v;
    outpos = 0;
    end = s + size;
    while (s < end) {
        unsigned char c;
        Py_UCS4 x;
        int i;
        int count;

        /* Non-escape characters are interpreted as Unicode ordinals */
        if (*s != '\\') {
            if (unicode_putchar(&v, &outpos, (unsigned char)*s++) < 0)
                goto onError;
            continue;
        }
        startinpos = s-starts;

        /* \u-escapes are only interpreted iff the number of leading
           backslashes if odd */
        bs = s;
        for (;s < end;) {
            if (*s != '\\')
                break;
            if (unicode_putchar(&v, &outpos, (unsigned char)*s++) < 0)
                goto onError;
        }
        if (((s - bs) & 1) == 0 ||
            s >= end ||
            (*s != 'u' && *s != 'U')) {
            continue;
        }
        outpos--;
        count = *s=='u' ? 4 : 8;
        s++;

        /* \uXXXX with 4 hex digits, \Uxxxxxxxx with 8 */
        for (x = 0, i = 0; i < count; ++i, ++s) {
            c = (unsigned char)*s;
            if (!Py_ISXDIGIT(c)) {
                endinpos = s-starts;
                if (unicode_decode_call_errorhandler(
                        errors, &errorHandler,
                        "rawunicodeescape", "truncated \\uXXXX",
                        &starts, &end, &startinpos, &endinpos, &exc, &s,
                        &v, &outpos))
                    goto onError;
                goto nextByte;
            }
            x = (x<<4) & ~0xF;
            if (c >= '0' && c <= '9')
                x += c - '0';
            else if (c >= 'a' && c <= 'f')
                x += 10 + c - 'a';
            else
                x += 10 + c - 'A';
        }
        if (x <= MAX_UNICODE) {
            if (unicode_putchar(&v, &outpos, x) < 0)
                goto onError;
        } else {
            endinpos = s-starts;
            if (unicode_decode_call_errorhandler(
                    errors, &errorHandler,
                    "rawunicodeescape", "\\Uxxxxxxxx out of range",
                    &starts, &end, &startinpos, &endinpos, &exc, &s,
                    &v, &outpos))
                goto onError;
        }
      nextByte:
        ;
    }
    if (unicode_resize(&v, outpos) < 0)
        goto onError;
    Py_XDECREF(errorHandler);
    Py_XDECREF(exc);
    return unicode_result(v);

  onError:
    Py_XDECREF(v);
    Py_XDECREF(errorHandler);
    Py_XDECREF(exc);
    return NULL;
}


PyObject *
PyUnicode_AsRawUnicodeEscapeString(PyObject *unicode)
{
    PyObject *repr;
    char *p;
    char *q;
    Py_ssize_t expandsize, pos;
    int kind;
    void *data;
    Py_ssize_t len;

    if (!PyUnicode_Check(unicode)) {
        PyErr_BadArgument();
        return NULL;
    }
    if (PyUnicode_READY(unicode) == -1)
        return NULL;
    kind = PyUnicode_KIND(unicode);
    data = PyUnicode_DATA(unicode);
    len = PyUnicode_GET_LENGTH(unicode);
    /* 4 byte characters can take up 10 bytes, 2 byte characters can take up 6
       bytes, and 1 byte characters 4. */
    expandsize = kind * 2 + 2;

    if (len > PY_SSIZE_T_MAX / expandsize)
        return PyErr_NoMemory();

    repr = PyBytes_FromStringAndSize(NULL, expandsize * len);
    if (repr == NULL)
        return NULL;
    if (len == 0)
        return repr;

    p = q = PyBytes_AS_STRING(repr);
    for (pos = 0; pos < len; pos++) {
        Py_UCS4 ch = PyUnicode_READ(kind, data, pos);
        /* Map 32-bit characters to '\Uxxxxxxxx' */
        if (ch >= 0x10000) {
            assert(ch <= MAX_UNICODE);
            *p++ = '\\';
            *p++ = 'U';
            *p++ = Py_hexdigits[(ch >> 28) & 0xf];
            *p++ = Py_hexdigits[(ch >> 24) & 0xf];
            *p++ = Py_hexdigits[(ch >> 20) & 0xf];
            *p++ = Py_hexdigits[(ch >> 16) & 0xf];
            *p++ = Py_hexdigits[(ch >> 12) & 0xf];
            *p++ = Py_hexdigits[(ch >> 8) & 0xf];
            *p++ = Py_hexdigits[(ch >> 4) & 0xf];
            *p++ = Py_hexdigits[ch & 15];
        }
        /* Map 16-bit characters to '\uxxxx' */
        else if (ch >= 256) {
            *p++ = '\\';
            *p++ = 'u';
            *p++ = Py_hexdigits[(ch >> 12) & 0xf];
            *p++ = Py_hexdigits[(ch >> 8) & 0xf];
            *p++ = Py_hexdigits[(ch >> 4) & 0xf];
            *p++ = Py_hexdigits[ch & 15];
        }
        /* Copy everything else as-is */
        else
            *p++ = (char) ch;
    }

    assert(p > q);
    if (_PyBytes_Resize(&repr, p - q) < 0)
        return NULL;
    return repr;
}

PyObject *
PyUnicode_EncodeRawUnicodeEscape(const Py_UNICODE *s,
                                 Py_ssize_t size)
{
    PyObject *result;
    PyObject *tmp = PyUnicode_FromUnicode(s, size);
    if (tmp == NULL)
        return NULL;
    result = PyUnicode_AsRawUnicodeEscapeString(tmp);
    Py_DECREF(tmp);
    return result;
}

/* --- Unicode Internal Codec ------------------------------------------- */

PyObject *
_PyUnicode_DecodeUnicodeInternal(const char *s,
                                 Py_ssize_t size,
                                 const char *errors)
{
    const char *starts = s;
    Py_ssize_t startinpos;
    Py_ssize_t endinpos;
    Py_ssize_t outpos;
    PyObject *v;
    const char *end;
    const char *reason;
    PyObject *errorHandler = NULL;
    PyObject *exc = NULL;

    if (PyErr_WarnEx(PyExc_DeprecationWarning,
                     "unicode_internal codec has been deprecated",
                     1))
        return NULL;

    /* XXX overflow detection missing */
    v = PyUnicode_New((size+Py_UNICODE_SIZE-1)/ Py_UNICODE_SIZE, 127);
    if (v == NULL)
        goto onError;
    if (PyUnicode_GET_LENGTH(v) == 0)
        return v;
    outpos = 0;
    end = s + size;

    while (s < end) {
        Py_UNICODE uch;
        Py_UCS4 ch;
        /* We copy the raw representation one byte at a time because the
           pointer may be unaligned (see test_codeccallbacks). */
        ((char *) &uch)[0] = s[0];
        ((char *) &uch)[1] = s[1];
#ifdef Py_UNICODE_WIDE
        ((char *) &uch)[2] = s[2];
        ((char *) &uch)[3] = s[3];
#endif
        ch = uch;

        /* We have to sanity check the raw data, otherwise doom looms for
           some malformed UCS-4 data. */
        if (
#ifdef Py_UNICODE_WIDE
            ch > 0x10ffff ||
#endif
            end-s < Py_UNICODE_SIZE
            )
        {
            startinpos = s - starts;
            if (end-s < Py_UNICODE_SIZE) {
                endinpos = end-starts;
                reason = "truncated input";
            }
            else {
                endinpos = s - starts + Py_UNICODE_SIZE;
                reason = "illegal code point (> 0x10FFFF)";
            }
            if (unicode_decode_call_errorhandler(
                    errors, &errorHandler,
                    "unicode_internal", reason,
                    &starts, &end, &startinpos, &endinpos, &exc, &s,
                    &v, &outpos))
                goto onError;
            continue;
        }

        s += Py_UNICODE_SIZE;
#ifndef Py_UNICODE_WIDE
        if (Py_UNICODE_IS_HIGH_SURROGATE(ch) && s < end)
        {
            Py_UNICODE uch2;
            ((char *) &uch2)[0] = s[0];
            ((char *) &uch2)[1] = s[1];
            if (Py_UNICODE_IS_LOW_SURROGATE(uch2))
            {
                ch = Py_UNICODE_JOIN_SURROGATES(uch, uch2);
                s += Py_UNICODE_SIZE;
            }
        }
#endif

        if (unicode_putchar(&v, &outpos, ch) < 0)
            goto onError;
    }

    if (unicode_resize(&v, outpos) < 0)
        goto onError;
    Py_XDECREF(errorHandler);
    Py_XDECREF(exc);
    return unicode_result(v);

  onError:
    Py_XDECREF(v);
    Py_XDECREF(errorHandler);
    Py_XDECREF(exc);
    return NULL;
}

/* --- Latin-1 Codec ------------------------------------------------------ */

PyObject *
PyUnicode_DecodeLatin1(const char *s,
                       Py_ssize_t size,
                       const char *errors)
{
    /* Latin-1 is equivalent to the first 256 ordinals in Unicode. */
    return _PyUnicode_FromUCS1((unsigned char*)s, size);
}

/* create or adjust a UnicodeEncodeError */
static void
make_encode_exception(PyObject **exceptionObject,
                      const char *encoding,
                      PyObject *unicode,
                      Py_ssize_t startpos, Py_ssize_t endpos,
                      const char *reason)
{
    if (*exceptionObject == NULL) {
        *exceptionObject = PyObject_CallFunction(
            PyExc_UnicodeEncodeError, "sOnns",
            encoding, unicode, startpos, endpos, reason);
    }
    else {
        if (PyUnicodeEncodeError_SetStart(*exceptionObject, startpos))
            goto onError;
        if (PyUnicodeEncodeError_SetEnd(*exceptionObject, endpos))
            goto onError;
        if (PyUnicodeEncodeError_SetReason(*exceptionObject, reason))
            goto onError;
        return;
      onError:
        Py_DECREF(*exceptionObject);
        *exceptionObject = NULL;
    }
}

/* raises a UnicodeEncodeError */
static void
raise_encode_exception(PyObject **exceptionObject,
                       const char *encoding,
                       PyObject *unicode,
                       Py_ssize_t startpos, Py_ssize_t endpos,
                       const char *reason)
{
    make_encode_exception(exceptionObject,
                          encoding, unicode, startpos, endpos, reason);
    if (*exceptionObject != NULL)
        PyCodec_StrictErrors(*exceptionObject);
}

/* error handling callback helper:
   build arguments, call the callback and check the arguments,
   put the result into newpos and return the replacement string, which
   has to be freed by the caller */
static PyObject *
unicode_encode_call_errorhandler(const char *errors,
                                 PyObject **errorHandler,
                                 const char *encoding, const char *reason,
                                 PyObject *unicode, PyObject **exceptionObject,
                                 Py_ssize_t startpos, Py_ssize_t endpos,
                                 Py_ssize_t *newpos)
{
    static char *argparse = "On;encoding error handler must return (str/bytes, int) tuple";
    Py_ssize_t len;
    PyObject *restuple;
    PyObject *resunicode;

    if (*errorHandler == NULL) {
        *errorHandler = PyCodec_LookupError(errors);
        if (*errorHandler == NULL)
            return NULL;
    }

    if (PyUnicode_READY(unicode) == -1)
        return NULL;
    len = PyUnicode_GET_LENGTH(unicode);

    make_encode_exception(exceptionObject,
                          encoding, unicode, startpos, endpos, reason);
    if (*exceptionObject == NULL)
        return NULL;

    restuple = PyObject_CallFunctionObjArgs(
        *errorHandler, *exceptionObject, NULL);
    if (restuple == NULL)
        return NULL;
    if (!PyTuple_Check(restuple)) {
        PyErr_SetString(PyExc_TypeError, &argparse[3]);
        Py_DECREF(restuple);
        return NULL;
    }
    if (!PyArg_ParseTuple(restuple, argparse,
                          &resunicode, newpos)) {
        Py_DECREF(restuple);
        return NULL;
    }
    if (!PyUnicode_Check(resunicode) && !PyBytes_Check(resunicode)) {
        PyErr_SetString(PyExc_TypeError, &argparse[3]);
        Py_DECREF(restuple);
        return NULL;
    }
    if (*newpos<0)
        *newpos = len + *newpos;
    if (*newpos<0 || *newpos>len) {
        PyErr_Format(PyExc_IndexError, "position %zd from error handler out of bounds", *newpos);
        Py_DECREF(restuple);
        return NULL;
    }
    Py_INCREF(resunicode);
    Py_DECREF(restuple);
    return resunicode;
}

static PyObject *
unicode_encode_ucs1(PyObject *unicode,
                    const char *errors,
                    unsigned int limit)
{
    /* input state */
    Py_ssize_t pos=0, size;
    int kind;
    void *data;
    /* output object */
    PyObject *res;
    /* pointer into the output */
    char *str;
    /* current output position */
    Py_ssize_t ressize;
    const char *encoding = (limit == 256) ? "latin-1" : "ascii";
    const char *reason = (limit == 256) ? "ordinal not in range(256)" : "ordinal not in range(128)";
    PyObject *errorHandler = NULL;
    PyObject *exc = NULL;
    /* the following variable is used for caching string comparisons
     * -1=not initialized, 0=unknown, 1=strict, 2=replace, 3=ignore, 4=xmlcharrefreplace */
    int known_errorHandler = -1;

    if (PyUnicode_READY(unicode) == -1)
        return NULL;
    size = PyUnicode_GET_LENGTH(unicode);
    kind = PyUnicode_KIND(unicode);
    data = PyUnicode_DATA(unicode);
    /* allocate enough for a simple encoding without
       replacements, if we need more, we'll resize */
    if (size == 0)
        return PyBytes_FromStringAndSize(NULL, 0);
    res = PyBytes_FromStringAndSize(NULL, size);
    if (res == NULL)
        return NULL;
    str = PyBytes_AS_STRING(res);
    ressize = size;

    while (pos < size) {
        Py_UCS4 c = PyUnicode_READ(kind, data, pos);

        /* can we encode this? */
        if (c<limit) {
            /* no overflow check, because we know that the space is enough */
            *str++ = (char)c;
            ++pos;
        }
        else {
            Py_ssize_t requiredsize;
            PyObject *repunicode;
            Py_ssize_t repsize, newpos, respos, i;
            /* startpos for collecting unencodable chars */
            Py_ssize_t collstart = pos;
            Py_ssize_t collend = pos;
            /* find all unecodable characters */
            while ((collend < size) && (PyUnicode_READ(kind, data, collend)>=limit))
                ++collend;
            /* cache callback name lookup (if not done yet, i.e. it's the first error) */
            if (known_errorHandler==-1) {
                if ((errors==NULL) || (!strcmp(errors, "strict")))
                    known_errorHandler = 1;
                else if (!strcmp(errors, "replace"))
                    known_errorHandler = 2;
                else if (!strcmp(errors, "ignore"))
                    known_errorHandler = 3;
                else if (!strcmp(errors, "xmlcharrefreplace"))
                    known_errorHandler = 4;
                else
                    known_errorHandler = 0;
            }
            switch (known_errorHandler) {
            case 1: /* strict */
                raise_encode_exception(&exc, encoding, unicode, collstart, collend, reason);
                goto onError;
            case 2: /* replace */
                while (collstart++<collend)
                    *str++ = '?'; /* fall through */
            case 3: /* ignore */
                pos = collend;
                break;
            case 4: /* xmlcharrefreplace */
                respos = str - PyBytes_AS_STRING(res);
                /* determine replacement size */
                for (i = collstart, repsize = 0; i < collend; ++i) {
                    Py_UCS4 ch = PyUnicode_READ(kind, data, i);
                    if (ch < 10)
                        repsize += 2+1+1;
                    else if (ch < 100)
                        repsize += 2+2+1;
                    else if (ch < 1000)
                        repsize += 2+3+1;
                    else if (ch < 10000)
                        repsize += 2+4+1;
                    else if (ch < 100000)
                        repsize += 2+5+1;
                    else if (ch < 1000000)
                        repsize += 2+6+1;
                    else {
                        assert(ch <= MAX_UNICODE);
                        repsize += 2+7+1;
                    }
                }
                requiredsize = respos+repsize+(size-collend);
                if (requiredsize > ressize) {
                    if (requiredsize<2*ressize)
                        requiredsize = 2*ressize;
                    if (_PyBytes_Resize(&res, requiredsize))
                        goto onError;
                    str = PyBytes_AS_STRING(res) + respos;
                    ressize = requiredsize;
                }
                /* generate replacement */
                for (i = collstart; i < collend; ++i) {
                    str += sprintf(str, "&#%d;", PyUnicode_READ(kind, data, i));
                }
                pos = collend;
                break;
            default:
                repunicode = unicode_encode_call_errorhandler(errors, &errorHandler,
                                                              encoding, reason, unicode, &exc,
                                                              collstart, collend, &newpos);
                if (repunicode == NULL || (PyUnicode_Check(repunicode) &&
                                           PyUnicode_READY(repunicode) == -1))
                    goto onError;
                if (PyBytes_Check(repunicode)) {
                    /* Directly copy bytes result to output. */
                    repsize = PyBytes_Size(repunicode);
                    if (repsize > 1) {
                        /* Make room for all additional bytes. */
                        respos = str - PyBytes_AS_STRING(res);
                        if (_PyBytes_Resize(&res, ressize+repsize-1)) {
                            Py_DECREF(repunicode);
                            goto onError;
                        }
                        str = PyBytes_AS_STRING(res) + respos;
                        ressize += repsize-1;
                    }
                    memcpy(str, PyBytes_AsString(repunicode), repsize);
                    str += repsize;
                    pos = newpos;
                    Py_DECREF(repunicode);
                    break;
                }
                /* need more space? (at least enough for what we
                   have+the replacement+the rest of the string, so
                   we won't have to check space for encodable characters) */
                respos = str - PyBytes_AS_STRING(res);
                repsize = PyUnicode_GET_LENGTH(repunicode);
                requiredsize = respos+repsize+(size-collend);
                if (requiredsize > ressize) {
                    if (requiredsize<2*ressize)
                        requiredsize = 2*ressize;
                    if (_PyBytes_Resize(&res, requiredsize)) {
                        Py_DECREF(repunicode);
                        goto onError;
                    }
                    str = PyBytes_AS_STRING(res) + respos;
                    ressize = requiredsize;
                }
                /* check if there is anything unencodable in the replacement
                   and copy it to the output */
                for (i = 0; repsize-->0; ++i, ++str) {
                    c = PyUnicode_READ_CHAR(repunicode, i);
                    if (c >= limit) {
                        raise_encode_exception(&exc, encoding, unicode,
                                               pos, pos+1, reason);
                        Py_DECREF(repunicode);
                        goto onError;
                    }
                    *str = (char)c;
                }
                pos = newpos;
                Py_DECREF(repunicode);
            }
        }
    }
    /* Resize if we allocated to much */
    size = str - PyBytes_AS_STRING(res);
    if (size < ressize) { /* If this falls res will be NULL */
        assert(size >= 0);
        if (_PyBytes_Resize(&res, size) < 0)
            goto onError;
    }

    Py_XDECREF(errorHandler);
    Py_XDECREF(exc);
    return res;

  onError:
    Py_XDECREF(res);
    Py_XDECREF(errorHandler);
    Py_XDECREF(exc);
    return NULL;
}

/* Deprecated */
PyObject *
PyUnicode_EncodeLatin1(const Py_UNICODE *p,
                       Py_ssize_t size,
                       const char *errors)
{
    PyObject *result;
    PyObject *unicode = PyUnicode_FromUnicode(p, size);
    if (unicode == NULL)
        return NULL;
    result = unicode_encode_ucs1(unicode, errors, 256);
    Py_DECREF(unicode);
    return result;
}

PyObject *
_PyUnicode_AsLatin1String(PyObject *unicode, const char *errors)
{
    if (!PyUnicode_Check(unicode)) {
        PyErr_BadArgument();
        return NULL;
    }
    if (PyUnicode_READY(unicode) == -1)
        return NULL;
    /* Fast path: if it is a one-byte string, construct
       bytes object directly. */
    if (PyUnicode_KIND(unicode) == PyUnicode_1BYTE_KIND)
        return PyBytes_FromStringAndSize(PyUnicode_DATA(unicode),
                                         PyUnicode_GET_LENGTH(unicode));
    /* Non-Latin-1 characters present. Defer to above function to
       raise the exception. */
    return unicode_encode_ucs1(unicode, errors, 256);
}

PyObject*
PyUnicode_AsLatin1String(PyObject *unicode)
{
    return _PyUnicode_AsLatin1String(unicode, NULL);
}

/* --- 7-bit ASCII Codec -------------------------------------------------- */

PyObject *
PyUnicode_DecodeASCII(const char *s,
                      Py_ssize_t size,
                      const char *errors)
{
    const char *starts = s;
    PyObject *unicode;
    int kind;
    void *data;
    Py_ssize_t startinpos;
    Py_ssize_t endinpos;
    Py_ssize_t outpos;
    const char *e;
    PyObject *errorHandler = NULL;
    PyObject *exc = NULL;

    if (size == 0) {
        Py_INCREF(unicode_empty);
        return unicode_empty;
    }

    /* ASCII is equivalent to the first 128 ordinals in Unicode. */
    if (size == 1 && (unsigned char)s[0] < 128)
        return get_latin1_char((unsigned char)s[0]);

    unicode = PyUnicode_New(size, 127);
    if (unicode == NULL)
        goto onError;

    e = s + size;
    data = PyUnicode_1BYTE_DATA(unicode);
    outpos = ascii_decode(s, e, (Py_UCS1 *)data);
    if (outpos == size)
        return unicode;

    s += outpos;
    kind = PyUnicode_1BYTE_KIND;
    while (s < e) {
        register unsigned char c = (unsigned char)*s;
        if (c < 128) {
            PyUnicode_WRITE(kind, data, outpos++, c);
            ++s;
        }
        else {
            startinpos = s-starts;
            endinpos = startinpos + 1;
            if (unicode_decode_call_errorhandler(
                    errors, &errorHandler,
                    "ascii", "ordinal not in range(128)",
                    &starts, &e, &startinpos, &endinpos, &exc, &s,
                    &unicode, &outpos))
                goto onError;
            kind = PyUnicode_KIND(unicode);
            data = PyUnicode_DATA(unicode);
        }
    }
    if (unicode_resize(&unicode, outpos) < 0)
        goto onError;
    Py_XDECREF(errorHandler);
    Py_XDECREF(exc);
    assert(_PyUnicode_CheckConsistency(unicode, 1));
    return unicode;

  onError:
    Py_XDECREF(unicode);
    Py_XDECREF(errorHandler);
    Py_XDECREF(exc);
    return NULL;
}

/* Deprecated */
PyObject *
PyUnicode_EncodeASCII(const Py_UNICODE *p,
                      Py_ssize_t size,
                      const char *errors)
{
    PyObject *result;
    PyObject *unicode = PyUnicode_FromUnicode(p, size);
    if (unicode == NULL)
        return NULL;
    result = unicode_encode_ucs1(unicode, errors, 128);
    Py_DECREF(unicode);
    return result;
}

PyObject *
_PyUnicode_AsASCIIString(PyObject *unicode, const char *errors)
{
    if (!PyUnicode_Check(unicode)) {
        PyErr_BadArgument();
        return NULL;
    }
    if (PyUnicode_READY(unicode) == -1)
        return NULL;
    /* Fast path: if it is an ASCII-only string, construct bytes object
       directly. Else defer to above function to raise the exception. */
    if (PyUnicode_MAX_CHAR_VALUE(unicode) < 128)
        return PyBytes_FromStringAndSize(PyUnicode_DATA(unicode),
                                         PyUnicode_GET_LENGTH(unicode));
    return unicode_encode_ucs1(unicode, errors, 128);
}

PyObject *
PyUnicode_AsASCIIString(PyObject *unicode)
{
    return _PyUnicode_AsASCIIString(unicode, NULL);
}

#ifdef HAVE_MBCS

/* --- MBCS codecs for Windows -------------------------------------------- */

#if SIZEOF_INT < SIZEOF_SIZE_T
#define NEED_RETRY
#endif

#ifndef WC_ERR_INVALID_CHARS
#  define WC_ERR_INVALID_CHARS 0x0080
#endif

static char*
code_page_name(UINT code_page, PyObject **obj)
{
    *obj = NULL;
    if (code_page == CP_ACP)
        return "mbcs";
    if (code_page == CP_UTF7)
        return "CP_UTF7";
    if (code_page == CP_UTF8)
        return "CP_UTF8";

    *obj = PyBytes_FromFormat("cp%u", code_page);
    if (*obj == NULL)
        return NULL;
    return PyBytes_AS_STRING(*obj);
}

static int
is_dbcs_lead_byte(UINT code_page, const char *s, int offset)
{
    const char *curr = s + offset;
    const char *prev;

    if (!IsDBCSLeadByteEx(code_page, *curr))
        return 0;

    prev = CharPrevExA(code_page, s, curr, 0);
    if (prev == curr)
        return 1;
    /* FIXME: This code is limited to "true" double-byte encodings,
       as it assumes an incomplete character consists of a single
       byte. */
    if (curr - prev == 2)
        return 1;
    if (!IsDBCSLeadByteEx(code_page, *prev))
        return 1;
    return 0;
}

static DWORD
decode_code_page_flags(UINT code_page)
{
    if (code_page == CP_UTF7) {
        /* The CP_UTF7 decoder only supports flags=0 */
        return 0;
    }
    else
        return MB_ERR_INVALID_CHARS;
}

/*
 * Decode a byte string from a Windows code page into unicode object in strict
 * mode.
 *
 * Returns consumed size if succeed, returns -2 on decode error, or raise a
 * WindowsError and returns -1 on other error.
 */
static int
decode_code_page_strict(UINT code_page,
                        PyObject **v,
                        const char *in,
                        int insize)
{
    const DWORD flags = decode_code_page_flags(code_page);
    wchar_t *out;
    DWORD outsize;

    /* First get the size of the result */
    assert(insize > 0);
    outsize = MultiByteToWideChar(code_page, flags, in, insize, NULL, 0);
    if (outsize <= 0)
        goto error;

    if (*v == NULL) {
        /* Create unicode object */
        /* FIXME: don't use _PyUnicode_New(), but allocate a wchar_t* buffer */
        *v = (PyObject*)_PyUnicode_New(outsize);
        if (*v == NULL)
            return -1;
        out = PyUnicode_AS_UNICODE(*v);
    }
    else {
        /* Extend unicode object */
        Py_ssize_t n = PyUnicode_GET_SIZE(*v);
        if (unicode_resize(v, n + outsize) < 0)
            return -1;
        out = PyUnicode_AS_UNICODE(*v) + n;
    }

    /* Do the conversion */
    outsize = MultiByteToWideChar(code_page, flags, in, insize, out, outsize);
    if (outsize <= 0)
        goto error;
    return insize;

error:
    if (GetLastError() == ERROR_NO_UNICODE_TRANSLATION)
        return -2;
    PyErr_SetFromWindowsErr(0);
    return -1;
}

/*
 * Decode a byte string from a code page into unicode object with an error
 * handler.
 *
 * Returns consumed size if succeed, or raise a WindowsError or
 * UnicodeDecodeError exception and returns -1 on error.
 */
static int
decode_code_page_errors(UINT code_page,
                        PyObject **v,
                        const char *in, const int size,
                        const char *errors)
{
    const char *startin = in;
    const char *endin = in + size;
    const DWORD flags = decode_code_page_flags(code_page);
    /* Ideally, we should get reason from FormatMessage. This is the Windows
       2000 English version of the message. */
    const char *reason = "No mapping for the Unicode character exists "
                         "in the target code page.";
    /* each step cannot decode more than 1 character, but a character can be
       represented as a surrogate pair */
    wchar_t buffer[2], *startout, *out;
    int insize, outsize;
    PyObject *errorHandler = NULL;
    PyObject *exc = NULL;
    PyObject *encoding_obj = NULL;
    char *encoding;
    DWORD err;
    int ret = -1;

    assert(size > 0);

    encoding = code_page_name(code_page, &encoding_obj);
    if (encoding == NULL)
        return -1;

    if (errors == NULL || strcmp(errors, "strict") == 0) {
        /* The last error was ERROR_NO_UNICODE_TRANSLATION, then we raise a
           UnicodeDecodeError. */
        make_decode_exception(&exc, encoding, in, size, 0, 0, reason);
        if (exc != NULL) {
            PyCodec_StrictErrors(exc);
            Py_CLEAR(exc);
        }
        goto error;
    }

    if (*v == NULL) {
        /* Create unicode object */
        if (size > PY_SSIZE_T_MAX / (Py_ssize_t)Py_ARRAY_LENGTH(buffer)) {
            PyErr_NoMemory();
            goto error;
        }
        /* FIXME: don't use _PyUnicode_New(), but allocate a wchar_t* buffer */
        *v = (PyObject*)_PyUnicode_New(size * Py_ARRAY_LENGTH(buffer));
        if (*v == NULL)
            goto error;
        startout = PyUnicode_AS_UNICODE(*v);
    }
    else {
        /* Extend unicode object */
        Py_ssize_t n = PyUnicode_GET_SIZE(*v);
        if (size > (PY_SSIZE_T_MAX - n) / (Py_ssize_t)Py_ARRAY_LENGTH(buffer)) {
            PyErr_NoMemory();
            goto error;
        }
        if (unicode_resize(v, n + size * Py_ARRAY_LENGTH(buffer)) < 0)
            goto error;
        startout = PyUnicode_AS_UNICODE(*v) + n;
    }

    /* Decode the byte string character per character */
    out = startout;
    while (in < endin)
    {
        /* Decode a character */
        insize = 1;
        do
        {
            outsize = MultiByteToWideChar(code_page, flags,
                                          in, insize,
                                          buffer, Py_ARRAY_LENGTH(buffer));
            if (outsize > 0)
                break;
            err = GetLastError();
            if (err != ERROR_NO_UNICODE_TRANSLATION
                && err != ERROR_INSUFFICIENT_BUFFER)
            {
                PyErr_SetFromWindowsErr(0);
                goto error;
            }
            insize++;
        }
        /* 4=maximum length of a UTF-8 sequence */
        while (insize <= 4 && (in + insize) <= endin);

        if (outsize <= 0) {
            Py_ssize_t startinpos, endinpos, outpos;

            startinpos = in - startin;
            endinpos = startinpos + 1;
            outpos = out - PyUnicode_AS_UNICODE(*v);
            if (unicode_decode_call_errorhandler(
                    errors, &errorHandler,
                    encoding, reason,
                    &startin, &endin, &startinpos, &endinpos, &exc, &in,
                    v, &outpos))
            {
                goto error;
            }
            out = PyUnicode_AS_UNICODE(*v) + outpos;
        }
        else {
            in += insize;
            memcpy(out, buffer, outsize * sizeof(wchar_t));
            out += outsize;
        }
    }

    /* write a NUL character at the end */
    *out = 0;

    /* Extend unicode object */
    outsize = out - startout;
    assert(outsize <= PyUnicode_WSTR_LENGTH(*v));
    if (unicode_resize(v, outsize) < 0)
        goto error;
    ret = size;

error:
    Py_XDECREF(encoding_obj);
    Py_XDECREF(errorHandler);
    Py_XDECREF(exc);
    return ret;
}

static PyObject *
decode_code_page_stateful(int code_page,
                          const char *s, Py_ssize_t size,
                          const char *errors, Py_ssize_t *consumed)
{
    PyObject *v = NULL;
    int chunk_size, final, converted, done;

    if (code_page < 0) {
        PyErr_SetString(PyExc_ValueError, "invalid code page number");
        return NULL;
    }

    if (consumed)
        *consumed = 0;

    do
    {
#ifdef NEED_RETRY
        if (size > INT_MAX) {
            chunk_size = INT_MAX;
            final = 0;
            done = 0;
        }
        else
#endif
        {
            chunk_size = (int)size;
            final = (consumed == NULL);
            done = 1;
        }

        /* Skip trailing lead-byte unless 'final' is set */
        if (!final && is_dbcs_lead_byte(code_page, s, chunk_size - 1))
            --chunk_size;

        if (chunk_size == 0 && done) {
            if (v != NULL)
                break;
            Py_INCREF(unicode_empty);
            return unicode_empty;
        }


        converted = decode_code_page_strict(code_page, &v,
                                            s, chunk_size);
        if (converted == -2)
            converted = decode_code_page_errors(code_page, &v,
                                                s, chunk_size,
                                                errors);
        assert(converted != 0);

        if (converted < 0) {
            Py_XDECREF(v);
            return NULL;
        }

        if (consumed)
            *consumed += converted;

        s += converted;
        size -= converted;
    } while (!done);

    return unicode_result(v);
}

PyObject *
PyUnicode_DecodeCodePageStateful(int code_page,
                                 const char *s,
                                 Py_ssize_t size,
                                 const char *errors,
                                 Py_ssize_t *consumed)
{
    return decode_code_page_stateful(code_page, s, size, errors, consumed);
}

PyObject *
PyUnicode_DecodeMBCSStateful(const char *s,
                             Py_ssize_t size,
                             const char *errors,
                             Py_ssize_t *consumed)
{
    return decode_code_page_stateful(CP_ACP, s, size, errors, consumed);
}

PyObject *
PyUnicode_DecodeMBCS(const char *s,
                     Py_ssize_t size,
                     const char *errors)
{
    return PyUnicode_DecodeMBCSStateful(s, size, errors, NULL);
}

static DWORD
encode_code_page_flags(UINT code_page, const char *errors)
{
    if (code_page == CP_UTF8) {
        if (winver.dwMajorVersion >= 6)
            /* CP_UTF8 supports WC_ERR_INVALID_CHARS on Windows Vista
               and later */
            return WC_ERR_INVALID_CHARS;
        else
            /* CP_UTF8 only supports flags=0 on Windows older than Vista */
            return 0;
    }
    else if (code_page == CP_UTF7) {
        /* CP_UTF7 only supports flags=0 */
        return 0;
    }
    else {
        if (errors != NULL && strcmp(errors, "replace") == 0)
            return 0;
        else
            return WC_NO_BEST_FIT_CHARS;
    }
}

/*
 * Encode a Unicode string to a Windows code page into a byte string in strict
 * mode.
 *
 * Returns consumed characters if succeed, returns -2 on encode error, or raise
 * a WindowsError and returns -1 on other error.
 */
static int
encode_code_page_strict(UINT code_page, PyObject **outbytes,
                        PyObject *unicode, Py_ssize_t offset, int len,
                        const char* errors)
{
    BOOL usedDefaultChar = FALSE;
    BOOL *pusedDefaultChar = &usedDefaultChar;
    int outsize;
    PyObject *exc = NULL;
    wchar_t *p;
    Py_ssize_t size;
    const DWORD flags = encode_code_page_flags(code_page, NULL);
    char *out;
    /* Create a substring so that we can get the UTF-16 representation
       of just the slice under consideration. */
    PyObject *substring;

    assert(len > 0);

    if (code_page != CP_UTF8 && code_page != CP_UTF7)
        pusedDefaultChar = &usedDefaultChar;
    else
        pusedDefaultChar = NULL;

    substring = PyUnicode_Substring(unicode, offset, offset+len);
    if (substring == NULL)
        return -1;
    p = PyUnicode_AsUnicodeAndSize(substring, &size);
    if (p == NULL) {
        Py_DECREF(substring);
        return -1;
    }

    /* First get the size of the result */
    outsize = WideCharToMultiByte(code_page, flags,
                                  p, size,
                                  NULL, 0,
                                  NULL, pusedDefaultChar);
    if (outsize <= 0)
        goto error;
    /* If we used a default char, then we failed! */
    if (pusedDefaultChar && *pusedDefaultChar) {
        Py_DECREF(substring);
        return -2;
    }

    if (*outbytes == NULL) {
        /* Create string object */
        *outbytes = PyBytes_FromStringAndSize(NULL, outsize);
        if (*outbytes == NULL) {
            Py_DECREF(substring);
            return -1;
        }
        out = PyBytes_AS_STRING(*outbytes);
    }
    else {
        /* Extend string object */
        const Py_ssize_t n = PyBytes_Size(*outbytes);
        if (outsize > PY_SSIZE_T_MAX - n) {
            PyErr_NoMemory();
            Py_DECREF(substring);
            return -1;
        }
        if (_PyBytes_Resize(outbytes, n + outsize) < 0) {
            Py_DECREF(substring);
            return -1;
        }
        out = PyBytes_AS_STRING(*outbytes) + n;
    }

    /* Do the conversion */
    outsize = WideCharToMultiByte(code_page, flags,
                                  p, size,
                                  out, outsize,
                                  NULL, pusedDefaultChar);
    Py_CLEAR(substring);
    if (outsize <= 0)
        goto error;
    if (pusedDefaultChar && *pusedDefaultChar)
        return -2;
    return 0;

error:
    Py_XDECREF(substring);
    if (GetLastError() == ERROR_NO_UNICODE_TRANSLATION)
        return -2;
    PyErr_SetFromWindowsErr(0);
    return -1;
}

/*
 * Encode a Unicode string to a Windows code page into a byte string using a
 * error handler.
 *
 * Returns consumed characters if succeed, or raise a WindowsError and returns
 * -1 on other error.
 */
static int
encode_code_page_errors(UINT code_page, PyObject **outbytes,
                        PyObject *unicode, Py_ssize_t unicode_offset,
                        Py_ssize_t insize, const char* errors)
{
    const DWORD flags = encode_code_page_flags(code_page, errors);
    Py_ssize_t pos = unicode_offset;
    Py_ssize_t endin = unicode_offset + insize;
    /* Ideally, we should get reason from FormatMessage. This is the Windows
       2000 English version of the message. */
    const char *reason = "invalid character";
    /* 4=maximum length of a UTF-8 sequence */
    char buffer[4];
    BOOL usedDefaultChar = FALSE, *pusedDefaultChar;
    Py_ssize_t outsize;
    char *out;
    PyObject *errorHandler = NULL;
    PyObject *exc = NULL;
    PyObject *encoding_obj = NULL;
    char *encoding;
    Py_ssize_t newpos, newoutsize;
    PyObject *rep;
    int ret = -1;

    assert(insize > 0);

    encoding = code_page_name(code_page, &encoding_obj);
    if (encoding == NULL)
        return -1;

    if (errors == NULL || strcmp(errors, "strict") == 0) {
        /* The last error was ERROR_NO_UNICODE_TRANSLATION,
           then we raise a UnicodeEncodeError. */
        make_encode_exception(&exc, encoding, unicode, 0, 0, reason);
        if (exc != NULL) {
            PyCodec_StrictErrors(exc);
            Py_DECREF(exc);
        }
        Py_XDECREF(encoding_obj);
        return -1;
    }

    if (code_page != CP_UTF8 && code_page != CP_UTF7)
        pusedDefaultChar = &usedDefaultChar;
    else
        pusedDefaultChar = NULL;

    if (Py_ARRAY_LENGTH(buffer) > PY_SSIZE_T_MAX / insize) {
        PyErr_NoMemory();
        goto error;
    }
    outsize = insize * Py_ARRAY_LENGTH(buffer);

    if (*outbytes == NULL) {
        /* Create string object */
        *outbytes = PyBytes_FromStringAndSize(NULL, outsize);
        if (*outbytes == NULL)
            goto error;
        out = PyBytes_AS_STRING(*outbytes);
    }
    else {
        /* Extend string object */
        Py_ssize_t n = PyBytes_Size(*outbytes);
        if (n > PY_SSIZE_T_MAX - outsize) {
            PyErr_NoMemory();
            goto error;
        }
        if (_PyBytes_Resize(outbytes, n + outsize) < 0)
            goto error;
        out = PyBytes_AS_STRING(*outbytes) + n;
    }

    /* Encode the string character per character */
    while (pos < endin)
    {
        Py_UCS4 ch = PyUnicode_READ_CHAR(unicode, pos);
        wchar_t chars[2];
        int charsize;
        if (ch < 0x10000) {
            chars[0] = (wchar_t)ch;
            charsize = 1;
        }
        else {
            ch -= 0x10000;
            chars[0] = 0xd800 + (ch >> 10);
            chars[1] = 0xdc00 + (ch & 0x3ff);
            charsize = 2;
        }

        outsize = WideCharToMultiByte(code_page, flags,
                                      chars, charsize,
                                      buffer, Py_ARRAY_LENGTH(buffer),
                                      NULL, pusedDefaultChar);
        if (outsize > 0) {
            if (pusedDefaultChar == NULL || !(*pusedDefaultChar))
            {
                pos++;
                memcpy(out, buffer, outsize);
                out += outsize;
                continue;
            }
        }
        else if (GetLastError() != ERROR_NO_UNICODE_TRANSLATION) {
            PyErr_SetFromWindowsErr(0);
            goto error;
        }

        rep = unicode_encode_call_errorhandler(
                  errors, &errorHandler, encoding, reason,
                  unicode, &exc,
                  pos, pos + 1, &newpos);
        if (rep == NULL)
            goto error;
        pos = newpos;

        if (PyBytes_Check(rep)) {
            outsize = PyBytes_GET_SIZE(rep);
            if (outsize != 1) {
                Py_ssize_t offset = out - PyBytes_AS_STRING(*outbytes);
                newoutsize = PyBytes_GET_SIZE(*outbytes) + (outsize - 1);
                if (_PyBytes_Resize(outbytes, newoutsize) < 0) {
                    Py_DECREF(rep);
                    goto error;
                }
                out = PyBytes_AS_STRING(*outbytes) + offset;
            }
            memcpy(out, PyBytes_AS_STRING(rep), outsize);
            out += outsize;
        }
        else {
            Py_ssize_t i;
            enum PyUnicode_Kind kind;
            void *data;

            if (PyUnicode_READY(rep) == -1) {
                Py_DECREF(rep);
                goto error;
            }

            outsize = PyUnicode_GET_LENGTH(rep);
            if (outsize != 1) {
                Py_ssize_t offset = out - PyBytes_AS_STRING(*outbytes);
                newoutsize = PyBytes_GET_SIZE(*outbytes) + (outsize - 1);
                if (_PyBytes_Resize(outbytes, newoutsize) < 0) {
                    Py_DECREF(rep);
                    goto error;
                }
                out = PyBytes_AS_STRING(*outbytes) + offset;
            }
            kind = PyUnicode_KIND(rep);
            data = PyUnicode_DATA(rep);
            for (i=0; i < outsize; i++) {
                Py_UCS4 ch = PyUnicode_READ(kind, data, i);
                if (ch > 127) {
                    raise_encode_exception(&exc,
                        encoding, unicode,
                        pos, pos + 1,
                        "unable to encode error handler result to ASCII");
                    Py_DECREF(rep);
                    goto error;
                }
                *out = (unsigned char)ch;
                out++;
            }
        }
        Py_DECREF(rep);
    }
    /* write a NUL byte */
    *out = 0;
    outsize = out - PyBytes_AS_STRING(*outbytes);
    assert(outsize <= PyBytes_GET_SIZE(*outbytes));
    if (_PyBytes_Resize(outbytes, outsize) < 0)
        goto error;
    ret = 0;

error:
    Py_XDECREF(encoding_obj);
    Py_XDECREF(errorHandler);
    Py_XDECREF(exc);
    return ret;
}

static PyObject *
encode_code_page(int code_page,
                 PyObject *unicode,
                 const char *errors)
{
    Py_ssize_t len;
    PyObject *outbytes = NULL;
    Py_ssize_t offset;
    int chunk_len, ret, done;

    if (PyUnicode_READY(unicode) == -1)
        return NULL;
    len = PyUnicode_GET_LENGTH(unicode);

    if (code_page < 0) {
        PyErr_SetString(PyExc_ValueError, "invalid code page number");
        return NULL;
    }

    if (len == 0)
        return PyBytes_FromStringAndSize(NULL, 0);

    offset = 0;
    do
    {
#ifdef NEED_RETRY
        /* UTF-16 encoding may double the size, so use only INT_MAX/2
           chunks. */
        if (len > INT_MAX/2) {
            chunk_len = INT_MAX/2;
            done = 0;
        }
        else
#endif
        {
            chunk_len = (int)len;
            done = 1;
        }

        ret = encode_code_page_strict(code_page, &outbytes,
                                      unicode, offset, chunk_len,
                                      errors);
        if (ret == -2)
            ret = encode_code_page_errors(code_page, &outbytes,
                                          unicode, offset,
                                          chunk_len, errors);
        if (ret < 0) {
            Py_XDECREF(outbytes);
            return NULL;
        }

        offset += chunk_len;
        len -= chunk_len;
    } while (!done);

    return outbytes;
}

PyObject *
PyUnicode_EncodeMBCS(const Py_UNICODE *p,
                     Py_ssize_t size,
                     const char *errors)
{
    PyObject *unicode, *res;
    unicode = PyUnicode_FromUnicode(p, size);
    if (unicode == NULL)
        return NULL;
    res = encode_code_page(CP_ACP, unicode, errors);
    Py_DECREF(unicode);
    return res;
}

PyObject *
PyUnicode_EncodeCodePage(int code_page,
                         PyObject *unicode,
                         const char *errors)
{
    return encode_code_page(code_page, unicode, errors);
}

PyObject *
PyUnicode_AsMBCSString(PyObject *unicode)
{
    if (!PyUnicode_Check(unicode)) {
        PyErr_BadArgument();
        return NULL;
    }
    return PyUnicode_EncodeCodePage(CP_ACP, unicode, NULL);
}

#undef NEED_RETRY

#endif /* HAVE_MBCS */

/* --- Character Mapping Codec -------------------------------------------- */

PyObject *
PyUnicode_DecodeCharmap(const char *s,
                        Py_ssize_t size,
                        PyObject *mapping,
                        const char *errors)
{
    const char *starts = s;
    Py_ssize_t startinpos;
    Py_ssize_t endinpos;
    Py_ssize_t outpos;
    const char *e;
    PyObject *v;
    Py_ssize_t extrachars = 0;
    PyObject *errorHandler = NULL;
    PyObject *exc = NULL;

    /* Default to Latin-1 */
    if (mapping == NULL)
        return PyUnicode_DecodeLatin1(s, size, errors);

    v = PyUnicode_New(size, 127);
    if (v == NULL)
        goto onError;
    if (size == 0)
        return v;
    outpos = 0;
    e = s + size;
    if (PyUnicode_CheckExact(mapping)) {
        Py_ssize_t maplen;
        enum PyUnicode_Kind mapkind;
        void *mapdata;
        Py_UCS4 x;

        if (PyUnicode_READY(mapping) == -1)
            return NULL;

        maplen = PyUnicode_GET_LENGTH(mapping);
        mapdata = PyUnicode_DATA(mapping);
        mapkind = PyUnicode_KIND(mapping);
        while (s < e) {
            unsigned char ch;
            if (mapkind == PyUnicode_2BYTE_KIND && maplen >= 256) {
                enum PyUnicode_Kind outkind = PyUnicode_KIND(v);
                if (outkind == PyUnicode_1BYTE_KIND) {
                    void *outdata = PyUnicode_DATA(v);
                    Py_UCS4 maxchar = PyUnicode_MAX_CHAR_VALUE(v);
                    while (s < e) {
                        unsigned char ch = *s;
                        x = PyUnicode_READ(PyUnicode_2BYTE_KIND, mapdata, ch);
                        if (x > maxchar)
                            goto Error;
                        PyUnicode_WRITE(PyUnicode_1BYTE_KIND, outdata, outpos++, x);
                        ++s;
                    }
                    break;
                }
                else if (outkind == PyUnicode_2BYTE_KIND) {
                    void *outdata = PyUnicode_DATA(v);
                    while (s < e) {
                        unsigned char ch = *s;
                        x = PyUnicode_READ(PyUnicode_2BYTE_KIND, mapdata, ch);
                        if (x == 0xFFFE)
                            goto Error;
                        PyUnicode_WRITE(PyUnicode_2BYTE_KIND, outdata, outpos++, x);
                        ++s;
                    }
                    break;
                }
            }
            ch = *s;

            if (ch < maplen)
                x = PyUnicode_READ(mapkind, mapdata, ch);
            else
                x = 0xfffe; /* invalid value */
Error:
            if (x == 0xfffe)
            {
                /* undefined mapping */
                startinpos = s-starts;
                endinpos = startinpos+1;
                if (unicode_decode_call_errorhandler(
                        errors, &errorHandler,
                        "charmap", "character maps to <undefined>",
                        &starts, &e, &startinpos, &endinpos, &exc, &s,
                        &v, &outpos)) {
                    goto onError;
                }
                continue;
            }

            if (unicode_putchar(&v, &outpos, x) < 0)
                goto onError;
            ++s;
        }
    }
    else {
        while (s < e) {
            unsigned char ch = *s;
            PyObject *w, *x;

            /* Get mapping (char ordinal -> integer, Unicode char or None) */
            w = PyLong_FromLong((long)ch);
            if (w == NULL)
                goto onError;
            x = PyObject_GetItem(mapping, w);
            Py_DECREF(w);
            if (x == NULL) {
                if (PyErr_ExceptionMatches(PyExc_LookupError)) {
                    /* No mapping found means: mapping is undefined. */
                    PyErr_Clear();
                    x = Py_None;
                    Py_INCREF(x);
                } else
                    goto onError;
            }

            /* Apply mapping */
            if (PyLong_Check(x)) {
                long value = PyLong_AS_LONG(x);
                if (value < 0 || value > MAX_UNICODE) {
                    PyErr_Format(PyExc_TypeError,
                                 "character mapping must be in range(0x%lx)",
                                 (unsigned long)MAX_UNICODE + 1);
                    Py_DECREF(x);
                    goto onError;
                }
                if (unicode_putchar(&v, &outpos, value) < 0)
                    goto onError;
            }
            else if (x == Py_None) {
                /* undefined mapping */
                startinpos = s-starts;
                endinpos = startinpos+1;
                if (unicode_decode_call_errorhandler(
                        errors, &errorHandler,
                        "charmap", "character maps to <undefined>",
                        &starts, &e, &startinpos, &endinpos, &exc, &s,
                        &v, &outpos)) {
                    Py_DECREF(x);
                    goto onError;
                }
                Py_DECREF(x);
                continue;
            }
            else if (PyUnicode_Check(x)) {
                Py_ssize_t targetsize;

                if (PyUnicode_READY(x) == -1)
                    goto onError;
                targetsize = PyUnicode_GET_LENGTH(x);

                if (targetsize == 1) {
                    /* 1-1 mapping */
                    if (unicode_putchar(&v, &outpos,
                                        PyUnicode_READ_CHAR(x, 0)) < 0)
                        goto onError;
                }
                else if (targetsize > 1) {
                    /* 1-n mapping */
                    if (targetsize > extrachars) {
                        /* resize first */
                        Py_ssize_t needed = (targetsize - extrachars) + \
                            (targetsize << 2);
                        extrachars += needed;
                        /* XXX overflow detection missing */
                        if (unicode_resize(&v,
                                           PyUnicode_GET_LENGTH(v) + needed) < 0)
                        {
                            Py_DECREF(x);
                            goto onError;
                        }
                    }
                    if (unicode_widen(&v, outpos, PyUnicode_MAX_CHAR_VALUE(x)) < 0)
                        goto onError;
                    PyUnicode_CopyCharacters(v, outpos, x, 0, targetsize);
                    outpos += targetsize;
                    extrachars -= targetsize;
                }
                /* 1-0 mapping: skip the character */
            }
            else {
                /* wrong return value */
                PyErr_SetString(PyExc_TypeError,
                                "character mapping must return integer, None or str");
                Py_DECREF(x);
                goto onError;
            }
            Py_DECREF(x);
            ++s;
        }
    }
    if (unicode_resize(&v, outpos) < 0)
        goto onError;
    Py_XDECREF(errorHandler);
    Py_XDECREF(exc);
    return unicode_result(v);

  onError:
    Py_XDECREF(errorHandler);
    Py_XDECREF(exc);
    Py_XDECREF(v);
    return NULL;
}

/* Charmap encoding: the lookup table */

struct encoding_map {
    PyObject_HEAD
    unsigned char level1[32];
    int count2, count3;
    unsigned char level23[1];
};

static PyObject*
encoding_map_size(PyObject *obj, PyObject* args)
{
    struct encoding_map *map = (struct encoding_map*)obj;
    return PyLong_FromLong(sizeof(*map) - 1 + 16*map->count2 +
                           128*map->count3);
}

static PyMethodDef encoding_map_methods[] = {
    {"size", encoding_map_size, METH_NOARGS,
     PyDoc_STR("Return the size (in bytes) of this object") },
    { 0 }
};

static void
encoding_map_dealloc(PyObject* o)
{
    PyObject_FREE(o);
}

static PyTypeObject EncodingMapType = {
    PyVarObject_HEAD_INIT(NULL, 0)
    "EncodingMap",          /*tp_name*/
    sizeof(struct encoding_map),   /*tp_basicsize*/
    0,                      /*tp_itemsize*/
    /* methods */
    encoding_map_dealloc,   /*tp_dealloc*/
    0,                      /*tp_print*/
    0,                      /*tp_getattr*/
    0,                      /*tp_setattr*/
    0,                      /*tp_reserved*/
    0,                      /*tp_repr*/
    0,                      /*tp_as_number*/
    0,                      /*tp_as_sequence*/
    0,                      /*tp_as_mapping*/
    0,                      /*tp_hash*/
    0,                      /*tp_call*/
    0,                      /*tp_str*/
    0,                      /*tp_getattro*/
    0,                      /*tp_setattro*/
    0,                      /*tp_as_buffer*/
    Py_TPFLAGS_DEFAULT,     /*tp_flags*/
    0,                      /*tp_doc*/
    0,                      /*tp_traverse*/
    0,                      /*tp_clear*/
    0,                      /*tp_richcompare*/
    0,                      /*tp_weaklistoffset*/
    0,                      /*tp_iter*/
    0,                      /*tp_iternext*/
    encoding_map_methods,   /*tp_methods*/
    0,                      /*tp_members*/
    0,                      /*tp_getset*/
    0,                      /*tp_base*/
    0,                      /*tp_dict*/
    0,                      /*tp_descr_get*/
    0,                      /*tp_descr_set*/
    0,                      /*tp_dictoffset*/
    0,                      /*tp_init*/
    0,                      /*tp_alloc*/
    0,                      /*tp_new*/
    0,                      /*tp_free*/
    0,                      /*tp_is_gc*/
};

PyObject*
PyUnicode_BuildEncodingMap(PyObject* string)
{
    PyObject *result;
    struct encoding_map *mresult;
    int i;
    int need_dict = 0;
    unsigned char level1[32];
    unsigned char level2[512];
    unsigned char *mlevel1, *mlevel2, *mlevel3;
    int count2 = 0, count3 = 0;
    int kind;
    void *data;
    Py_ssize_t length;
    Py_UCS4 ch;

    if (!PyUnicode_Check(string) || !PyUnicode_GET_LENGTH(string)) {
        PyErr_BadArgument();
        return NULL;
    }
    kind = PyUnicode_KIND(string);
    data = PyUnicode_DATA(string);
    length = PyUnicode_GET_LENGTH(string);
    length = Py_MIN(length, 256);
    memset(level1, 0xFF, sizeof level1);
    memset(level2, 0xFF, sizeof level2);

    /* If there isn't a one-to-one mapping of NULL to \0,
       or if there are non-BMP characters, we need to use
       a mapping dictionary. */
    if (PyUnicode_READ(kind, data, 0) != 0)
        need_dict = 1;
    for (i = 1; i < length; i++) {
        int l1, l2;
        ch = PyUnicode_READ(kind, data, i);
        if (ch == 0 || ch > 0xFFFF) {
            need_dict = 1;
            break;
        }
        if (ch == 0xFFFE)
            /* unmapped character */
            continue;
        l1 = ch >> 11;
        l2 = ch >> 7;
        if (level1[l1] == 0xFF)
            level1[l1] = count2++;
        if (level2[l2] == 0xFF)
            level2[l2] = count3++;
    }

    if (count2 >= 0xFF || count3 >= 0xFF)
        need_dict = 1;

    if (need_dict) {
        PyObject *result = PyDict_New();
        PyObject *key, *value;
        if (!result)
            return NULL;
        for (i = 0; i < length; i++) {
            key = PyLong_FromLong(PyUnicode_READ(kind, data, i));
            value = PyLong_FromLong(i);
            if (!key || !value)
                goto failed1;
            if (PyDict_SetItem(result, key, value) == -1)
                goto failed1;
            Py_DECREF(key);
            Py_DECREF(value);
        }
        return result;
      failed1:
        Py_XDECREF(key);
        Py_XDECREF(value);
        Py_DECREF(result);
        return NULL;
    }

    /* Create a three-level trie */
    result = PyObject_MALLOC(sizeof(struct encoding_map) +
                             16*count2 + 128*count3 - 1);
    if (!result)
        return PyErr_NoMemory();
    PyObject_Init(result, &EncodingMapType);
    mresult = (struct encoding_map*)result;
    mresult->count2 = count2;
    mresult->count3 = count3;
    mlevel1 = mresult->level1;
    mlevel2 = mresult->level23;
    mlevel3 = mresult->level23 + 16*count2;
    memcpy(mlevel1, level1, 32);
    memset(mlevel2, 0xFF, 16*count2);
    memset(mlevel3, 0, 128*count3);
    count3 = 0;
    for (i = 1; i < length; i++) {
        int o1, o2, o3, i2, i3;
        Py_UCS4 ch = PyUnicode_READ(kind, data, i);
        if (ch == 0xFFFE)
            /* unmapped character */
            continue;
        o1 = ch>>11;
        o2 = (ch>>7) & 0xF;
        i2 = 16*mlevel1[o1] + o2;
        if (mlevel2[i2] == 0xFF)
            mlevel2[i2] = count3++;
        o3 = ch & 0x7F;
        i3 = 128*mlevel2[i2] + o3;
        mlevel3[i3] = i;
    }
    return result;
}

static int
encoding_map_lookup(Py_UCS4 c, PyObject *mapping)
{
    struct encoding_map *map = (struct encoding_map*)mapping;
    int l1 = c>>11;
    int l2 = (c>>7) & 0xF;
    int l3 = c & 0x7F;
    int i;

    if (c > 0xFFFF)
        return -1;
    if (c == 0)
        return 0;
    /* level 1*/
    i = map->level1[l1];
    if (i == 0xFF) {
        return -1;
    }
    /* level 2*/
    i = map->level23[16*i+l2];
    if (i == 0xFF) {
        return -1;
    }
    /* level 3 */
    i = map->level23[16*map->count2 + 128*i + l3];
    if (i == 0) {
        return -1;
    }
    return i;
}

/* Lookup the character ch in the mapping. If the character
   can't be found, Py_None is returned (or NULL, if another
   error occurred). */
static PyObject *
charmapencode_lookup(Py_UCS4 c, PyObject *mapping)
{
    PyObject *w = PyLong_FromLong((long)c);
    PyObject *x;

    if (w == NULL)
        return NULL;
    x = PyObject_GetItem(mapping, w);
    Py_DECREF(w);
    if (x == NULL) {
        if (PyErr_ExceptionMatches(PyExc_LookupError)) {
            /* No mapping found means: mapping is undefined. */
            PyErr_Clear();
            x = Py_None;
            Py_INCREF(x);
            return x;
        } else
            return NULL;
    }
    else if (x == Py_None)
        return x;
    else if (PyLong_Check(x)) {
        long value = PyLong_AS_LONG(x);
        if (value < 0 || value > 255) {
            PyErr_SetString(PyExc_TypeError,
                            "character mapping must be in range(256)");
            Py_DECREF(x);
            return NULL;
        }
        return x;
    }
    else if (PyBytes_Check(x))
        return x;
    else {
        /* wrong return value */
        PyErr_Format(PyExc_TypeError,
                     "character mapping must return integer, bytes or None, not %.400s",
                     x->ob_type->tp_name);
        Py_DECREF(x);
        return NULL;
    }
}

static int
charmapencode_resize(PyObject **outobj, Py_ssize_t *outpos, Py_ssize_t requiredsize)
{
    Py_ssize_t outsize = PyBytes_GET_SIZE(*outobj);
    /* exponentially overallocate to minimize reallocations */
    if (requiredsize < 2*outsize)
        requiredsize = 2*outsize;
    if (_PyBytes_Resize(outobj, requiredsize))
        return -1;
    return 0;
}

typedef enum charmapencode_result {
    enc_SUCCESS, enc_FAILED, enc_EXCEPTION
} charmapencode_result;
/* lookup the character, put the result in the output string and adjust
   various state variables. Resize the output bytes object if not enough
   space is available. Return a new reference to the object that
   was put in the output buffer, or Py_None, if the mapping was undefined
   (in which case no character was written) or NULL, if a
   reallocation error occurred. The caller must decref the result */
static charmapencode_result
charmapencode_output(Py_UCS4 c, PyObject *mapping,
                     PyObject **outobj, Py_ssize_t *outpos)
{
    PyObject *rep;
    char *outstart;
    Py_ssize_t outsize = PyBytes_GET_SIZE(*outobj);

    if (Py_TYPE(mapping) == &EncodingMapType) {
        int res = encoding_map_lookup(c, mapping);
        Py_ssize_t requiredsize = *outpos+1;
        if (res == -1)
            return enc_FAILED;
        if (outsize<requiredsize)
            if (charmapencode_resize(outobj, outpos, requiredsize))
                return enc_EXCEPTION;
        outstart = PyBytes_AS_STRING(*outobj);
        outstart[(*outpos)++] = (char)res;
        return enc_SUCCESS;
    }

    rep = charmapencode_lookup(c, mapping);
    if (rep==NULL)
        return enc_EXCEPTION;
    else if (rep==Py_None) {
        Py_DECREF(rep);
        return enc_FAILED;
    } else {
        if (PyLong_Check(rep)) {
            Py_ssize_t requiredsize = *outpos+1;
            if (outsize<requiredsize)
                if (charmapencode_resize(outobj, outpos, requiredsize)) {
                    Py_DECREF(rep);
                    return enc_EXCEPTION;
                }
            outstart = PyBytes_AS_STRING(*outobj);
            outstart[(*outpos)++] = (char)PyLong_AS_LONG(rep);
        }
        else {
            const char *repchars = PyBytes_AS_STRING(rep);
            Py_ssize_t repsize = PyBytes_GET_SIZE(rep);
            Py_ssize_t requiredsize = *outpos+repsize;
            if (outsize<requiredsize)
                if (charmapencode_resize(outobj, outpos, requiredsize)) {
                    Py_DECREF(rep);
                    return enc_EXCEPTION;
                }
            outstart = PyBytes_AS_STRING(*outobj);
            memcpy(outstart + *outpos, repchars, repsize);
            *outpos += repsize;
        }
    }
    Py_DECREF(rep);
    return enc_SUCCESS;
}

/* handle an error in PyUnicode_EncodeCharmap
   Return 0 on success, -1 on error */
static int
charmap_encoding_error(
    PyObject *unicode, Py_ssize_t *inpos, PyObject *mapping,
    PyObject **exceptionObject,
    int *known_errorHandler, PyObject **errorHandler, const char *errors,
    PyObject **res, Py_ssize_t *respos)
{
    PyObject *repunicode = NULL; /* initialize to prevent gcc warning */
    Py_ssize_t size, repsize;
    Py_ssize_t newpos;
    enum PyUnicode_Kind kind;
    void *data;
    Py_ssize_t index;
    /* startpos for collecting unencodable chars */
    Py_ssize_t collstartpos = *inpos;
    Py_ssize_t collendpos = *inpos+1;
    Py_ssize_t collpos;
    char *encoding = "charmap";
    char *reason = "character maps to <undefined>";
    charmapencode_result x;
    Py_UCS4 ch;
    int val;

    if (PyUnicode_READY(unicode) == -1)
        return -1;
    size = PyUnicode_GET_LENGTH(unicode);
    /* find all unencodable characters */
    while (collendpos < size) {
        PyObject *rep;
        if (Py_TYPE(mapping) == &EncodingMapType) {
            ch = PyUnicode_READ_CHAR(unicode, collendpos);
            val = encoding_map_lookup(ch, mapping);
            if (val != -1)
                break;
            ++collendpos;
            continue;
        }

        ch = PyUnicode_READ_CHAR(unicode, collendpos);
        rep = charmapencode_lookup(ch, mapping);
        if (rep==NULL)
            return -1;
        else if (rep!=Py_None) {
            Py_DECREF(rep);
            break;
        }
        Py_DECREF(rep);
        ++collendpos;
    }
    /* cache callback name lookup
     * (if not done yet, i.e. it's the first error) */
    if (*known_errorHandler==-1) {
        if ((errors==NULL) || (!strcmp(errors, "strict")))
            *known_errorHandler = 1;
        else if (!strcmp(errors, "replace"))
            *known_errorHandler = 2;
        else if (!strcmp(errors, "ignore"))
            *known_errorHandler = 3;
        else if (!strcmp(errors, "xmlcharrefreplace"))
            *known_errorHandler = 4;
        else
            *known_errorHandler = 0;
    }
    switch (*known_errorHandler) {
    case 1: /* strict */
        raise_encode_exception(exceptionObject, encoding, unicode, collstartpos, collendpos, reason);
        return -1;
    case 2: /* replace */
        for (collpos = collstartpos; collpos<collendpos; ++collpos) {
            x = charmapencode_output('?', mapping, res, respos);
            if (x==enc_EXCEPTION) {
                return -1;
            }
            else if (x==enc_FAILED) {
                raise_encode_exception(exceptionObject, encoding, unicode, collstartpos, collendpos, reason);
                return -1;
            }
        }
        /* fall through */
    case 3: /* ignore */
        *inpos = collendpos;
        break;
    case 4: /* xmlcharrefreplace */
        /* generate replacement (temporarily (mis)uses p) */
        for (collpos = collstartpos; collpos < collendpos; ++collpos) {
            char buffer[2+29+1+1];
            char *cp;
            sprintf(buffer, "&#%d;", (int)PyUnicode_READ_CHAR(unicode, collpos));
            for (cp = buffer; *cp; ++cp) {
                x = charmapencode_output(*cp, mapping, res, respos);
                if (x==enc_EXCEPTION)
                    return -1;
                else if (x==enc_FAILED) {
                    raise_encode_exception(exceptionObject, encoding, unicode, collstartpos, collendpos, reason);
                    return -1;
                }
            }
        }
        *inpos = collendpos;
        break;
    default:
        repunicode = unicode_encode_call_errorhandler(errors, errorHandler,
                                                      encoding, reason, unicode, exceptionObject,
                                                      collstartpos, collendpos, &newpos);
        if (repunicode == NULL)
            return -1;
        if (PyBytes_Check(repunicode)) {
            /* Directly copy bytes result to output. */
            Py_ssize_t outsize = PyBytes_Size(*res);
            Py_ssize_t requiredsize;
            repsize = PyBytes_Size(repunicode);
            requiredsize = *respos + repsize;
            if (requiredsize > outsize)
                /* Make room for all additional bytes. */
                if (charmapencode_resize(res, respos, requiredsize)) {
                    Py_DECREF(repunicode);
                    return -1;
                }
            memcpy(PyBytes_AsString(*res) + *respos,
                   PyBytes_AsString(repunicode),  repsize);
            *respos += repsize;
            *inpos = newpos;
            Py_DECREF(repunicode);
            break;
        }
        /* generate replacement  */
        if (PyUnicode_READY(repunicode) == -1) {
            Py_DECREF(repunicode);
            return -1;
        }
        repsize = PyUnicode_GET_LENGTH(repunicode);
        data = PyUnicode_DATA(repunicode);
        kind = PyUnicode_KIND(repunicode);
        for (index = 0; index < repsize; index++) {
            Py_UCS4 repch = PyUnicode_READ(kind, data, index);
            x = charmapencode_output(repch, mapping, res, respos);
            if (x==enc_EXCEPTION) {
                Py_DECREF(repunicode);
                return -1;
            }
            else if (x==enc_FAILED) {
                Py_DECREF(repunicode);
                raise_encode_exception(exceptionObject, encoding, unicode, collstartpos, collendpos, reason);
                return -1;
            }
        }
        *inpos = newpos;
        Py_DECREF(repunicode);
    }
    return 0;
}

PyObject *
_PyUnicode_EncodeCharmap(PyObject *unicode,
                         PyObject *mapping,
                         const char *errors)
{
    /* output object */
    PyObject *res = NULL;
    /* current input position */
    Py_ssize_t inpos = 0;
    Py_ssize_t size;
    /* current output position */
    Py_ssize_t respos = 0;
    PyObject *errorHandler = NULL;
    PyObject *exc = NULL;
    /* the following variable is used for caching string comparisons
     * -1=not initialized, 0=unknown, 1=strict, 2=replace,
     * 3=ignore, 4=xmlcharrefreplace */
    int known_errorHandler = -1;

    if (PyUnicode_READY(unicode) == -1)
        return NULL;
    size = PyUnicode_GET_LENGTH(unicode);

    /* Default to Latin-1 */
    if (mapping == NULL)
        return unicode_encode_ucs1(unicode, errors, 256);

    /* allocate enough for a simple encoding without
       replacements, if we need more, we'll resize */
    res = PyBytes_FromStringAndSize(NULL, size);
    if (res == NULL)
        goto onError;
    if (size == 0)
        return res;

    while (inpos<size) {
        Py_UCS4 ch = PyUnicode_READ_CHAR(unicode, inpos);
        /* try to encode it */
        charmapencode_result x = charmapencode_output(ch, mapping, &res, &respos);
        if (x==enc_EXCEPTION) /* error */
            goto onError;
        if (x==enc_FAILED) { /* unencodable character */
            if (charmap_encoding_error(unicode, &inpos, mapping,
                                       &exc,
                                       &known_errorHandler, &errorHandler, errors,
                                       &res, &respos)) {
                goto onError;
            }
        }
        else
            /* done with this character => adjust input position */
            ++inpos;
    }

    /* Resize if we allocated to much */
    if (respos<PyBytes_GET_SIZE(res))
        if (_PyBytes_Resize(&res, respos) < 0)
            goto onError;

    Py_XDECREF(exc);
    Py_XDECREF(errorHandler);
    return res;

  onError:
    Py_XDECREF(res);
    Py_XDECREF(exc);
    Py_XDECREF(errorHandler);
    return NULL;
}

/* Deprecated */
PyObject *
PyUnicode_EncodeCharmap(const Py_UNICODE *p,
                        Py_ssize_t size,
                        PyObject *mapping,
                        const char *errors)
{
    PyObject *result;
    PyObject *unicode = PyUnicode_FromUnicode(p, size);
    if (unicode == NULL)
        return NULL;
    result = _PyUnicode_EncodeCharmap(unicode, mapping, errors);
    Py_DECREF(unicode);
    return result;
}

PyObject *
PyUnicode_AsCharmapString(PyObject *unicode,
                          PyObject *mapping)
{
    if (!PyUnicode_Check(unicode) || mapping == NULL) {
        PyErr_BadArgument();
        return NULL;
    }
    return _PyUnicode_EncodeCharmap(unicode, mapping, NULL);
}

/* create or adjust a UnicodeTranslateError */
static void
make_translate_exception(PyObject **exceptionObject,
                         PyObject *unicode,
                         Py_ssize_t startpos, Py_ssize_t endpos,
                         const char *reason)
{
    if (*exceptionObject == NULL) {
        *exceptionObject = _PyUnicodeTranslateError_Create(
            unicode, startpos, endpos, reason);
    }
    else {
        if (PyUnicodeTranslateError_SetStart(*exceptionObject, startpos))
            goto onError;
        if (PyUnicodeTranslateError_SetEnd(*exceptionObject, endpos))
            goto onError;
        if (PyUnicodeTranslateError_SetReason(*exceptionObject, reason))
            goto onError;
        return;
      onError:
        Py_DECREF(*exceptionObject);
        *exceptionObject = NULL;
    }
}

/* raises a UnicodeTranslateError */
static void
raise_translate_exception(PyObject **exceptionObject,
                          PyObject *unicode,
                          Py_ssize_t startpos, Py_ssize_t endpos,
                          const char *reason)
{
    make_translate_exception(exceptionObject,
                             unicode, startpos, endpos, reason);
    if (*exceptionObject != NULL)
        PyCodec_StrictErrors(*exceptionObject);
}

/* error handling callback helper:
   build arguments, call the callback and check the arguments,
   put the result into newpos and return the replacement string, which
   has to be freed by the caller */
static PyObject *
unicode_translate_call_errorhandler(const char *errors,
                                    PyObject **errorHandler,
                                    const char *reason,
                                    PyObject *unicode, PyObject **exceptionObject,
                                    Py_ssize_t startpos, Py_ssize_t endpos,
                                    Py_ssize_t *newpos)
{
    static char *argparse = "O!n;translating error handler must return (str, int) tuple";

    Py_ssize_t i_newpos;
    PyObject *restuple;
    PyObject *resunicode;

    if (*errorHandler == NULL) {
        *errorHandler = PyCodec_LookupError(errors);
        if (*errorHandler == NULL)
            return NULL;
    }

    make_translate_exception(exceptionObject,
                             unicode, startpos, endpos, reason);
    if (*exceptionObject == NULL)
        return NULL;

    restuple = PyObject_CallFunctionObjArgs(
        *errorHandler, *exceptionObject, NULL);
    if (restuple == NULL)
        return NULL;
    if (!PyTuple_Check(restuple)) {
        PyErr_SetString(PyExc_TypeError, &argparse[4]);
        Py_DECREF(restuple);
        return NULL;
    }
    if (!PyArg_ParseTuple(restuple, argparse, &PyUnicode_Type,
                          &resunicode, &i_newpos)) {
        Py_DECREF(restuple);
        return NULL;
    }
    if (i_newpos<0)
        *newpos = PyUnicode_GET_LENGTH(unicode)+i_newpos;
    else
        *newpos = i_newpos;
    if (*newpos<0 || *newpos>PyUnicode_GET_LENGTH(unicode)) {
        PyErr_Format(PyExc_IndexError, "position %zd from error handler out of bounds", *newpos);
        Py_DECREF(restuple);
        return NULL;
    }
    Py_INCREF(resunicode);
    Py_DECREF(restuple);
    return resunicode;
}

/* Lookup the character ch in the mapping and put the result in result,
   which must be decrefed by the caller.
   Return 0 on success, -1 on error */
static int
charmaptranslate_lookup(Py_UCS4 c, PyObject *mapping, PyObject **result)
{
    PyObject *w = PyLong_FromLong((long)c);
    PyObject *x;

    if (w == NULL)
        return -1;
    x = PyObject_GetItem(mapping, w);
    Py_DECREF(w);
    if (x == NULL) {
        if (PyErr_ExceptionMatches(PyExc_LookupError)) {
            /* No mapping found means: use 1:1 mapping. */
            PyErr_Clear();
            *result = NULL;
            return 0;
        } else
            return -1;
    }
    else if (x == Py_None) {
        *result = x;
        return 0;
    }
    else if (PyLong_Check(x)) {
        long value = PyLong_AS_LONG(x);
        long max = PyUnicode_GetMax();
        if (value < 0 || value > max) {
            PyErr_Format(PyExc_TypeError,
                         "character mapping must be in range(0x%x)", max+1);
            Py_DECREF(x);
            return -1;
        }
        *result = x;
        return 0;
    }
    else if (PyUnicode_Check(x)) {
        *result = x;
        return 0;
    }
    else {
        /* wrong return value */
        PyErr_SetString(PyExc_TypeError,
                        "character mapping must return integer, None or str");
        Py_DECREF(x);
        return -1;
    }
}
/* ensure that *outobj is at least requiredsize characters long,
   if not reallocate and adjust various state variables.
   Return 0 on success, -1 on error */
static int
charmaptranslate_makespace(Py_UCS4 **outobj, Py_ssize_t *psize,
                               Py_ssize_t requiredsize)
{
    Py_ssize_t oldsize = *psize;
    Py_UCS4 *new_outobj;
    if (requiredsize > oldsize) {
        /* exponentially overallocate to minimize reallocations */
        if (requiredsize < 2 * oldsize)
            requiredsize = 2 * oldsize;
        new_outobj = PyMem_Realloc(*outobj, requiredsize * sizeof(Py_UCS4));
        if (new_outobj == 0)
            return -1;
        *outobj = new_outobj;
        *psize = requiredsize;
    }
    return 0;
}
/* lookup the character, put the result in the output string and adjust
   various state variables. Return a new reference to the object that
   was put in the output buffer in *result, or Py_None, if the mapping was
   undefined (in which case no character was written).
   The called must decref result.
   Return 0 on success, -1 on error. */
static int
charmaptranslate_output(PyObject *input, Py_ssize_t ipos,
                        PyObject *mapping, Py_UCS4 **output,
                        Py_ssize_t *osize, Py_ssize_t *opos,
                        PyObject **res)
{
    Py_UCS4 curinp = PyUnicode_READ_CHAR(input, ipos);
    if (charmaptranslate_lookup(curinp, mapping, res))
        return -1;
    if (*res==NULL) {
        /* not found => default to 1:1 mapping */
        (*output)[(*opos)++] = curinp;
    }
    else if (*res==Py_None)
        ;
    else if (PyLong_Check(*res)) {
        /* no overflow check, because we know that the space is enough */
        (*output)[(*opos)++] = (Py_UCS4)PyLong_AS_LONG(*res);
    }
    else if (PyUnicode_Check(*res)) {
        Py_ssize_t repsize;
        if (PyUnicode_READY(*res) == -1)
            return -1;
        repsize = PyUnicode_GET_LENGTH(*res);
        if (repsize==1) {
            /* no overflow check, because we know that the space is enough */
            (*output)[(*opos)++] = PyUnicode_READ_CHAR(*res, 0);
        }
        else if (repsize!=0) {
            /* more than one character */
            Py_ssize_t requiredsize = *opos +
                (PyUnicode_GET_LENGTH(input) - ipos) +
                repsize - 1;
            Py_ssize_t i;
            if (charmaptranslate_makespace(output, osize, requiredsize))
                return -1;
            for(i = 0; i < repsize; i++)
                (*output)[(*opos)++] = PyUnicode_READ_CHAR(*res, i);
        }
    }
    else
        return -1;
    return 0;
}

PyObject *
_PyUnicode_TranslateCharmap(PyObject *input,
                            PyObject *mapping,
                            const char *errors)
{
    /* input object */
    char *idata;
    Py_ssize_t size, i;
    int kind;
    /* output buffer */
    Py_UCS4 *output = NULL;
    Py_ssize_t osize;
    PyObject *res;
    /* current output position */
    Py_ssize_t opos;
    char *reason = "character maps to <undefined>";
    PyObject *errorHandler = NULL;
    PyObject *exc = NULL;
    /* the following variable is used for caching string comparisons
     * -1=not initialized, 0=unknown, 1=strict, 2=replace,
     * 3=ignore, 4=xmlcharrefreplace */
    int known_errorHandler = -1;

    if (mapping == NULL) {
        PyErr_BadArgument();
        return NULL;
    }

    if (PyUnicode_READY(input) == -1)
        return NULL;
    idata = (char*)PyUnicode_DATA(input);
    kind = PyUnicode_KIND(input);
    size = PyUnicode_GET_LENGTH(input);
    i = 0;

    if (size == 0) {
        Py_INCREF(input);
        return input;
    }

    /* allocate enough for a simple 1:1 translation without
       replacements, if we need more, we'll resize */
    osize = size;
    output = PyMem_Malloc(osize * sizeof(Py_UCS4));
    opos = 0;
    if (output == NULL) {
        PyErr_NoMemory();
        goto onError;
    }

    while (i<size) {
        /* try to encode it */
        PyObject *x = NULL;
        if (charmaptranslate_output(input, i, mapping,
                                    &output, &osize, &opos, &x)) {
            Py_XDECREF(x);
            goto onError;
        }
        Py_XDECREF(x);
        if (x!=Py_None) /* it worked => adjust input pointer */
            ++i;
        else { /* untranslatable character */
            PyObject *repunicode = NULL; /* initialize to prevent gcc warning */
            Py_ssize_t repsize;
            Py_ssize_t newpos;
            Py_ssize_t uni2;
            /* startpos for collecting untranslatable chars */
            Py_ssize_t collstart = i;
            Py_ssize_t collend = i+1;
            Py_ssize_t coll;

            /* find all untranslatable characters */
            while (collend < size) {
                if (charmaptranslate_lookup(PyUnicode_READ(kind,idata, collend), mapping, &x))
                    goto onError;
                Py_XDECREF(x);
                if (x!=Py_None)
                    break;
                ++collend;
            }
            /* cache callback name lookup
             * (if not done yet, i.e. it's the first error) */
            if (known_errorHandler==-1) {
                if ((errors==NULL) || (!strcmp(errors, "strict")))
                    known_errorHandler = 1;
                else if (!strcmp(errors, "replace"))
                    known_errorHandler = 2;
                else if (!strcmp(errors, "ignore"))
                    known_errorHandler = 3;
                else if (!strcmp(errors, "xmlcharrefreplace"))
                    known_errorHandler = 4;
                else
                    known_errorHandler = 0;
            }
            switch (known_errorHandler) {
            case 1: /* strict */
                raise_translate_exception(&exc, input, collstart,
                                          collend, reason);
                goto onError;
            case 2: /* replace */
                /* No need to check for space, this is a 1:1 replacement */
                for (coll = collstart; coll<collend; coll++)
                    output[opos++] = '?';
                /* fall through */
            case 3: /* ignore */
                i = collend;
                break;
            case 4: /* xmlcharrefreplace */
                /* generate replacement (temporarily (mis)uses i) */
                for (i = collstart; i < collend; ++i) {
                    char buffer[2+29+1+1];
                    char *cp;
                    sprintf(buffer, "&#%d;", PyUnicode_READ(kind, idata, i));
                    if (charmaptranslate_makespace(&output, &osize,
                                                   opos+strlen(buffer)+(size-collend)))
                        goto onError;
                    for (cp = buffer; *cp; ++cp)
                        output[opos++] = *cp;
                }
                i = collend;
                break;
            default:
                repunicode = unicode_translate_call_errorhandler(errors, &errorHandler,
                                                                 reason, input, &exc,
                                                                 collstart, collend, &newpos);
                if (repunicode == NULL)
                    goto onError;
                if (PyUnicode_READY(repunicode) == -1) {
                    Py_DECREF(repunicode);
                    goto onError;
                }
                /* generate replacement  */
                repsize = PyUnicode_GET_LENGTH(repunicode);
                if (charmaptranslate_makespace(&output, &osize,
                                               opos+repsize+(size-collend))) {
                    Py_DECREF(repunicode);
                    goto onError;
                }
                for (uni2 = 0; repsize-->0; ++uni2)
                    output[opos++] = PyUnicode_READ_CHAR(repunicode, uni2);
                i = newpos;
                Py_DECREF(repunicode);
            }
        }
    }
    res = PyUnicode_FromKindAndData(PyUnicode_4BYTE_KIND, output, opos);
    if (!res)
        goto onError;
    PyMem_Free(output);
    Py_XDECREF(exc);
    Py_XDECREF(errorHandler);
    return res;

  onError:
    PyMem_Free(output);
    Py_XDECREF(exc);
    Py_XDECREF(errorHandler);
    return NULL;
}

/* Deprecated. Use PyUnicode_Translate instead. */
PyObject *
PyUnicode_TranslateCharmap(const Py_UNICODE *p,
                           Py_ssize_t size,
                           PyObject *mapping,
                           const char *errors)
{
    PyObject *result;
    PyObject *unicode = PyUnicode_FromUnicode(p, size);
    if (!unicode)
        return NULL;
    result = _PyUnicode_TranslateCharmap(unicode, mapping, errors);
    Py_DECREF(unicode);
    return result;
}

PyObject *
PyUnicode_Translate(PyObject *str,
                    PyObject *mapping,
                    const char *errors)
{
    PyObject *result;

    str = PyUnicode_FromObject(str);
    if (str == NULL)
        return NULL;
    result = _PyUnicode_TranslateCharmap(str, mapping, errors);
    Py_DECREF(str);
    return result;
}

static Py_UCS4
fix_decimal_and_space_to_ascii(PyObject *self)
{
    /* No need to call PyUnicode_READY(self) because this function is only
       called as a callback from fixup() which does it already. */
    const Py_ssize_t len = PyUnicode_GET_LENGTH(self);
    const int kind = PyUnicode_KIND(self);
    void *data = PyUnicode_DATA(self);
    Py_UCS4 maxchar = 127, ch, fixed;
    int modified = 0;
    Py_ssize_t i;

    for (i = 0; i < len; ++i) {
        ch = PyUnicode_READ(kind, data, i);
        fixed = 0;
        if (ch > 127) {
            if (Py_UNICODE_ISSPACE(ch))
                fixed = ' ';
            else {
                const int decimal = Py_UNICODE_TODECIMAL(ch);
                if (decimal >= 0)
                    fixed = '0' + decimal;
            }
            if (fixed != 0) {
                modified = 1;
                maxchar = MAX_MAXCHAR(maxchar, fixed);
                PyUnicode_WRITE(kind, data, i, fixed);
            }
            else
                maxchar = MAX_MAXCHAR(maxchar, ch);
        }
    }

    return (modified) ? maxchar : 0;
}

PyObject *
_PyUnicode_TransformDecimalAndSpaceToASCII(PyObject *unicode)
{
    if (!PyUnicode_Check(unicode)) {
        PyErr_BadInternalCall();
        return NULL;
    }
    if (PyUnicode_READY(unicode) == -1)
        return NULL;
    if (PyUnicode_MAX_CHAR_VALUE(unicode) <= 127) {
        /* If the string is already ASCII, just return the same string */
        Py_INCREF(unicode);
        return unicode;
    }
    return fixup(unicode, fix_decimal_and_space_to_ascii);
}

PyObject *
PyUnicode_TransformDecimalToASCII(Py_UNICODE *s,
                                  Py_ssize_t length)
{
    PyObject *decimal;
    Py_ssize_t i;
    Py_UCS4 maxchar;
    enum PyUnicode_Kind kind;
    void *data;

    maxchar = 127;
    for (i = 0; i < length; i++) {
        Py_UNICODE ch = s[i];
        if (ch > 127) {
            int decimal = Py_UNICODE_TODECIMAL(ch);
            if (decimal >= 0)
                ch = '0' + decimal;
            maxchar = MAX_MAXCHAR(maxchar, ch);
        }
    }

    /* Copy to a new string */
    decimal = PyUnicode_New(length, maxchar);
    if (decimal == NULL)
        return decimal;
    kind = PyUnicode_KIND(decimal);
    data = PyUnicode_DATA(decimal);
    /* Iterate over code points */
    for (i = 0; i < length; i++) {
        Py_UNICODE ch = s[i];
        if (ch > 127) {
            int decimal = Py_UNICODE_TODECIMAL(ch);
            if (decimal >= 0)
                ch = '0' + decimal;
        }
        PyUnicode_WRITE(kind, data, i, ch);
    }
    return unicode_result(decimal);
}
/* --- Decimal Encoder ---------------------------------------------------- */

int
PyUnicode_EncodeDecimal(Py_UNICODE *s,
                        Py_ssize_t length,
                        char *output,
                        const char *errors)
{
    PyObject *unicode;
    Py_ssize_t i;
    enum PyUnicode_Kind kind;
    void *data;

    if (output == NULL) {
        PyErr_BadArgument();
        return -1;
    }

    unicode = PyUnicode_FromUnicode(s, length);
    if (unicode == NULL)
        return -1;

    if (PyUnicode_READY(unicode) == -1) {
        Py_DECREF(unicode);
        return -1;
    }
    kind = PyUnicode_KIND(unicode);
    data = PyUnicode_DATA(unicode);

    for (i=0; i < length; ) {
        PyObject *exc;
        Py_UCS4 ch;
        int decimal;
        Py_ssize_t startpos;

        ch = PyUnicode_READ(kind, data, i);

        if (Py_UNICODE_ISSPACE(ch)) {
            *output++ = ' ';
            i++;
            continue;
        }
        decimal = Py_UNICODE_TODECIMAL(ch);
        if (decimal >= 0) {
            *output++ = '0' + decimal;
            i++;
            continue;
        }
        if (0 < ch && ch < 256) {
            *output++ = (char)ch;
            i++;
            continue;
        }

        startpos = i;
        exc = NULL;
        raise_encode_exception(&exc, "decimal", unicode,
                               startpos, startpos+1,
                               "invalid decimal Unicode string");
        Py_XDECREF(exc);
        Py_DECREF(unicode);
        return -1;
    }
    /* 0-terminate the output string */
    *output++ = '\0';
    Py_DECREF(unicode);
    return 0;
}

/* --- Helpers ------------------------------------------------------------ */

static Py_ssize_t
any_find_slice(int direction, PyObject* s1, PyObject* s2,
               Py_ssize_t start,
               Py_ssize_t end)
{
    int kind1, kind2, kind;
    void *buf1, *buf2;
    Py_ssize_t len1, len2, result;

    kind1 = PyUnicode_KIND(s1);
    kind2 = PyUnicode_KIND(s2);
    kind = kind1 > kind2 ? kind1 : kind2;
    buf1 = PyUnicode_DATA(s1);
    buf2 = PyUnicode_DATA(s2);
    if (kind1 != kind)
        buf1 = _PyUnicode_AsKind(s1, kind);
    if (!buf1)
        return -2;
    if (kind2 != kind)
        buf2 = _PyUnicode_AsKind(s2, kind);
    if (!buf2) {
        if (kind1 != kind) PyMem_Free(buf1);
        return -2;
    }
    len1 = PyUnicode_GET_LENGTH(s1);
    len2 = PyUnicode_GET_LENGTH(s2);

    if (direction > 0) {
        switch (kind) {
        case PyUnicode_1BYTE_KIND:
            if (PyUnicode_IS_ASCII(s1) && PyUnicode_IS_ASCII(s2))
                result = asciilib_find_slice(buf1, len1, buf2, len2, start, end);
            else
                result = ucs1lib_find_slice(buf1, len1, buf2, len2, start, end);
            break;
        case PyUnicode_2BYTE_KIND:
            result = ucs2lib_find_slice(buf1, len1, buf2, len2, start, end);
            break;
        case PyUnicode_4BYTE_KIND:
            result = ucs4lib_find_slice(buf1, len1, buf2, len2, start, end);
            break;
        default:
            assert(0); result = -2;
        }
    }
    else {
        switch (kind) {
        case PyUnicode_1BYTE_KIND:
            if (PyUnicode_IS_ASCII(s1) && PyUnicode_IS_ASCII(s2))
                result = asciilib_rfind_slice(buf1, len1, buf2, len2, start, end);
            else
                result = ucs1lib_rfind_slice(buf1, len1, buf2, len2, start, end);
            break;
        case PyUnicode_2BYTE_KIND:
            result = ucs2lib_rfind_slice(buf1, len1, buf2, len2, start, end);
            break;
        case PyUnicode_4BYTE_KIND:
            result = ucs4lib_rfind_slice(buf1, len1, buf2, len2, start, end);
            break;
        default:
            assert(0); result = -2;
        }
    }

    if (kind1 != kind)
        PyMem_Free(buf1);
    if (kind2 != kind)
        PyMem_Free(buf2);

    return result;
}

Py_ssize_t
_PyUnicode_InsertThousandsGrouping(
    PyObject *unicode, Py_ssize_t index,
    Py_ssize_t n_buffer,
    void *digits, Py_ssize_t n_digits,
    Py_ssize_t min_width,
    const char *grouping, PyObject *thousands_sep,
    Py_UCS4 *maxchar)
{
    unsigned int kind, thousands_sep_kind;
    char *data, *thousands_sep_data;
    Py_ssize_t thousands_sep_len;
    Py_ssize_t len;

    if (unicode != NULL) {
        kind = PyUnicode_KIND(unicode);
        data = (char *) PyUnicode_DATA(unicode) + index * kind;
    }
    else {
        kind = PyUnicode_1BYTE_KIND;
        data = NULL;
    }
    thousands_sep_kind = PyUnicode_KIND(thousands_sep);
    thousands_sep_data = PyUnicode_DATA(thousands_sep);
    thousands_sep_len = PyUnicode_GET_LENGTH(thousands_sep);
    if (unicode != NULL && thousands_sep_kind != kind) {
        if (thousands_sep_kind < kind) {
            thousands_sep_data = _PyUnicode_AsKind(thousands_sep, kind);
            if (!thousands_sep_data)
                return -1;
        }
        else {
            data = _PyUnicode_AsKind(unicode, thousands_sep_kind);
            if (!data)
                return -1;
        }
    }

    switch (kind) {
    case PyUnicode_1BYTE_KIND:
        if (unicode != NULL && PyUnicode_IS_ASCII(unicode))
            len = asciilib_InsertThousandsGrouping(
                (Py_UCS1 *) data, n_buffer, (Py_UCS1 *) digits, n_digits,
                min_width, grouping,
                (Py_UCS1 *) thousands_sep_data, thousands_sep_len);
        else
            len = ucs1lib_InsertThousandsGrouping(
                (Py_UCS1*)data, n_buffer, (Py_UCS1*)digits, n_digits,
                min_width, grouping,
                (Py_UCS1 *) thousands_sep_data, thousands_sep_len);
        break;
    case PyUnicode_2BYTE_KIND:
        len = ucs2lib_InsertThousandsGrouping(
            (Py_UCS2 *) data, n_buffer, (Py_UCS2 *) digits, n_digits,
            min_width, grouping,
            (Py_UCS2 *) thousands_sep_data, thousands_sep_len);
        break;
    case PyUnicode_4BYTE_KIND:
        len = ucs4lib_InsertThousandsGrouping(
            (Py_UCS4 *) data, n_buffer, (Py_UCS4 *) digits, n_digits,
            min_width, grouping,
            (Py_UCS4 *) thousands_sep_data, thousands_sep_len);
        break;
    default:
        assert(0);
        return -1;
    }
    if (unicode != NULL && thousands_sep_kind != kind) {
        if (thousands_sep_kind < kind)
            PyMem_Free(thousands_sep_data);
        else
            PyMem_Free(data);
    }
    if (unicode == NULL) {
        *maxchar = 127;
        if (len != n_digits) {
            *maxchar = MAX_MAXCHAR(*maxchar,
                                   PyUnicode_MAX_CHAR_VALUE(thousands_sep));
        }
    }
    return len;
}


/* helper macro to fixup start/end slice values */
#define ADJUST_INDICES(start, end, len)         \
    if (end > len)                              \
        end = len;                              \
    else if (end < 0) {                         \
        end += len;                             \
        if (end < 0)                            \
            end = 0;                            \
    }                                           \
    if (start < 0) {                            \
        start += len;                           \
        if (start < 0)                          \
            start = 0;                          \
    }

Py_ssize_t
PyUnicode_Count(PyObject *str,
                PyObject *substr,
                Py_ssize_t start,
                Py_ssize_t end)
{
    Py_ssize_t result;
    PyObject* str_obj;
    PyObject* sub_obj;
    int kind1, kind2, kind;
    void *buf1 = NULL, *buf2 = NULL;
    Py_ssize_t len1, len2;

    str_obj = PyUnicode_FromObject(str);
    if (!str_obj)
        return -1;
    sub_obj = PyUnicode_FromObject(substr);
    if (!sub_obj) {
        Py_DECREF(str_obj);
        return -1;
    }
    if (PyUnicode_READY(sub_obj) == -1 || PyUnicode_READY(str_obj) == -1) {
        Py_DECREF(sub_obj);
        Py_DECREF(str_obj);
        return -1;
    }

    kind1 = PyUnicode_KIND(str_obj);
    kind2 = PyUnicode_KIND(sub_obj);
    kind = kind1;
    buf1 = PyUnicode_DATA(str_obj);
    buf2 = PyUnicode_DATA(sub_obj);
    if (kind2 != kind) {
        if (kind2 > kind) {
            Py_DECREF(sub_obj);
            Py_DECREF(str_obj);
            return 0;
        }
        buf2 = _PyUnicode_AsKind(sub_obj, kind);
    }
    if (!buf2)
        goto onError;
    len1 = PyUnicode_GET_LENGTH(str_obj);
    len2 = PyUnicode_GET_LENGTH(sub_obj);

    ADJUST_INDICES(start, end, len1);
    switch (kind) {
    case PyUnicode_1BYTE_KIND:
        if (PyUnicode_IS_ASCII(str_obj) && PyUnicode_IS_ASCII(sub_obj))
            result = asciilib_count(
                ((Py_UCS1*)buf1) + start, end - start,
                buf2, len2, PY_SSIZE_T_MAX
                );
        else
            result = ucs1lib_count(
                ((Py_UCS1*)buf1) + start, end - start,
                buf2, len2, PY_SSIZE_T_MAX
                );
        break;
    case PyUnicode_2BYTE_KIND:
        result = ucs2lib_count(
            ((Py_UCS2*)buf1) + start, end - start,
            buf2, len2, PY_SSIZE_T_MAX
            );
        break;
    case PyUnicode_4BYTE_KIND:
        result = ucs4lib_count(
            ((Py_UCS4*)buf1) + start, end - start,
            buf2, len2, PY_SSIZE_T_MAX
            );
        break;
    default:
        assert(0); result = 0;
    }

    Py_DECREF(sub_obj);
    Py_DECREF(str_obj);

    if (kind2 != kind)
        PyMem_Free(buf2);

    return result;
  onError:
    Py_DECREF(sub_obj);
    Py_DECREF(str_obj);
    if (kind2 != kind && buf2)
        PyMem_Free(buf2);
    return -1;
}

Py_ssize_t
PyUnicode_Find(PyObject *str,
               PyObject *sub,
               Py_ssize_t start,
               Py_ssize_t end,
               int direction)
{
    Py_ssize_t result;

    str = PyUnicode_FromObject(str);
    if (!str)
        return -2;
    sub = PyUnicode_FromObject(sub);
    if (!sub) {
        Py_DECREF(str);
        return -2;
    }
    if (PyUnicode_READY(sub) == -1 || PyUnicode_READY(str) == -1) {
        Py_DECREF(sub);
        Py_DECREF(str);
        return -2;
    }

    result = any_find_slice(direction,
        str, sub, start, end
        );

    Py_DECREF(str);
    Py_DECREF(sub);

    return result;
}

Py_ssize_t
PyUnicode_FindChar(PyObject *str, Py_UCS4 ch,
                   Py_ssize_t start, Py_ssize_t end,
                   int direction)
{
    int kind;
    Py_ssize_t result;
    if (PyUnicode_READY(str) == -1)
        return -2;
    if (start < 0 || end < 0) {
        PyErr_SetString(PyExc_IndexError, "string index out of range");
        return -2;
    }
    if (end > PyUnicode_GET_LENGTH(str))
        end = PyUnicode_GET_LENGTH(str);
    kind = PyUnicode_KIND(str);
    result = findchar(PyUnicode_1BYTE_DATA(str) + kind*start,
                      kind, end-start, ch, direction);
    if (result == -1)
        return -1;
    else
        return start + result;
}

static int
tailmatch(PyObject *self,
          PyObject *substring,
          Py_ssize_t start,
          Py_ssize_t end,
          int direction)
{
    int kind_self;
    int kind_sub;
    void *data_self;
    void *data_sub;
    Py_ssize_t offset;
    Py_ssize_t i;
    Py_ssize_t end_sub;

    if (PyUnicode_READY(self) == -1 ||
        PyUnicode_READY(substring) == -1)
        return 0;

    if (PyUnicode_GET_LENGTH(substring) == 0)
        return 1;

    ADJUST_INDICES(start, end, PyUnicode_GET_LENGTH(self));
    end -= PyUnicode_GET_LENGTH(substring);
    if (end < start)
        return 0;

    kind_self = PyUnicode_KIND(self);
    data_self = PyUnicode_DATA(self);
    kind_sub = PyUnicode_KIND(substring);
    data_sub = PyUnicode_DATA(substring);
    end_sub = PyUnicode_GET_LENGTH(substring) - 1;

    if (direction > 0)
        offset = end;
    else
        offset = start;

    if (PyUnicode_READ(kind_self, data_self, offset) ==
        PyUnicode_READ(kind_sub, data_sub, 0) &&
        PyUnicode_READ(kind_self, data_self, offset + end_sub) ==
        PyUnicode_READ(kind_sub, data_sub, end_sub)) {
        /* If both are of the same kind, memcmp is sufficient */
        if (kind_self == kind_sub) {
            return ! memcmp((char *)data_self +
                                (offset * PyUnicode_KIND(substring)),
                            data_sub,
                            PyUnicode_GET_LENGTH(substring) *
                                PyUnicode_KIND(substring));
        }
        /* otherwise we have to compare each character by first accesing it */
        else {
            /* We do not need to compare 0 and len(substring)-1 because
               the if statement above ensured already that they are equal
               when we end up here. */
            /* TODO: honor direction and do a forward or backwards search */
            for (i = 1; i < end_sub; ++i) {
                if (PyUnicode_READ(kind_self, data_self, offset + i) !=
                    PyUnicode_READ(kind_sub, data_sub, i))
                    return 0;
            }
            return 1;
        }
    }

    return 0;
}

Py_ssize_t
PyUnicode_Tailmatch(PyObject *str,
                    PyObject *substr,
                    Py_ssize_t start,
                    Py_ssize_t end,
                    int direction)
{
    Py_ssize_t result;

    str = PyUnicode_FromObject(str);
    if (str == NULL)
        return -1;
    substr = PyUnicode_FromObject(substr);
    if (substr == NULL) {
        Py_DECREF(str);
        return -1;
    }

    result = tailmatch(str, substr,
                       start, end, direction);
    Py_DECREF(str);
    Py_DECREF(substr);
    return result;
}

/* Apply fixfct filter to the Unicode object self and return a
   reference to the modified object */

static PyObject *
fixup(PyObject *self,
      Py_UCS4 (*fixfct)(PyObject *s))
{
    PyObject *u;
    Py_UCS4 maxchar_old, maxchar_new = 0;
    PyObject *v;

    u = _PyUnicode_Copy(self);
    if (u == NULL)
        return NULL;
    maxchar_old = PyUnicode_MAX_CHAR_VALUE(u);

    /* fix functions return the new maximum character in a string,
       if the kind of the resulting unicode object does not change,
       everything is fine.  Otherwise we need to change the string kind
       and re-run the fix function. */
    maxchar_new = fixfct(u);

    if (maxchar_new == 0) {
        /* no changes */;
        if (PyUnicode_CheckExact(self)) {
            Py_DECREF(u);
            Py_INCREF(self);
            return self;
        }
        else
            return u;
    }

    maxchar_new = align_maxchar(maxchar_new);

    if (maxchar_new == maxchar_old)
        return u;

    /* In case the maximum character changed, we need to
       convert the string to the new category. */
    v = PyUnicode_New(PyUnicode_GET_LENGTH(self), maxchar_new);
    if (v == NULL) {
        Py_DECREF(u);
        return NULL;
    }
    if (maxchar_new > maxchar_old) {
        /* If the maxchar increased so that the kind changed, not all
           characters are representable anymore and we need to fix the
           string again. This only happens in very few cases. */
        _PyUnicode_FastCopyCharacters(v, 0,
                                      self, 0, PyUnicode_GET_LENGTH(self));
        maxchar_old = fixfct(v);
        assert(maxchar_old > 0 && maxchar_old <= maxchar_new);
    }
    else {
        _PyUnicode_FastCopyCharacters(v, 0,
                                      u, 0, PyUnicode_GET_LENGTH(self));
    }
    Py_DECREF(u);
    assert(_PyUnicode_CheckConsistency(v, 1));
    return v;
}

static PyObject *
ascii_upper_or_lower(PyObject *self, int lower)
{
    Py_ssize_t len = PyUnicode_GET_LENGTH(self);
    char *resdata, *data = PyUnicode_DATA(self);
    PyObject *res;

    res = PyUnicode_New(len, 127);
    if (res == NULL)
        return NULL;
    resdata = PyUnicode_DATA(res);
    if (lower)
        _Py_bytes_lower(resdata, data, len);
    else
        _Py_bytes_upper(resdata, data, len);
    return res;
}

static Py_UCS4
handle_capital_sigma(int kind, void *data, Py_ssize_t length, Py_ssize_t i)
{
    Py_ssize_t j;
    int final_sigma;
    Py_UCS4 c;
    /* U+03A3 is in the Final_Sigma context when, it is found like this:

     \p{cased}\p{case-ignorable}*U+03A3!(\p{case-ignorable}*\p{cased})

    where ! is a negation and \p{xxx} is a character with property xxx.
    */
    for (j = i - 1; j >= 0; j--) {
        c = PyUnicode_READ(kind, data, j);
        if (!_PyUnicode_IsCaseIgnorable(c))
            break;
    }
    final_sigma = j >= 0 && _PyUnicode_IsCased(c);
    if (final_sigma) {
        for (j = i + 1; j < length; j++) {
            c = PyUnicode_READ(kind, data, j);
            if (!_PyUnicode_IsCaseIgnorable(c))
                break;
        }
        final_sigma = j == length || !_PyUnicode_IsCased(c);
    }
    return (final_sigma) ? 0x3C2 : 0x3C3;
}

static int
lower_ucs4(int kind, void *data, Py_ssize_t length, Py_ssize_t i,
           Py_UCS4 c, Py_UCS4 *mapped)
{
    /* Obscure special case. */
    if (c == 0x3A3) {
        mapped[0] = handle_capital_sigma(kind, data, length, i);
        return 1;
    }
    return _PyUnicode_ToLowerFull(c, mapped);
}

static Py_ssize_t
do_capitalize(int kind, void *data, Py_ssize_t length, Py_UCS4 *res, Py_UCS4 *maxchar)
{
    Py_ssize_t i, k = 0;
    int n_res, j;
    Py_UCS4 c, mapped[3];

    c = PyUnicode_READ(kind, data, 0);
    n_res = _PyUnicode_ToUpperFull(c, mapped);
    for (j = 0; j < n_res; j++) {
        *maxchar = MAX_MAXCHAR(*maxchar, mapped[j]);
        res[k++] = mapped[j];
    }
    for (i = 1; i < length; i++) {
        c = PyUnicode_READ(kind, data, i);
        n_res = lower_ucs4(kind, data, length, i, c, mapped);
        for (j = 0; j < n_res; j++) {
            *maxchar = MAX_MAXCHAR(*maxchar, mapped[j]);
            res[k++] = mapped[j];
        }
    }
    return k;
}

static Py_ssize_t
do_swapcase(int kind, void *data, Py_ssize_t length, Py_UCS4 *res, Py_UCS4 *maxchar) {
    Py_ssize_t i, k = 0;

    for (i = 0; i < length; i++) {
        Py_UCS4 c = PyUnicode_READ(kind, data, i), mapped[3];
        int n_res, j;
        if (Py_UNICODE_ISUPPER(c)) {
            n_res = lower_ucs4(kind, data, length, i, c, mapped);
        }
        else if (Py_UNICODE_ISLOWER(c)) {
            n_res = _PyUnicode_ToUpperFull(c, mapped);
        }
        else {
            n_res = 1;
            mapped[0] = c;
        }
        for (j = 0; j < n_res; j++) {
            *maxchar = MAX_MAXCHAR(*maxchar, mapped[j]);
            res[k++] = mapped[j];
        }
    }
    return k;
}

static Py_ssize_t
do_upper_or_lower(int kind, void *data, Py_ssize_t length, Py_UCS4 *res,
                  Py_UCS4 *maxchar, int lower)
{
    Py_ssize_t i, k = 0;

    for (i = 0; i < length; i++) {
        Py_UCS4 c = PyUnicode_READ(kind, data, i), mapped[3];
        int n_res, j;
        if (lower)
            n_res = lower_ucs4(kind, data, length, i, c, mapped);
        else
            n_res = _PyUnicode_ToUpperFull(c, mapped);
        for (j = 0; j < n_res; j++) {
            *maxchar = MAX_MAXCHAR(*maxchar, mapped[j]);
            res[k++] = mapped[j];
        }
    }
    return k;
}

static Py_ssize_t
do_upper(int kind, void *data, Py_ssize_t length, Py_UCS4 *res, Py_UCS4 *maxchar)
{
    return do_upper_or_lower(kind, data, length, res, maxchar, 0);
}

static Py_ssize_t
do_lower(int kind, void *data, Py_ssize_t length, Py_UCS4 *res, Py_UCS4 *maxchar)
{
    return do_upper_or_lower(kind, data, length, res, maxchar, 1);
}

static Py_ssize_t
do_casefold(int kind, void *data, Py_ssize_t length, Py_UCS4 *res, Py_UCS4 *maxchar)
{
    Py_ssize_t i, k = 0;

    for (i = 0; i < length; i++) {
        Py_UCS4 c = PyUnicode_READ(kind, data, i);
        Py_UCS4 mapped[3];
        int j, n_res = _PyUnicode_ToFoldedFull(c, mapped);
        for (j = 0; j < n_res; j++) {
            *maxchar = MAX_MAXCHAR(*maxchar, mapped[j]);
            res[k++] = mapped[j];
        }
    }
    return k;
}

static Py_ssize_t
do_title(int kind, void *data, Py_ssize_t length, Py_UCS4 *res, Py_UCS4 *maxchar)
{
    Py_ssize_t i, k = 0;
    int previous_is_cased;

    previous_is_cased = 0;
    for (i = 0; i < length; i++) {
        const Py_UCS4 c = PyUnicode_READ(kind, data, i);
        Py_UCS4 mapped[3];
        int n_res, j;

        if (previous_is_cased)
            n_res = lower_ucs4(kind, data, length, i, c, mapped);
        else
            n_res = _PyUnicode_ToTitleFull(c, mapped);

        for (j = 0; j < n_res; j++) {
            *maxchar = MAX_MAXCHAR(*maxchar, mapped[j]);
            res[k++] = mapped[j];
        }

        previous_is_cased = _PyUnicode_IsCased(c);
    }
    return k;
}

static PyObject *
case_operation(PyObject *self,
               Py_ssize_t (*perform)(int, void *, Py_ssize_t, Py_UCS4 *, Py_UCS4 *))
{
    PyObject *res = NULL;
    Py_ssize_t length, newlength = 0;
    int kind, outkind;
    void *data, *outdata;
    Py_UCS4 maxchar = 0, *tmp, *tmpend;

    assert(PyUnicode_IS_READY(self));

    kind = PyUnicode_KIND(self);
    data = PyUnicode_DATA(self);
    length = PyUnicode_GET_LENGTH(self);
    tmp = PyMem_MALLOC(sizeof(Py_UCS4) * 3 * length);
    if (tmp == NULL)
        return PyErr_NoMemory();
    newlength = perform(kind, data, length, tmp, &maxchar);
    res = PyUnicode_New(newlength, maxchar);
    if (res == NULL)
        goto leave;
    tmpend = tmp + newlength;
    outdata = PyUnicode_DATA(res);
    outkind = PyUnicode_KIND(res);
    switch (outkind) {
    case PyUnicode_1BYTE_KIND:
        _PyUnicode_CONVERT_BYTES(Py_UCS4, Py_UCS1, tmp, tmpend, outdata);
        break;
    case PyUnicode_2BYTE_KIND:
        _PyUnicode_CONVERT_BYTES(Py_UCS4, Py_UCS2, tmp, tmpend, outdata);
        break;
    case PyUnicode_4BYTE_KIND:
        memcpy(outdata, tmp, sizeof(Py_UCS4) * newlength);
        break;
    default:
        assert(0);
        break;
    }
  leave:
    PyMem_FREE(tmp);
    return res;
}

PyObject *
PyUnicode_Join(PyObject *separator, PyObject *seq)
{
    PyObject *sep = NULL;
    Py_ssize_t seplen;
    PyObject *res = NULL; /* the result */
    PyObject *fseq;          /* PySequence_Fast(seq) */
    Py_ssize_t seqlen;       /* len(fseq) -- number of items in sequence */
    PyObject **items;
    PyObject *item;
    Py_ssize_t sz, i, res_offset;
    Py_UCS4 maxchar;
    Py_UCS4 item_maxchar;
    int use_memcpy;
    unsigned char *res_data = NULL, *sep_data = NULL;
    PyObject *last_obj;
    unsigned int kind = 0;

    fseq = PySequence_Fast(seq, "");
    if (fseq == NULL) {
        return NULL;
    }

    /* NOTE: the following code can't call back into Python code,
     * so we are sure that fseq won't be mutated.
     */

    seqlen = PySequence_Fast_GET_SIZE(fseq);
    /* If empty sequence, return u"". */
    if (seqlen == 0) {
        Py_DECREF(fseq);
        Py_INCREF(unicode_empty);
        res = unicode_empty;
        return res;
    }

    /* If singleton sequence with an exact Unicode, return that. */
    last_obj = NULL;
    items = PySequence_Fast_ITEMS(fseq);
    if (seqlen == 1) {
        if (PyUnicode_CheckExact(items[0])) {
            res = items[0];
            Py_INCREF(res);
            Py_DECREF(fseq);
            return res;
        }
        seplen = 0;
        maxchar = 0;
    }
    else {
        /* Set up sep and seplen */
        if (separator == NULL) {
            /* fall back to a blank space separator */
            sep = PyUnicode_FromOrdinal(' ');
            if (!sep)
                goto onError;
            seplen = 1;
            maxchar = 32;
        }
        else {
            if (!PyUnicode_Check(separator)) {
                PyErr_Format(PyExc_TypeError,
                             "separator: expected str instance,"
                             " %.80s found",
                             Py_TYPE(separator)->tp_name);
                goto onError;
            }
            if (PyUnicode_READY(separator))
                goto onError;
            sep = separator;
            seplen = PyUnicode_GET_LENGTH(separator);
            maxchar = PyUnicode_MAX_CHAR_VALUE(separator);
            /* inc refcount to keep this code path symmetric with the
               above case of a blank separator */
            Py_INCREF(sep);
        }
        last_obj = sep;
    }

    /* There are at least two things to join, or else we have a subclass
     * of str in the sequence.
     * Do a pre-pass to figure out the total amount of space we'll
     * need (sz), and see whether all argument are strings.
     */
    sz = 0;
#ifdef Py_DEBUG
    use_memcpy = 0;
#else
    use_memcpy = 1;
#endif
    for (i = 0; i < seqlen; i++) {
        const Py_ssize_t old_sz = sz;
        item = items[i];
        if (!PyUnicode_Check(item)) {
            PyErr_Format(PyExc_TypeError,
                         "sequence item %zd: expected str instance,"
                         " %.80s found",
                         i, Py_TYPE(item)->tp_name);
            goto onError;
        }
        if (PyUnicode_READY(item) == -1)
            goto onError;
        sz += PyUnicode_GET_LENGTH(item);
        item_maxchar = PyUnicode_MAX_CHAR_VALUE(item);
        maxchar = MAX_MAXCHAR(maxchar, item_maxchar);
        if (i != 0)
            sz += seplen;
        if (sz < old_sz || sz > PY_SSIZE_T_MAX) {
            PyErr_SetString(PyExc_OverflowError,
                            "join() result is too long for a Python string");
            goto onError;
        }
        if (use_memcpy && last_obj != NULL) {
            if (PyUnicode_KIND(last_obj) != PyUnicode_KIND(item))
                use_memcpy = 0;
        }
        last_obj = item;
    }

    res = PyUnicode_New(sz, maxchar);
    if (res == NULL)
        goto onError;

    /* Catenate everything. */
#ifdef Py_DEBUG
    use_memcpy = 0;
#else
    if (use_memcpy) {
        res_data = PyUnicode_1BYTE_DATA(res);
        kind = PyUnicode_KIND(res);
        if (seplen != 0)
            sep_data = PyUnicode_1BYTE_DATA(sep);
    }
#endif
    for (i = 0, res_offset = 0; i < seqlen; ++i) {
        Py_ssize_t itemlen;
        item = items[i];
        /* Copy item, and maybe the separator. */
        if (i && seplen != 0) {
            if (use_memcpy) {
                Py_MEMCPY(res_data,
                          sep_data,
                          kind * seplen);
                res_data += kind * seplen;
            }
            else {
                _PyUnicode_FastCopyCharacters(res, res_offset, sep, 0, seplen);
                res_offset += seplen;
            }
        }
        itemlen = PyUnicode_GET_LENGTH(item);
        if (itemlen != 0) {
            if (use_memcpy) {
                Py_MEMCPY(res_data,
                          PyUnicode_DATA(item),
                          kind * itemlen);
                res_data += kind * itemlen;
            }
            else {
                _PyUnicode_FastCopyCharacters(res, res_offset, item, 0, itemlen);
                res_offset += itemlen;
            }
        }
    }
    if (use_memcpy)
        assert(res_data == PyUnicode_1BYTE_DATA(res)
                           + kind * PyUnicode_GET_LENGTH(res));
    else
        assert(res_offset == PyUnicode_GET_LENGTH(res));

    Py_DECREF(fseq);
    Py_XDECREF(sep);
    assert(_PyUnicode_CheckConsistency(res, 1));
    return res;

  onError:
    Py_DECREF(fseq);
    Py_XDECREF(sep);
    Py_XDECREF(res);
    return NULL;
}

#define FILL(kind, data, value, start, length) \
    do { \
        Py_ssize_t i_ = 0; \
        assert(kind != PyUnicode_WCHAR_KIND); \
        switch ((kind)) { \
        case PyUnicode_1BYTE_KIND: { \
            unsigned char * to_ = (unsigned char *)((data)) + (start); \
            memset(to_, (unsigned char)value, (length)); \
            break; \
        } \
        case PyUnicode_2BYTE_KIND: { \
            Py_UCS2 * to_ = (Py_UCS2 *)((data)) + (start); \
            for (; i_ < (length); ++i_, ++to_) *to_ = (value); \
            break; \
        } \
        case PyUnicode_4BYTE_KIND: { \
            Py_UCS4 * to_ = (Py_UCS4 *)((data)) + (start); \
            for (; i_ < (length); ++i_, ++to_) *to_ = (value); \
            break; \
        default: assert(0); \
        } \
        } \
    } while (0)

void
_PyUnicode_FastFill(PyObject *unicode, Py_ssize_t start, Py_ssize_t length,
                    Py_UCS4 fill_char)
{
    const enum PyUnicode_Kind kind = PyUnicode_KIND(unicode);
    const void *data = PyUnicode_DATA(unicode);
    assert(PyUnicode_IS_READY(unicode));
    assert(unicode_modifiable(unicode));
    assert(fill_char <= PyUnicode_MAX_CHAR_VALUE(unicode));
    assert(start >= 0);
    assert(start + length <= PyUnicode_GET_LENGTH(unicode));
    FILL(kind, data, fill_char, start, length);
}

Py_ssize_t
PyUnicode_Fill(PyObject *unicode, Py_ssize_t start, Py_ssize_t length,
               Py_UCS4 fill_char)
{
    Py_ssize_t maxlen;

    if (!PyUnicode_Check(unicode)) {
        PyErr_BadInternalCall();
        return -1;
    }
    if (PyUnicode_READY(unicode) == -1)
        return -1;
    if (unicode_check_modifiable(unicode))
        return -1;

    if (start < 0) {
        PyErr_SetString(PyExc_IndexError, "string index out of range");
        return -1;
    }
    if (fill_char > PyUnicode_MAX_CHAR_VALUE(unicode)) {
        PyErr_SetString(PyExc_ValueError,
                         "fill character is bigger than "
                         "the string maximum character");
        return -1;
    }

    maxlen = PyUnicode_GET_LENGTH(unicode) - start;
    length = Py_MIN(maxlen, length);
    if (length <= 0)
        return 0;

    _PyUnicode_FastFill(unicode, start, length, fill_char);
    return length;
}

static PyObject *
pad(PyObject *self,
    Py_ssize_t left,
    Py_ssize_t right,
    Py_UCS4 fill)
{
    PyObject *u;
    Py_UCS4 maxchar;
    int kind;
    void *data;

    if (left < 0)
        left = 0;
    if (right < 0)
        right = 0;

    if (left == 0 && right == 0)
        return unicode_result_unchanged(self);

    if (left > PY_SSIZE_T_MAX - _PyUnicode_LENGTH(self) ||
        right > PY_SSIZE_T_MAX - (left + _PyUnicode_LENGTH(self))) {
        PyErr_SetString(PyExc_OverflowError, "padded string is too long");
        return NULL;
    }
    maxchar = PyUnicode_MAX_CHAR_VALUE(self);
    maxchar = MAX_MAXCHAR(maxchar, fill);
    u = PyUnicode_New(left + _PyUnicode_LENGTH(self) + right, maxchar);
    if (!u)
        return NULL;

    kind = PyUnicode_KIND(u);
    data = PyUnicode_DATA(u);
    if (left)
        FILL(kind, data, fill, 0, left);
    if (right)
        FILL(kind, data, fill, left + _PyUnicode_LENGTH(self), right);
    _PyUnicode_FastCopyCharacters(u, left, self, 0, _PyUnicode_LENGTH(self));
    assert(_PyUnicode_CheckConsistency(u, 1));
    return u;
}

PyObject *
PyUnicode_Splitlines(PyObject *string, int keepends)
{
    PyObject *list;

    string = PyUnicode_FromObject(string);
    if (string == NULL)
        return NULL;
    if (PyUnicode_READY(string) == -1) {
        Py_DECREF(string);
        return NULL;
    }

    switch (PyUnicode_KIND(string)) {
    case PyUnicode_1BYTE_KIND:
        if (PyUnicode_IS_ASCII(string))
            list = asciilib_splitlines(
                string, PyUnicode_1BYTE_DATA(string),
                PyUnicode_GET_LENGTH(string), keepends);
        else
            list = ucs1lib_splitlines(
                string, PyUnicode_1BYTE_DATA(string),
                PyUnicode_GET_LENGTH(string), keepends);
        break;
    case PyUnicode_2BYTE_KIND:
        list = ucs2lib_splitlines(
            string, PyUnicode_2BYTE_DATA(string),
            PyUnicode_GET_LENGTH(string), keepends);
        break;
    case PyUnicode_4BYTE_KIND:
        list = ucs4lib_splitlines(
            string, PyUnicode_4BYTE_DATA(string),
            PyUnicode_GET_LENGTH(string), keepends);
        break;
    default:
        assert(0);
        list = 0;
    }
    Py_DECREF(string);
    return list;
}

static PyObject *
split(PyObject *self,
      PyObject *substring,
      Py_ssize_t maxcount)
{
    int kind1, kind2, kind;
    void *buf1, *buf2;
    Py_ssize_t len1, len2;
    PyObject* out;

    if (maxcount < 0)
        maxcount = PY_SSIZE_T_MAX;

    if (PyUnicode_READY(self) == -1)
        return NULL;

    if (substring == NULL)
        switch (PyUnicode_KIND(self)) {
        case PyUnicode_1BYTE_KIND:
            if (PyUnicode_IS_ASCII(self))
                return asciilib_split_whitespace(
                    self,  PyUnicode_1BYTE_DATA(self),
                    PyUnicode_GET_LENGTH(self), maxcount
                    );
            else
                return ucs1lib_split_whitespace(
                    self,  PyUnicode_1BYTE_DATA(self),
                    PyUnicode_GET_LENGTH(self), maxcount
                    );
        case PyUnicode_2BYTE_KIND:
            return ucs2lib_split_whitespace(
                self,  PyUnicode_2BYTE_DATA(self),
                PyUnicode_GET_LENGTH(self), maxcount
                );
        case PyUnicode_4BYTE_KIND:
            return ucs4lib_split_whitespace(
                self,  PyUnicode_4BYTE_DATA(self),
                PyUnicode_GET_LENGTH(self), maxcount
                );
        default:
            assert(0);
            return NULL;
        }

    if (PyUnicode_READY(substring) == -1)
        return NULL;

    kind1 = PyUnicode_KIND(self);
    kind2 = PyUnicode_KIND(substring);
    kind = kind1 > kind2 ? kind1 : kind2;
    buf1 = PyUnicode_DATA(self);
    buf2 = PyUnicode_DATA(substring);
    if (kind1 != kind)
        buf1 = _PyUnicode_AsKind(self, kind);
    if (!buf1)
        return NULL;
    if (kind2 != kind)
        buf2 = _PyUnicode_AsKind(substring, kind);
    if (!buf2) {
        if (kind1 != kind) PyMem_Free(buf1);
        return NULL;
    }
    len1 = PyUnicode_GET_LENGTH(self);
    len2 = PyUnicode_GET_LENGTH(substring);

    switch (kind) {
    case PyUnicode_1BYTE_KIND:
        if (PyUnicode_IS_ASCII(self) && PyUnicode_IS_ASCII(substring))
            out = asciilib_split(
                self,  buf1, len1, buf2, len2, maxcount);
        else
            out = ucs1lib_split(
                self,  buf1, len1, buf2, len2, maxcount);
        break;
    case PyUnicode_2BYTE_KIND:
        out = ucs2lib_split(
            self,  buf1, len1, buf2, len2, maxcount);
        break;
    case PyUnicode_4BYTE_KIND:
        out = ucs4lib_split(
            self,  buf1, len1, buf2, len2, maxcount);
        break;
    default:
        out = NULL;
    }
    if (kind1 != kind)
        PyMem_Free(buf1);
    if (kind2 != kind)
        PyMem_Free(buf2);
    return out;
}

static PyObject *
rsplit(PyObject *self,
       PyObject *substring,
       Py_ssize_t maxcount)
{
    int kind1, kind2, kind;
    void *buf1, *buf2;
    Py_ssize_t len1, len2;
    PyObject* out;

    if (maxcount < 0)
        maxcount = PY_SSIZE_T_MAX;

    if (PyUnicode_READY(self) == -1)
        return NULL;

    if (substring == NULL)
        switch (PyUnicode_KIND(self)) {
        case PyUnicode_1BYTE_KIND:
            if (PyUnicode_IS_ASCII(self))
                return asciilib_rsplit_whitespace(
                    self,  PyUnicode_1BYTE_DATA(self),
                    PyUnicode_GET_LENGTH(self), maxcount
                    );
            else
                return ucs1lib_rsplit_whitespace(
                    self,  PyUnicode_1BYTE_DATA(self),
                    PyUnicode_GET_LENGTH(self), maxcount
                    );
        case PyUnicode_2BYTE_KIND:
            return ucs2lib_rsplit_whitespace(
                self,  PyUnicode_2BYTE_DATA(self),
                PyUnicode_GET_LENGTH(self), maxcount
                );
        case PyUnicode_4BYTE_KIND:
            return ucs4lib_rsplit_whitespace(
                self,  PyUnicode_4BYTE_DATA(self),
                PyUnicode_GET_LENGTH(self), maxcount
                );
        default:
            assert(0);
            return NULL;
        }

    if (PyUnicode_READY(substring) == -1)
        return NULL;

    kind1 = PyUnicode_KIND(self);
    kind2 = PyUnicode_KIND(substring);
    kind = kind1 > kind2 ? kind1 : kind2;
    buf1 = PyUnicode_DATA(self);
    buf2 = PyUnicode_DATA(substring);
    if (kind1 != kind)
        buf1 = _PyUnicode_AsKind(self, kind);
    if (!buf1)
        return NULL;
    if (kind2 != kind)
        buf2 = _PyUnicode_AsKind(substring, kind);
    if (!buf2) {
        if (kind1 != kind) PyMem_Free(buf1);
        return NULL;
    }
    len1 = PyUnicode_GET_LENGTH(self);
    len2 = PyUnicode_GET_LENGTH(substring);

    switch (kind) {
    case PyUnicode_1BYTE_KIND:
        if (PyUnicode_IS_ASCII(self) && PyUnicode_IS_ASCII(substring))
            out = asciilib_rsplit(
                self,  buf1, len1, buf2, len2, maxcount);
        else
            out = ucs1lib_rsplit(
                self,  buf1, len1, buf2, len2, maxcount);
        break;
    case PyUnicode_2BYTE_KIND:
        out = ucs2lib_rsplit(
            self,  buf1, len1, buf2, len2, maxcount);
        break;
    case PyUnicode_4BYTE_KIND:
        out = ucs4lib_rsplit(
            self,  buf1, len1, buf2, len2, maxcount);
        break;
    default:
        out = NULL;
    }
    if (kind1 != kind)
        PyMem_Free(buf1);
    if (kind2 != kind)
        PyMem_Free(buf2);
    return out;
}

static Py_ssize_t
anylib_find(int kind, PyObject *str1, void *buf1, Py_ssize_t len1,
            PyObject *str2, void *buf2, Py_ssize_t len2, Py_ssize_t offset)
{
    switch (kind) {
    case PyUnicode_1BYTE_KIND:
        if (PyUnicode_IS_ASCII(str1) && PyUnicode_IS_ASCII(str2))
            return asciilib_find(buf1, len1, buf2, len2, offset);
        else
            return ucs1lib_find(buf1, len1, buf2, len2, offset);
    case PyUnicode_2BYTE_KIND:
        return ucs2lib_find(buf1, len1, buf2, len2, offset);
    case PyUnicode_4BYTE_KIND:
        return ucs4lib_find(buf1, len1, buf2, len2, offset);
    }
    assert(0);
    return -1;
}

static Py_ssize_t
anylib_count(int kind, PyObject *sstr, void* sbuf, Py_ssize_t slen,
             PyObject *str1, void *buf1, Py_ssize_t len1, Py_ssize_t maxcount)
{
    switch (kind) {
    case PyUnicode_1BYTE_KIND:
        if (PyUnicode_IS_ASCII(sstr) && PyUnicode_IS_ASCII(str1))
            return asciilib_count(sbuf, slen, buf1, len1, maxcount);
        else
            return ucs1lib_count(sbuf, slen, buf1, len1, maxcount);
    case PyUnicode_2BYTE_KIND:
        return ucs2lib_count(sbuf, slen, buf1, len1, maxcount);
    case PyUnicode_4BYTE_KIND:
        return ucs4lib_count(sbuf, slen, buf1, len1, maxcount);
    }
    assert(0);
    return 0;
}

static PyObject *
replace(PyObject *self, PyObject *str1,
        PyObject *str2, Py_ssize_t maxcount)
{
    PyObject *u;
    char *sbuf = PyUnicode_DATA(self);
    char *buf1 = PyUnicode_DATA(str1);
    char *buf2 = PyUnicode_DATA(str2);
    int srelease = 0, release1 = 0, release2 = 0;
    int skind = PyUnicode_KIND(self);
    int kind1 = PyUnicode_KIND(str1);
    int kind2 = PyUnicode_KIND(str2);
    Py_ssize_t slen = PyUnicode_GET_LENGTH(self);
    Py_ssize_t len1 = PyUnicode_GET_LENGTH(str1);
    Py_ssize_t len2 = PyUnicode_GET_LENGTH(str2);
    int mayshrink;
    Py_UCS4 maxchar, maxchar_str2;

    if (maxcount < 0)
        maxcount = PY_SSIZE_T_MAX;
    else if (maxcount == 0 || slen == 0)
        goto nothing;

    if (str1 == str2)
        goto nothing;
    if (skind < kind1)
        /* substring too wide to be present */
        goto nothing;

    maxchar = PyUnicode_MAX_CHAR_VALUE(self);
    maxchar_str2 = PyUnicode_MAX_CHAR_VALUE(str2);
    /* Replacing str1 with str2 may cause a maxchar reduction in the
       result string. */
    mayshrink = (maxchar_str2 < maxchar);
    maxchar = MAX_MAXCHAR(maxchar, maxchar_str2);

    if (len1 == len2) {
        /* same length */
        if (len1 == 0)
            goto nothing;
        if (len1 == 1) {
            /* replace characters */
            Py_UCS4 u1, u2;
            int rkind;
            Py_ssize_t index, pos;
            char *src;

            u1 = PyUnicode_READ_CHAR(str1, 0);
            pos = findchar(sbuf, PyUnicode_KIND(self), slen, u1, 1);
            if (pos < 0)
                goto nothing;
            u2 = PyUnicode_READ_CHAR(str2, 0);
            u = PyUnicode_New(slen, maxchar);
            if (!u)
                goto error;
            _PyUnicode_FastCopyCharacters(u, 0, self, 0, slen);
            rkind = PyUnicode_KIND(u);

            PyUnicode_WRITE(rkind, PyUnicode_DATA(u), pos, u2);
            index = 0;
            src = sbuf;
            while (--maxcount)
            {
                pos++;
                src += pos * PyUnicode_KIND(self);
                slen -= pos;
                index += pos;
                pos = findchar(src, PyUnicode_KIND(self), slen, u1, 1);
                if (pos < 0)
                    break;
                PyUnicode_WRITE(rkind, PyUnicode_DATA(u), index + pos, u2);
            }
        }
        else {
            int rkind = skind;
            char *res;
            Py_ssize_t i;

            if (kind1 < rkind) {
                /* widen substring */
                buf1 = _PyUnicode_AsKind(str1, rkind);
                if (!buf1) goto error;
                release1 = 1;
            }
            i = anylib_find(rkind, self, sbuf, slen, str1, buf1, len1, 0);
            if (i < 0)
                goto nothing;
            if (rkind > kind2) {
                /* widen replacement */
                buf2 = _PyUnicode_AsKind(str2, rkind);
                if (!buf2) goto error;
                release2 = 1;
            }
            else if (rkind < kind2) {
                /* widen self and buf1 */
                rkind = kind2;
                if (release1) PyMem_Free(buf1);
                sbuf = _PyUnicode_AsKind(self, rkind);
                if (!sbuf) goto error;
                srelease = 1;
                buf1 = _PyUnicode_AsKind(str1, rkind);
                if (!buf1) goto error;
                release1 = 1;
            }
            u = PyUnicode_New(slen, maxchar);
            if (!u)
                goto error;
            assert(PyUnicode_KIND(u) == rkind);
            res = PyUnicode_DATA(u);

            memcpy(res, sbuf, rkind * slen);
            /* change everything in-place, starting with this one */
            memcpy(res + rkind * i,
                   buf2,
                   rkind * len2);
            i += len1;

            while ( --maxcount > 0) {
                i = anylib_find(rkind, self,
                                sbuf+rkind*i, slen-i,
                                str1, buf1, len1, i);
                if (i == -1)
                    break;
                memcpy(res + rkind * i,
                       buf2,
                       rkind * len2);
                i += len1;
            }
        }
    }
    else {
        Py_ssize_t n, i, j, ires;
        Py_ssize_t new_size;
        int rkind = skind;
        char *res;

        if (kind1 < rkind) {
            /* widen substring */
            buf1 = _PyUnicode_AsKind(str1, rkind);
            if (!buf1) goto error;
            release1 = 1;
        }
        n = anylib_count(rkind, self, sbuf, slen, str1, buf1, len1, maxcount);
        if (n == 0)
            goto nothing;
        if (kind2 < rkind) {
            /* widen replacement */
            buf2 = _PyUnicode_AsKind(str2, rkind);
            if (!buf2) goto error;
            release2 = 1;
        }
        else if (kind2 > rkind) {
            /* widen self and buf1 */
            rkind = kind2;
            sbuf = _PyUnicode_AsKind(self, rkind);
            if (!sbuf) goto error;
            srelease = 1;
            if (release1) PyMem_Free(buf1);
            buf1 = _PyUnicode_AsKind(str1, rkind);
            if (!buf1) goto error;
            release1 = 1;
        }
        /* new_size = PyUnicode_GET_LENGTH(self) + n * (PyUnicode_GET_LENGTH(str2) -
           PyUnicode_GET_LENGTH(str1))); */
        if (len2 > len1 && len2 - len1 > (PY_SSIZE_T_MAX - slen) / n) {
                PyErr_SetString(PyExc_OverflowError,
                                "replace string is too long");
                goto error;
        }
        new_size = slen + n * (len2 - len1);
        if (new_size == 0) {
            Py_INCREF(unicode_empty);
            u = unicode_empty;
            goto done;
        }
        if (new_size > (PY_SSIZE_T_MAX >> (rkind-1))) {
            PyErr_SetString(PyExc_OverflowError,
                            "replace string is too long");
            goto error;
        }
        u = PyUnicode_New(new_size, maxchar);
        if (!u)
            goto error;
        assert(PyUnicode_KIND(u) == rkind);
        res = PyUnicode_DATA(u);
        ires = i = 0;
        if (len1 > 0) {
            while (n-- > 0) {
                /* look for next match */
                j = anylib_find(rkind, self,
                                sbuf + rkind * i, slen-i,
                                str1, buf1, len1, i);
                if (j == -1)
                    break;
                else if (j > i) {
                    /* copy unchanged part [i:j] */
                    memcpy(res + rkind * ires,
                           sbuf + rkind * i,
                           rkind * (j-i));
                    ires += j - i;
                }
                /* copy substitution string */
                if (len2 > 0) {
                    memcpy(res + rkind * ires,
                           buf2,
                           rkind * len2);
                    ires += len2;
                }
                i = j + len1;
            }
            if (i < slen)
                /* copy tail [i:] */
                memcpy(res + rkind * ires,
                       sbuf + rkind * i,
                       rkind * (slen-i));
        }
        else {
            /* interleave */
            while (n > 0) {
                memcpy(res + rkind * ires,
                       buf2,
                       rkind * len2);
                ires += len2;
                if (--n <= 0)
                    break;
                memcpy(res + rkind * ires,
                       sbuf + rkind * i,
                       rkind);
                ires++;
                i++;
            }
            memcpy(res + rkind * ires,
                   sbuf + rkind * i,
                   rkind * (slen-i));
        }
    }

    if (mayshrink) {
        unicode_adjust_maxchar(&u);
        if (u == NULL)
            goto error;
    }

  done:
    if (srelease)
        PyMem_FREE(sbuf);
    if (release1)
        PyMem_FREE(buf1);
    if (release2)
        PyMem_FREE(buf2);
    assert(_PyUnicode_CheckConsistency(u, 1));
    return u;

  nothing:
    /* nothing to replace; return original string (when possible) */
    if (srelease)
        PyMem_FREE(sbuf);
    if (release1)
        PyMem_FREE(buf1);
    if (release2)
        PyMem_FREE(buf2);
    return unicode_result_unchanged(self);

  error:
    if (srelease && sbuf)
        PyMem_FREE(sbuf);
    if (release1 && buf1)
        PyMem_FREE(buf1);
    if (release2 && buf2)
        PyMem_FREE(buf2);
    return NULL;
}

/* --- Unicode Object Methods --------------------------------------------- */

PyDoc_STRVAR(title__doc__,
             "S.title() -> str\n\
\n\
Return a titlecased version of S, i.e. words start with title case\n\
characters, all remaining cased characters have lower case.");

static PyObject*
unicode_title(PyObject *self)
{
    if (PyUnicode_READY(self) == -1)
        return NULL;
    return case_operation(self, do_title);
}

PyDoc_STRVAR(capitalize__doc__,
             "S.capitalize() -> str\n\
\n\
Return a capitalized version of S, i.e. make the first character\n\
have upper case and the rest lower case.");

static PyObject*
unicode_capitalize(PyObject *self)
{
    if (PyUnicode_READY(self) == -1)
        return NULL;
    if (PyUnicode_GET_LENGTH(self) == 0)
        return unicode_result_unchanged(self);
    return case_operation(self, do_capitalize);
}

PyDoc_STRVAR(casefold__doc__,
             "S.casefold() -> str\n\
\n\
Return a version of S suitable for caseless comparisons.");

static PyObject *
unicode_casefold(PyObject *self)
{
    if (PyUnicode_READY(self) == -1)
        return NULL;
    if (PyUnicode_IS_ASCII(self))
        return ascii_upper_or_lower(self, 1);
    return case_operation(self, do_casefold);
}


/* Argument converter.  Coerces to a single unicode character */

static int
convert_uc(PyObject *obj, void *addr)
{
    Py_UCS4 *fillcharloc = (Py_UCS4 *)addr;
    PyObject *uniobj;

    uniobj = PyUnicode_FromObject(obj);
    if (uniobj == NULL) {
        PyErr_SetString(PyExc_TypeError,
                        "The fill character cannot be converted to Unicode");
        return 0;
    }
    if (PyUnicode_GET_LENGTH(uniobj) != 1) {
        PyErr_SetString(PyExc_TypeError,
                        "The fill character must be exactly one character long");
        Py_DECREF(uniobj);
        return 0;
    }
    *fillcharloc = PyUnicode_READ_CHAR(uniobj, 0);
    Py_DECREF(uniobj);
    return 1;
}

PyDoc_STRVAR(center__doc__,
             "S.center(width[, fillchar]) -> str\n\
\n\
Return S centered in a string of length width. Padding is\n\
done using the specified fill character (default is a space)");

static PyObject *
unicode_center(PyObject *self, PyObject *args)
{
    Py_ssize_t marg, left;
    Py_ssize_t width;
    Py_UCS4 fillchar = ' ';

    if (!PyArg_ParseTuple(args, "n|O&:center", &width, convert_uc, &fillchar))
        return NULL;

    if (PyUnicode_READY(self) == -1)
        return NULL;

    if (PyUnicode_GET_LENGTH(self) >= width)
        return unicode_result_unchanged(self);

    marg = width - PyUnicode_GET_LENGTH(self);
    left = marg / 2 + (marg & width & 1);

    return pad(self, left, marg - left, fillchar);
}

/* This function assumes that str1 and str2 are readied by the caller. */

static int
unicode_compare(PyObject *str1, PyObject *str2)
{
    int kind1, kind2;
    void *data1, *data2;
    Py_ssize_t len1, len2, i;

    kind1 = PyUnicode_KIND(str1);
    kind2 = PyUnicode_KIND(str2);
    data1 = PyUnicode_DATA(str1);
    data2 = PyUnicode_DATA(str2);
    len1 = PyUnicode_GET_LENGTH(str1);
    len2 = PyUnicode_GET_LENGTH(str2);

    for (i = 0; i < len1 && i < len2; ++i) {
        Py_UCS4 c1, c2;
        c1 = PyUnicode_READ(kind1, data1, i);
        c2 = PyUnicode_READ(kind2, data2, i);

        if (c1 != c2)
            return (c1 < c2) ? -1 : 1;
    }

    return (len1 < len2) ? -1 : (len1 != len2);
}

int
PyUnicode_Compare(PyObject *left, PyObject *right)
{
    if (PyUnicode_Check(left) && PyUnicode_Check(right)) {
        if (PyUnicode_READY(left) == -1 ||
            PyUnicode_READY(right) == -1)
            return -1;
        return unicode_compare(left, right);
    }
    PyErr_Format(PyExc_TypeError,
                 "Can't compare %.100s and %.100s",
                 left->ob_type->tp_name,
                 right->ob_type->tp_name);
    return -1;
}

int
PyUnicode_CompareWithASCIIString(PyObject* uni, const char* str)
{
    Py_ssize_t i;
    int kind;
    void *data;
    Py_UCS4 chr;

    assert(_PyUnicode_CHECK(uni));
    if (PyUnicode_READY(uni) == -1)
        return -1;
    kind = PyUnicode_KIND(uni);
    data = PyUnicode_DATA(uni);
    /* Compare Unicode string and source character set string */
    for (i = 0; (chr = PyUnicode_READ(kind, data, i)) && str[i]; i++)
        if (chr != str[i])
            return (chr < (unsigned char)(str[i])) ? -1 : 1;
    /* This check keeps Python strings that end in '\0' from comparing equal
     to C strings identical up to that point. */
    if (PyUnicode_GET_LENGTH(uni) != i || chr)
        return 1; /* uni is longer */
    if (str[i])
        return -1; /* str is longer */
    return 0;
}


#define TEST_COND(cond)                         \
    ((cond) ? Py_True : Py_False)

PyObject *
PyUnicode_RichCompare(PyObject *left, PyObject *right, int op)
{
    int result;

    if (PyUnicode_Check(left) && PyUnicode_Check(right)) {
        PyObject *v;
        if (PyUnicode_READY(left) == -1 ||
            PyUnicode_READY(right) == -1)
            return NULL;
        if (PyUnicode_GET_LENGTH(left) != PyUnicode_GET_LENGTH(right) ||
            PyUnicode_KIND(left) != PyUnicode_KIND(right)) {
            if (op == Py_EQ) {
                Py_INCREF(Py_False);
                return Py_False;
            }
            if (op == Py_NE) {
                Py_INCREF(Py_True);
                return Py_True;
            }
        }
        if (left == right)
            result = 0;
        else
            result = unicode_compare(left, right);

        /* Convert the return value to a Boolean */
        switch (op) {
        case Py_EQ:
            v = TEST_COND(result == 0);
            break;
        case Py_NE:
            v = TEST_COND(result != 0);
            break;
        case Py_LE:
            v = TEST_COND(result <= 0);
            break;
        case Py_GE:
            v = TEST_COND(result >= 0);
            break;
        case Py_LT:
            v = TEST_COND(result == -1);
            break;
        case Py_GT:
            v = TEST_COND(result == 1);
            break;
        default:
            PyErr_BadArgument();
            return NULL;
        }
        Py_INCREF(v);
        return v;
    }

    Py_RETURN_NOTIMPLEMENTED;
}

int
PyUnicode_Contains(PyObject *container, PyObject *element)
{
    PyObject *str, *sub;
    int kind1, kind2, kind;
    void *buf1, *buf2;
    Py_ssize_t len1, len2;
    int result;

    /* Coerce the two arguments */
    sub = PyUnicode_FromObject(element);
    if (!sub) {
        PyErr_Format(PyExc_TypeError,
                     "'in <string>' requires string as left operand, not %s",
                     element->ob_type->tp_name);
        return -1;
    }

    str = PyUnicode_FromObject(container);
    if (!str) {
        Py_DECREF(sub);
        return -1;
    }
    if (PyUnicode_READY(sub) == -1 || PyUnicode_READY(str) == -1) {
        Py_DECREF(sub);
        Py_DECREF(str);
    }

    kind1 = PyUnicode_KIND(str);
    kind2 = PyUnicode_KIND(sub);
    kind = kind1;
    buf1 = PyUnicode_DATA(str);
    buf2 = PyUnicode_DATA(sub);
    if (kind2 != kind) {
        if (kind2 > kind) {
            Py_DECREF(sub);
            Py_DECREF(str);
            return 0;
        }
        buf2 = _PyUnicode_AsKind(sub, kind);
    }
    if (!buf2) {
        Py_DECREF(sub);
        Py_DECREF(str);
        return -1;
    }
    len1 = PyUnicode_GET_LENGTH(str);
    len2 = PyUnicode_GET_LENGTH(sub);

    switch (kind) {
    case PyUnicode_1BYTE_KIND:
        result = ucs1lib_find(buf1, len1, buf2, len2, 0) != -1;
        break;
    case PyUnicode_2BYTE_KIND:
        result = ucs2lib_find(buf1, len1, buf2, len2, 0) != -1;
        break;
    case PyUnicode_4BYTE_KIND:
        result = ucs4lib_find(buf1, len1, buf2, len2, 0) != -1;
        break;
    default:
        result = -1;
        assert(0);
    }

    Py_DECREF(str);
    Py_DECREF(sub);

    if (kind2 != kind)
        PyMem_Free(buf2);

    return result;
}

/* Concat to string or Unicode object giving a new Unicode object. */

PyObject *
PyUnicode_Concat(PyObject *left, PyObject *right)
{
    PyObject *u = NULL, *v = NULL, *w;
    Py_UCS4 maxchar, maxchar2;
    Py_ssize_t u_len, v_len, new_len;

    /* Coerce the two arguments */
    u = PyUnicode_FromObject(left);
    if (u == NULL)
        goto onError;
    v = PyUnicode_FromObject(right);
    if (v == NULL)
        goto onError;

    /* Shortcuts */
    if (v == unicode_empty) {
        Py_DECREF(v);
        return u;
    }
    if (u == unicode_empty) {
        Py_DECREF(u);
        return v;
    }

    u_len = PyUnicode_GET_LENGTH(u);
    v_len = PyUnicode_GET_LENGTH(v);
    if (u_len > PY_SSIZE_T_MAX - v_len) {
        PyErr_SetString(PyExc_OverflowError,
                        "strings are too large to concat");
        goto onError;
    }
    new_len = u_len + v_len;

    maxchar = PyUnicode_MAX_CHAR_VALUE(u);
    maxchar2 = PyUnicode_MAX_CHAR_VALUE(v);
    maxchar = MAX_MAXCHAR(maxchar, maxchar2);

    /* Concat the two Unicode strings */
    w = PyUnicode_New(new_len, maxchar);
    if (w == NULL)
        goto onError;
    _PyUnicode_FastCopyCharacters(w, 0, u, 0, u_len);
    _PyUnicode_FastCopyCharacters(w, u_len, v, 0, v_len);
    Py_DECREF(u);
    Py_DECREF(v);
    assert(_PyUnicode_CheckConsistency(w, 1));
    return w;

  onError:
    Py_XDECREF(u);
    Py_XDECREF(v);
    return NULL;
}

void
PyUnicode_Append(PyObject **p_left, PyObject *right)
{
    PyObject *left, *res;
    Py_UCS4 maxchar, maxchar2;
    Py_ssize_t left_len, right_len, new_len;

    if (p_left == NULL) {
        if (!PyErr_Occurred())
            PyErr_BadInternalCall();
        return;
    }
    left = *p_left;
    if (right == NULL || !PyUnicode_Check(left)) {
        if (!PyErr_Occurred())
            PyErr_BadInternalCall();
        goto error;
    }

    if (PyUnicode_READY(left) == -1)
        goto error;
    if (PyUnicode_READY(right) == -1)
        goto error;

    /* Shortcuts */
    if (left == unicode_empty) {
        Py_DECREF(left);
        Py_INCREF(right);
        *p_left = right;
        return;
    }
    if (right == unicode_empty)
        return;

    left_len = PyUnicode_GET_LENGTH(left);
    right_len = PyUnicode_GET_LENGTH(right);
    if (left_len > PY_SSIZE_T_MAX - right_len) {
        PyErr_SetString(PyExc_OverflowError,
                        "strings are too large to concat");
        goto error;
    }
    new_len = left_len + right_len;

    if (unicode_modifiable(left)
        && PyUnicode_CheckExact(right)
        && PyUnicode_KIND(right) <= PyUnicode_KIND(left)
        /* Don't resize for ascii += latin1. Convert ascii to latin1 requires
           to change the structure size, but characters are stored just after
           the structure, and so it requires to move all characters which is
           not so different than duplicating the string. */
        && !(PyUnicode_IS_ASCII(left) && !PyUnicode_IS_ASCII(right)))
    {
        /* append inplace */
        if (unicode_resize(p_left, new_len) != 0) {
            /* XXX if _PyUnicode_Resize() fails, 'left' has been
             * deallocated so it cannot be put back into
             * 'variable'.  The MemoryError is raised when there
             * is no value in 'variable', which might (very
             * remotely) be a cause of incompatibilities.
             */
            goto error;
        }
        /* copy 'right' into the newly allocated area of 'left' */
        _PyUnicode_FastCopyCharacters(*p_left, left_len, right, 0, right_len);
    }
    else {
        maxchar = PyUnicode_MAX_CHAR_VALUE(left);
        maxchar2 = PyUnicode_MAX_CHAR_VALUE(right);
        maxchar = MAX_MAXCHAR(maxchar, maxchar2);

        /* Concat the two Unicode strings */
        res = PyUnicode_New(new_len, maxchar);
        if (res == NULL)
            goto error;
        _PyUnicode_FastCopyCharacters(res, 0, left, 0, left_len);
        _PyUnicode_FastCopyCharacters(res, left_len, right, 0, right_len);
        Py_DECREF(left);
        *p_left = res;
    }
    assert(_PyUnicode_CheckConsistency(*p_left, 1));
    return;

error:
    Py_CLEAR(*p_left);
}

void
PyUnicode_AppendAndDel(PyObject **pleft, PyObject *right)
{
    PyUnicode_Append(pleft, right);
    Py_XDECREF(right);
}

PyDoc_STRVAR(count__doc__,
             "S.count(sub[, start[, end]]) -> int\n\
\n\
Return the number of non-overlapping occurrences of substring sub in\n\
string S[start:end].  Optional arguments start and end are\n\
interpreted as in slice notation.");

static PyObject *
unicode_count(PyObject *self, PyObject *args)
{
    PyObject *substring;
    Py_ssize_t start = 0;
    Py_ssize_t end = PY_SSIZE_T_MAX;
    PyObject *result;
    int kind1, kind2, kind;
    void *buf1, *buf2;
    Py_ssize_t len1, len2, iresult;

    if (!stringlib_parse_args_finds_unicode("count", args, &substring,
                                            &start, &end))
        return NULL;

    kind1 = PyUnicode_KIND(self);
    kind2 = PyUnicode_KIND(substring);
    if (kind2 > kind1)
        return PyLong_FromLong(0);
    kind = kind1;
    buf1 = PyUnicode_DATA(self);
    buf2 = PyUnicode_DATA(substring);
    if (kind2 != kind)
        buf2 = _PyUnicode_AsKind(substring, kind);
    if (!buf2) {
        Py_DECREF(substring);
        return NULL;
    }
    len1 = PyUnicode_GET_LENGTH(self);
    len2 = PyUnicode_GET_LENGTH(substring);

    ADJUST_INDICES(start, end, len1);
    switch (kind) {
    case PyUnicode_1BYTE_KIND:
        iresult = ucs1lib_count(
            ((Py_UCS1*)buf1) + start, end - start,
            buf2, len2, PY_SSIZE_T_MAX
            );
        break;
    case PyUnicode_2BYTE_KIND:
        iresult = ucs2lib_count(
            ((Py_UCS2*)buf1) + start, end - start,
            buf2, len2, PY_SSIZE_T_MAX
            );
        break;
    case PyUnicode_4BYTE_KIND:
        iresult = ucs4lib_count(
            ((Py_UCS4*)buf1) + start, end - start,
            buf2, len2, PY_SSIZE_T_MAX
            );
        break;
    default:
        assert(0); iresult = 0;
    }

    result = PyLong_FromSsize_t(iresult);

    if (kind2 != kind)
        PyMem_Free(buf2);

    Py_DECREF(substring);

    return result;
}

PyDoc_STRVAR(encode__doc__,
             "S.encode(encoding='utf-8', errors='strict') -> bytes\n\
\n\
Encode S using the codec registered for encoding. Default encoding\n\
is 'utf-8'. errors may be given to set a different error\n\
handling scheme. Default is 'strict' meaning that encoding errors raise\n\
a UnicodeEncodeError. Other possible values are 'ignore', 'replace' and\n\
'xmlcharrefreplace' as well as any other name registered with\n\
codecs.register_error that can handle UnicodeEncodeErrors.");

static PyObject *
unicode_encode(PyObject *self, PyObject *args, PyObject *kwargs)
{
    static char *kwlist[] = {"encoding", "errors", 0};
    char *encoding = NULL;
    char *errors = NULL;

    if (!PyArg_ParseTupleAndKeywords(args, kwargs, "|ss:encode",
                                     kwlist, &encoding, &errors))
        return NULL;
    return PyUnicode_AsEncodedString(self, encoding, errors);
}

PyDoc_STRVAR(expandtabs__doc__,
             "S.expandtabs([tabsize]) -> str\n\
\n\
Return a copy of S where all tab characters are expanded using spaces.\n\
If tabsize is not given, a tab size of 8 characters is assumed.");

static PyObject*
unicode_expandtabs(PyObject *self, PyObject *args)
{
    Py_ssize_t i, j, line_pos, src_len, incr;
    Py_UCS4 ch;
    PyObject *u;
    void *src_data, *dest_data;
    int tabsize = 8;
    int kind;
    int found;

    if (!PyArg_ParseTuple(args, "|i:expandtabs", &tabsize))
        return NULL;

    if (PyUnicode_READY(self) == -1)
        return NULL;

    /* First pass: determine size of output string */
    src_len = PyUnicode_GET_LENGTH(self);
    i = j = line_pos = 0;
    kind = PyUnicode_KIND(self);
    src_data = PyUnicode_DATA(self);
    found = 0;
    for (; i < src_len; i++) {
        ch = PyUnicode_READ(kind, src_data, i);
        if (ch == '\t') {
            found = 1;
            if (tabsize > 0) {
                incr = tabsize - (line_pos % tabsize); /* cannot overflow */
                if (j > PY_SSIZE_T_MAX - incr)
                    goto overflow;
                line_pos += incr;
                j += incr;
            }
        }
        else {
            if (j > PY_SSIZE_T_MAX - 1)
                goto overflow;
            line_pos++;
            j++;
            if (ch == '\n' || ch == '\r')
                line_pos = 0;
        }
    }
    if (!found)
        return unicode_result_unchanged(self);

    /* Second pass: create output string and fill it */
    u = PyUnicode_New(j, PyUnicode_MAX_CHAR_VALUE(self));
    if (!u)
        return NULL;
    dest_data = PyUnicode_DATA(u);

    i = j = line_pos = 0;

    for (; i < src_len; i++) {
        ch = PyUnicode_READ(kind, src_data, i);
        if (ch == '\t') {
            if (tabsize > 0) {
                incr = tabsize - (line_pos % tabsize);
                line_pos += incr;
                FILL(kind, dest_data, ' ', j, incr);
                j += incr;
            }
        }
        else {
            line_pos++;
            PyUnicode_WRITE(kind, dest_data, j, ch);
            j++;
            if (ch == '\n' || ch == '\r')
                line_pos = 0;
        }
    }
    assert (j == PyUnicode_GET_LENGTH(u));
    return unicode_result(u);

  overflow:
    PyErr_SetString(PyExc_OverflowError, "new string is too long");
    return NULL;
}

PyDoc_STRVAR(find__doc__,
             "S.find(sub[, start[, end]]) -> int\n\
\n\
Return the lowest index in S where substring sub is found,\n\
such that sub is contained within S[start:end].  Optional\n\
arguments start and end are interpreted as in slice notation.\n\
\n\
Return -1 on failure.");

static PyObject *
unicode_find(PyObject *self, PyObject *args)
{
    PyObject *substring;
    Py_ssize_t start;
    Py_ssize_t end;
    Py_ssize_t result;

    if (!stringlib_parse_args_finds_unicode("find", args, &substring,
                                            &start, &end))
        return NULL;

    if (PyUnicode_READY(self) == -1)
        return NULL;
    if (PyUnicode_READY(substring) == -1)
        return NULL;

    result = any_find_slice(1, self, substring, start, end);

    Py_DECREF(substring);

    if (result == -2)
        return NULL;

    return PyLong_FromSsize_t(result);
}

static PyObject *
unicode_getitem(PyObject *self, Py_ssize_t index)
{
    void *data;
    enum PyUnicode_Kind kind;
    Py_UCS4 ch;
    PyObject *res;

    if (!PyUnicode_Check(self) || PyUnicode_READY(self) == -1) {
        PyErr_BadArgument();
        return NULL;
    }
    if (index < 0 || index >= PyUnicode_GET_LENGTH(self)) {
        PyErr_SetString(PyExc_IndexError, "string index out of range");
        return NULL;
    }
    kind = PyUnicode_KIND(self);
    data = PyUnicode_DATA(self);
    ch = PyUnicode_READ(kind, data, index);
    if (ch < 256)
        return get_latin1_char(ch);

    res = PyUnicode_New(1, ch);
    if (res == NULL)
        return NULL;
    kind = PyUnicode_KIND(res);
    data = PyUnicode_DATA(res);
    PyUnicode_WRITE(kind, data, 0, ch);
    assert(_PyUnicode_CheckConsistency(res, 1));
    return res;
}

/* Believe it or not, this produces the same value for ASCII strings
   as bytes_hash(). */
static Py_hash_t
unicode_hash(PyObject *self)
{
    Py_ssize_t len;
    Py_uhash_t x;

#ifdef Py_DEBUG
    assert(_Py_HashSecret_Initialized);
#endif
    if (_PyUnicode_HASH(self) != -1)
        return _PyUnicode_HASH(self);
    if (PyUnicode_READY(self) == -1)
        return -1;
    len = PyUnicode_GET_LENGTH(self);
    /*
      We make the hash of the empty string be 0, rather than using
      (prefix ^ suffix), since this slightly obfuscates the hash secret
    */
    if (len == 0) {
        _PyUnicode_HASH(self) = 0;
        return 0;
    }

    /* The hash function as a macro, gets expanded three times below. */
#define HASH(P)                                            \
    x ^= (Py_uhash_t) *P << 7;                             \
    while (--len >= 0)                                     \
        x = (_PyHASH_MULTIPLIER * x) ^ (Py_uhash_t) *P++;  \

    x = (Py_uhash_t) _Py_HashSecret.prefix;
    switch (PyUnicode_KIND(self)) {
    case PyUnicode_1BYTE_KIND: {
        const unsigned char *c = PyUnicode_1BYTE_DATA(self);
        HASH(c);
        break;
    }
    case PyUnicode_2BYTE_KIND: {
        const Py_UCS2 *s = PyUnicode_2BYTE_DATA(self);
        HASH(s);
        break;
    }
    default: {
        Py_UCS4 *l;
        assert(PyUnicode_KIND(self) == PyUnicode_4BYTE_KIND &&
               "Impossible switch case in unicode_hash");
        l = PyUnicode_4BYTE_DATA(self);
        HASH(l);
        break;
    }
    }
    x ^= (Py_uhash_t) PyUnicode_GET_LENGTH(self);
    x ^= (Py_uhash_t) _Py_HashSecret.suffix;

    if (x == -1)
        x = -2;
    _PyUnicode_HASH(self) = x;
    return x;
}
#undef HASH

PyDoc_STRVAR(index__doc__,
             "S.index(sub[, start[, end]]) -> int\n\
\n\
Like S.find() but raise ValueError when the substring is not found.");

static PyObject *
unicode_index(PyObject *self, PyObject *args)
{
    Py_ssize_t result;
    PyObject *substring;
    Py_ssize_t start;
    Py_ssize_t end;

    if (!stringlib_parse_args_finds_unicode("index", args, &substring,
                                            &start, &end))
        return NULL;

    if (PyUnicode_READY(self) == -1)
        return NULL;
    if (PyUnicode_READY(substring) == -1)
        return NULL;

    result = any_find_slice(1, self, substring, start, end);

    Py_DECREF(substring);

    if (result == -2)
        return NULL;

    if (result < 0) {
        PyErr_SetString(PyExc_ValueError, "substring not found");
        return NULL;
    }

    return PyLong_FromSsize_t(result);
}

PyDoc_STRVAR(islower__doc__,
             "S.islower() -> bool\n\
\n\
Return True if all cased characters in S are lowercase and there is\n\
at least one cased character in S, False otherwise.");

static PyObject*
unicode_islower(PyObject *self)
{
    Py_ssize_t i, length;
    int kind;
    void *data;
    int cased;

    if (PyUnicode_READY(self) == -1)
        return NULL;
    length = PyUnicode_GET_LENGTH(self);
    kind = PyUnicode_KIND(self);
    data = PyUnicode_DATA(self);

    /* Shortcut for single character strings */
    if (length == 1)
        return PyBool_FromLong(
            Py_UNICODE_ISLOWER(PyUnicode_READ(kind, data, 0)));

    /* Special case for empty strings */
    if (length == 0)
        return PyBool_FromLong(0);

    cased = 0;
    for (i = 0; i < length; i++) {
        const Py_UCS4 ch = PyUnicode_READ(kind, data, i);

        if (Py_UNICODE_ISUPPER(ch) || Py_UNICODE_ISTITLE(ch))
            return PyBool_FromLong(0);
        else if (!cased && Py_UNICODE_ISLOWER(ch))
            cased = 1;
    }
    return PyBool_FromLong(cased);
}

PyDoc_STRVAR(isupper__doc__,
             "S.isupper() -> bool\n\
\n\
Return True if all cased characters in S are uppercase and there is\n\
at least one cased character in S, False otherwise.");

static PyObject*
unicode_isupper(PyObject *self)
{
    Py_ssize_t i, length;
    int kind;
    void *data;
    int cased;

    if (PyUnicode_READY(self) == -1)
        return NULL;
    length = PyUnicode_GET_LENGTH(self);
    kind = PyUnicode_KIND(self);
    data = PyUnicode_DATA(self);

    /* Shortcut for single character strings */
    if (length == 1)
        return PyBool_FromLong(
            Py_UNICODE_ISUPPER(PyUnicode_READ(kind, data, 0)) != 0);

    /* Special case for empty strings */
    if (length == 0)
        return PyBool_FromLong(0);

    cased = 0;
    for (i = 0; i < length; i++) {
        const Py_UCS4 ch = PyUnicode_READ(kind, data, i);

        if (Py_UNICODE_ISLOWER(ch) || Py_UNICODE_ISTITLE(ch))
            return PyBool_FromLong(0);
        else if (!cased && Py_UNICODE_ISUPPER(ch))
            cased = 1;
    }
    return PyBool_FromLong(cased);
}

PyDoc_STRVAR(istitle__doc__,
             "S.istitle() -> bool\n\
\n\
Return True if S is a titlecased string and there is at least one\n\
character in S, i.e. upper- and titlecase characters may only\n\
follow uncased characters and lowercase characters only cased ones.\n\
Return False otherwise.");

static PyObject*
unicode_istitle(PyObject *self)
{
    Py_ssize_t i, length;
    int kind;
    void *data;
    int cased, previous_is_cased;

    if (PyUnicode_READY(self) == -1)
        return NULL;
    length = PyUnicode_GET_LENGTH(self);
    kind = PyUnicode_KIND(self);
    data = PyUnicode_DATA(self);

    /* Shortcut for single character strings */
    if (length == 1) {
        Py_UCS4 ch = PyUnicode_READ(kind, data, 0);
        return PyBool_FromLong((Py_UNICODE_ISTITLE(ch) != 0) ||
                               (Py_UNICODE_ISUPPER(ch) != 0));
    }

    /* Special case for empty strings */
    if (length == 0)
        return PyBool_FromLong(0);

    cased = 0;
    previous_is_cased = 0;
    for (i = 0; i < length; i++) {
        const Py_UCS4 ch = PyUnicode_READ(kind, data, i);

        if (Py_UNICODE_ISUPPER(ch) || Py_UNICODE_ISTITLE(ch)) {
            if (previous_is_cased)
                return PyBool_FromLong(0);
            previous_is_cased = 1;
            cased = 1;
        }
        else if (Py_UNICODE_ISLOWER(ch)) {
            if (!previous_is_cased)
                return PyBool_FromLong(0);
            previous_is_cased = 1;
            cased = 1;
        }
        else
            previous_is_cased = 0;
    }
    return PyBool_FromLong(cased);
}

PyDoc_STRVAR(isspace__doc__,
             "S.isspace() -> bool\n\
\n\
Return True if all characters in S are whitespace\n\
and there is at least one character in S, False otherwise.");

static PyObject*
unicode_isspace(PyObject *self)
{
    Py_ssize_t i, length;
    int kind;
    void *data;

    if (PyUnicode_READY(self) == -1)
        return NULL;
    length = PyUnicode_GET_LENGTH(self);
    kind = PyUnicode_KIND(self);
    data = PyUnicode_DATA(self);

    /* Shortcut for single character strings */
    if (length == 1)
        return PyBool_FromLong(
            Py_UNICODE_ISSPACE(PyUnicode_READ(kind, data, 0)));

    /* Special case for empty strings */
    if (length == 0)
        return PyBool_FromLong(0);

    for (i = 0; i < length; i++) {
        const Py_UCS4 ch = PyUnicode_READ(kind, data, i);
        if (!Py_UNICODE_ISSPACE(ch))
            return PyBool_FromLong(0);
    }
    return PyBool_FromLong(1);
}

PyDoc_STRVAR(isalpha__doc__,
             "S.isalpha() -> bool\n\
\n\
Return True if all characters in S are alphabetic\n\
and there is at least one character in S, False otherwise.");

static PyObject*
unicode_isalpha(PyObject *self)
{
    Py_ssize_t i, length;
    int kind;
    void *data;

    if (PyUnicode_READY(self) == -1)
        return NULL;
    length = PyUnicode_GET_LENGTH(self);
    kind = PyUnicode_KIND(self);
    data = PyUnicode_DATA(self);

    /* Shortcut for single character strings */
    if (length == 1)
        return PyBool_FromLong(
            Py_UNICODE_ISALPHA(PyUnicode_READ(kind, data, 0)));

    /* Special case for empty strings */
    if (length == 0)
        return PyBool_FromLong(0);

    for (i = 0; i < length; i++) {
        if (!Py_UNICODE_ISALPHA(PyUnicode_READ(kind, data, i)))
            return PyBool_FromLong(0);
    }
    return PyBool_FromLong(1);
}

PyDoc_STRVAR(isalnum__doc__,
             "S.isalnum() -> bool\n\
\n\
Return True if all characters in S are alphanumeric\n\
and there is at least one character in S, False otherwise.");

static PyObject*
unicode_isalnum(PyObject *self)
{
    int kind;
    void *data;
    Py_ssize_t len, i;

    if (PyUnicode_READY(self) == -1)
        return NULL;

    kind = PyUnicode_KIND(self);
    data = PyUnicode_DATA(self);
    len = PyUnicode_GET_LENGTH(self);

    /* Shortcut for single character strings */
    if (len == 1) {
        const Py_UCS4 ch = PyUnicode_READ(kind, data, 0);
        return PyBool_FromLong(Py_UNICODE_ISALNUM(ch));
    }

    /* Special case for empty strings */
    if (len == 0)
        return PyBool_FromLong(0);

    for (i = 0; i < len; i++) {
        const Py_UCS4 ch = PyUnicode_READ(kind, data, i);
        if (!Py_UNICODE_ISALNUM(ch))
            return PyBool_FromLong(0);
    }
    return PyBool_FromLong(1);
}

PyDoc_STRVAR(isdecimal__doc__,
             "S.isdecimal() -> bool\n\
\n\
Return True if there are only decimal characters in S,\n\
False otherwise.");

static PyObject*
unicode_isdecimal(PyObject *self)
{
    Py_ssize_t i, length;
    int kind;
    void *data;

    if (PyUnicode_READY(self) == -1)
        return NULL;
    length = PyUnicode_GET_LENGTH(self);
    kind = PyUnicode_KIND(self);
    data = PyUnicode_DATA(self);

    /* Shortcut for single character strings */
    if (length == 1)
        return PyBool_FromLong(
            Py_UNICODE_ISDECIMAL(PyUnicode_READ(kind, data, 0)));

    /* Special case for empty strings */
    if (length == 0)
        return PyBool_FromLong(0);

    for (i = 0; i < length; i++) {
        if (!Py_UNICODE_ISDECIMAL(PyUnicode_READ(kind, data, i)))
            return PyBool_FromLong(0);
    }
    return PyBool_FromLong(1);
}

PyDoc_STRVAR(isdigit__doc__,
             "S.isdigit() -> bool\n\
\n\
Return True if all characters in S are digits\n\
and there is at least one character in S, False otherwise.");

static PyObject*
unicode_isdigit(PyObject *self)
{
    Py_ssize_t i, length;
    int kind;
    void *data;

    if (PyUnicode_READY(self) == -1)
        return NULL;
    length = PyUnicode_GET_LENGTH(self);
    kind = PyUnicode_KIND(self);
    data = PyUnicode_DATA(self);

    /* Shortcut for single character strings */
    if (length == 1) {
        const Py_UCS4 ch = PyUnicode_READ(kind, data, 0);
        return PyBool_FromLong(Py_UNICODE_ISDIGIT(ch));
    }

    /* Special case for empty strings */
    if (length == 0)
        return PyBool_FromLong(0);

    for (i = 0; i < length; i++) {
        if (!Py_UNICODE_ISDIGIT(PyUnicode_READ(kind, data, i)))
            return PyBool_FromLong(0);
    }
    return PyBool_FromLong(1);
}

PyDoc_STRVAR(isnumeric__doc__,
             "S.isnumeric() -> bool\n\
\n\
Return True if there are only numeric characters in S,\n\
False otherwise.");

static PyObject*
unicode_isnumeric(PyObject *self)
{
    Py_ssize_t i, length;
    int kind;
    void *data;

    if (PyUnicode_READY(self) == -1)
        return NULL;
    length = PyUnicode_GET_LENGTH(self);
    kind = PyUnicode_KIND(self);
    data = PyUnicode_DATA(self);

    /* Shortcut for single character strings */
    if (length == 1)
        return PyBool_FromLong(
            Py_UNICODE_ISNUMERIC(PyUnicode_READ(kind, data, 0)));

    /* Special case for empty strings */
    if (length == 0)
        return PyBool_FromLong(0);

    for (i = 0; i < length; i++) {
        if (!Py_UNICODE_ISNUMERIC(PyUnicode_READ(kind, data, i)))
            return PyBool_FromLong(0);
    }
    return PyBool_FromLong(1);
}

int
PyUnicode_IsIdentifier(PyObject *self)
{
    int kind;
    void *data;
    Py_ssize_t i;
    Py_UCS4 first;

    if (PyUnicode_READY(self) == -1) {
        Py_FatalError("identifier not ready");
        return 0;
    }

    /* Special case for empty strings */
    if (PyUnicode_GET_LENGTH(self) == 0)
        return 0;
    kind = PyUnicode_KIND(self);
    data = PyUnicode_DATA(self);

    /* PEP 3131 says that the first character must be in
       XID_Start and subsequent characters in XID_Continue,
       and for the ASCII range, the 2.x rules apply (i.e
       start with letters and underscore, continue with
       letters, digits, underscore). However, given the current
       definition of XID_Start and XID_Continue, it is sufficient
       to check just for these, except that _ must be allowed
       as starting an identifier.  */
    first = PyUnicode_READ(kind, data, 0);
    if (!_PyUnicode_IsXidStart(first) && first != 0x5F /* LOW LINE */)
        return 0;

    for (i = 1; i < PyUnicode_GET_LENGTH(self); i++)
        if (!_PyUnicode_IsXidContinue(PyUnicode_READ(kind, data, i)))
            return 0;
    return 1;
}

PyDoc_STRVAR(isidentifier__doc__,
             "S.isidentifier() -> bool\n\
\n\
Return True if S is a valid identifier according\n\
to the language definition.");

static PyObject*
unicode_isidentifier(PyObject *self)
{
    return PyBool_FromLong(PyUnicode_IsIdentifier(self));
}

PyDoc_STRVAR(isprintable__doc__,
             "S.isprintable() -> bool\n\
\n\
Return True if all characters in S are considered\n\
printable in repr() or S is empty, False otherwise.");

static PyObject*
unicode_isprintable(PyObject *self)
{
    Py_ssize_t i, length;
    int kind;
    void *data;

    if (PyUnicode_READY(self) == -1)
        return NULL;
    length = PyUnicode_GET_LENGTH(self);
    kind = PyUnicode_KIND(self);
    data = PyUnicode_DATA(self);

    /* Shortcut for single character strings */
    if (length == 1)
        return PyBool_FromLong(
            Py_UNICODE_ISPRINTABLE(PyUnicode_READ(kind, data, 0)));

    for (i = 0; i < length; i++) {
        if (!Py_UNICODE_ISPRINTABLE(PyUnicode_READ(kind, data, i))) {
            Py_RETURN_FALSE;
        }
    }
    Py_RETURN_TRUE;
}

PyDoc_STRVAR(join__doc__,
             "S.join(iterable) -> str\n\
\n\
Return a string which is the concatenation of the strings in the\n\
iterable.  The separator between elements is S.");

static PyObject*
unicode_join(PyObject *self, PyObject *data)
{
    return PyUnicode_Join(self, data);
}

static Py_ssize_t
unicode_length(PyObject *self)
{
    if (PyUnicode_READY(self) == -1)
        return -1;
    return PyUnicode_GET_LENGTH(self);
}

PyDoc_STRVAR(ljust__doc__,
             "S.ljust(width[, fillchar]) -> str\n\
\n\
Return S left-justified in a Unicode string of length width. Padding is\n\
done using the specified fill character (default is a space).");

static PyObject *
unicode_ljust(PyObject *self, PyObject *args)
{
    Py_ssize_t width;
    Py_UCS4 fillchar = ' ';

    if (!PyArg_ParseTuple(args, "n|O&:ljust", &width, convert_uc, &fillchar))
        return NULL;

    if (PyUnicode_READY(self) == -1)
        return NULL;

    if (PyUnicode_GET_LENGTH(self) >= width)
        return unicode_result_unchanged(self);

    return pad(self, 0, width - PyUnicode_GET_LENGTH(self), fillchar);
}

PyDoc_STRVAR(lower__doc__,
             "S.lower() -> str\n\
\n\
Return a copy of the string S converted to lowercase.");

static PyObject*
unicode_lower(PyObject *self)
{
    if (PyUnicode_READY(self) == -1)
        return NULL;
    if (PyUnicode_IS_ASCII(self))
        return ascii_upper_or_lower(self, 1);
    return case_operation(self, do_lower);
}

#define LEFTSTRIP 0
#define RIGHTSTRIP 1
#define BOTHSTRIP 2

/* Arrays indexed by above */
static const char *stripformat[] = {"|O:lstrip", "|O:rstrip", "|O:strip"};

#define STRIPNAME(i) (stripformat[i]+3)

/* externally visible for str.strip(unicode) */
PyObject *
_PyUnicode_XStrip(PyObject *self, int striptype, PyObject *sepobj)
{
    void *data;
    int kind;
    Py_ssize_t i, j, len;
    BLOOM_MASK sepmask;

    if (PyUnicode_READY(self) == -1 || PyUnicode_READY(sepobj) == -1)
        return NULL;

    kind = PyUnicode_KIND(self);
    data = PyUnicode_DATA(self);
    len = PyUnicode_GET_LENGTH(self);
    sepmask = make_bloom_mask(PyUnicode_KIND(sepobj),
                              PyUnicode_DATA(sepobj),
                              PyUnicode_GET_LENGTH(sepobj));

    i = 0;
    if (striptype != RIGHTSTRIP) {
        while (i < len &&
               BLOOM_MEMBER(sepmask, PyUnicode_READ(kind, data, i), sepobj)) {
            i++;
        }
    }

    j = len;
    if (striptype != LEFTSTRIP) {
        do {
            j--;
        } while (j >= i &&
                 BLOOM_MEMBER(sepmask, PyUnicode_READ(kind, data, j), sepobj));
        j++;
    }

    return PyUnicode_Substring(self, i, j);
}

PyObject*
PyUnicode_Substring(PyObject *self, Py_ssize_t start, Py_ssize_t end)
{
    unsigned char *data;
    int kind;
    Py_ssize_t length;

    if (PyUnicode_READY(self) == -1)
        return NULL;

    length = PyUnicode_GET_LENGTH(self);
    end = Py_MIN(end, length);

    if (start == 0 && end == length)
        return unicode_result_unchanged(self);

    if (start < 0 || end < 0) {
        PyErr_SetString(PyExc_IndexError, "string index out of range");
        return NULL;
    }
    if (start >= length || end < start) {
        Py_INCREF(unicode_empty);
        return unicode_empty;
    }

    length = end - start;
    if (PyUnicode_IS_ASCII(self)) {
        data = PyUnicode_1BYTE_DATA(self);
        return _PyUnicode_FromASCII((char*)(data + start), length);
    }
    else {
        kind = PyUnicode_KIND(self);
        data = PyUnicode_1BYTE_DATA(self);
        return PyUnicode_FromKindAndData(kind,
                                         data + kind * start,
                                         length);
    }
}

static PyObject *
do_strip(PyObject *self, int striptype)
{
    int kind;
    void *data;
    Py_ssize_t len, i, j;

    if (PyUnicode_READY(self) == -1)
        return NULL;

    kind = PyUnicode_KIND(self);
    data = PyUnicode_DATA(self);
    len = PyUnicode_GET_LENGTH(self);

    i = 0;
    if (striptype != RIGHTSTRIP) {
        while (i < len && Py_UNICODE_ISSPACE(PyUnicode_READ(kind, data, i))) {
            i++;
        }
    }

    j = len;
    if (striptype != LEFTSTRIP) {
        do {
            j--;
        } while (j >= i && Py_UNICODE_ISSPACE(PyUnicode_READ(kind, data, j)));
        j++;
    }

    return PyUnicode_Substring(self, i, j);
}


static PyObject *
do_argstrip(PyObject *self, int striptype, PyObject *args)
{
    PyObject *sep = NULL;

    if (!PyArg_ParseTuple(args, (char *)stripformat[striptype], &sep))
        return NULL;

    if (sep != NULL && sep != Py_None) {
        if (PyUnicode_Check(sep))
            return _PyUnicode_XStrip(self, striptype, sep);
        else {
            PyErr_Format(PyExc_TypeError,
                         "%s arg must be None or str",
                         STRIPNAME(striptype));
            return NULL;
        }
    }

    return do_strip(self, striptype);
}


PyDoc_STRVAR(strip__doc__,
             "S.strip([chars]) -> str\n\
\n\
Return a copy of the string S with leading and trailing\n\
whitespace removed.\n\
If chars is given and not None, remove characters in chars instead.");

static PyObject *
unicode_strip(PyObject *self, PyObject *args)
{
    if (PyTuple_GET_SIZE(args) == 0)
        return do_strip(self, BOTHSTRIP); /* Common case */
    else
        return do_argstrip(self, BOTHSTRIP, args);
}


PyDoc_STRVAR(lstrip__doc__,
             "S.lstrip([chars]) -> str\n\
\n\
Return a copy of the string S with leading whitespace removed.\n\
If chars is given and not None, remove characters in chars instead.");

static PyObject *
unicode_lstrip(PyObject *self, PyObject *args)
{
    if (PyTuple_GET_SIZE(args) == 0)
        return do_strip(self, LEFTSTRIP); /* Common case */
    else
        return do_argstrip(self, LEFTSTRIP, args);
}


PyDoc_STRVAR(rstrip__doc__,
             "S.rstrip([chars]) -> str\n\
\n\
Return a copy of the string S with trailing whitespace removed.\n\
If chars is given and not None, remove characters in chars instead.");

static PyObject *
unicode_rstrip(PyObject *self, PyObject *args)
{
    if (PyTuple_GET_SIZE(args) == 0)
        return do_strip(self, RIGHTSTRIP); /* Common case */
    else
        return do_argstrip(self, RIGHTSTRIP, args);
}


static PyObject*
unicode_repeat(PyObject *str, Py_ssize_t len)
{
    PyObject *u;
    Py_ssize_t nchars, n;

    if (len < 1) {
        Py_INCREF(unicode_empty);
        return unicode_empty;
    }

    /* no repeat, return original string */
    if (len == 1)
        return unicode_result_unchanged(str);

    if (PyUnicode_READY(str) == -1)
        return NULL;

    if (PyUnicode_GET_LENGTH(str) > PY_SSIZE_T_MAX / len) {
        PyErr_SetString(PyExc_OverflowError,
                        "repeated string is too long");
        return NULL;
    }
    nchars = len * PyUnicode_GET_LENGTH(str);

    u = PyUnicode_New(nchars, PyUnicode_MAX_CHAR_VALUE(str));
    if (!u)
        return NULL;
    assert(PyUnicode_KIND(u) == PyUnicode_KIND(str));

    if (PyUnicode_GET_LENGTH(str) == 1) {
        const int kind = PyUnicode_KIND(str);
        const Py_UCS4 fill_char = PyUnicode_READ(kind, PyUnicode_DATA(str), 0);
        if (kind == PyUnicode_1BYTE_KIND) {
            void *to = PyUnicode_DATA(u);
            memset(to, (unsigned char)fill_char, len);
        }
        else if (kind == PyUnicode_2BYTE_KIND) {
            Py_UCS2 *ucs2 = PyUnicode_2BYTE_DATA(u);
            for (n = 0; n < len; ++n)
                ucs2[n] = fill_char;
        } else {
            Py_UCS4 *ucs4 = PyUnicode_4BYTE_DATA(u);
            assert(kind == PyUnicode_4BYTE_KIND);
            for (n = 0; n < len; ++n)
                ucs4[n] = fill_char;
        }
    }
    else {
        /* number of characters copied this far */
        Py_ssize_t done = PyUnicode_GET_LENGTH(str);
        const Py_ssize_t char_size = PyUnicode_KIND(str);
        char *to = (char *) PyUnicode_DATA(u);
        Py_MEMCPY(to, PyUnicode_DATA(str),
                  PyUnicode_GET_LENGTH(str) * char_size);
        while (done < nchars) {
            n = (done <= nchars-done) ? done : nchars-done;
            Py_MEMCPY(to + (done * char_size), to, n * char_size);
            done += n;
        }
    }

    assert(_PyUnicode_CheckConsistency(u, 1));
    return u;
}

PyObject *
PyUnicode_Replace(PyObject *obj,
                  PyObject *subobj,
                  PyObject *replobj,
                  Py_ssize_t maxcount)
{
    PyObject *self;
    PyObject *str1;
    PyObject *str2;
    PyObject *result;

    self = PyUnicode_FromObject(obj);
    if (self == NULL)
        return NULL;
    str1 = PyUnicode_FromObject(subobj);
    if (str1 == NULL) {
        Py_DECREF(self);
        return NULL;
    }
    str2 = PyUnicode_FromObject(replobj);
    if (str2 == NULL) {
        Py_DECREF(self);
        Py_DECREF(str1);
        return NULL;
    }
    if (PyUnicode_READY(self) == -1 ||
        PyUnicode_READY(str1) == -1 ||
        PyUnicode_READY(str2) == -1)
        result = NULL;
    else
        result = replace(self, str1, str2, maxcount);
    Py_DECREF(self);
    Py_DECREF(str1);
    Py_DECREF(str2);
    return result;
}

PyDoc_STRVAR(replace__doc__,
             "S.replace(old, new[, count]) -> str\n\
\n\
Return a copy of S with all occurrences of substring\n\
old replaced by new.  If the optional argument count is\n\
given, only the first count occurrences are replaced.");

static PyObject*
unicode_replace(PyObject *self, PyObject *args)
{
    PyObject *str1;
    PyObject *str2;
    Py_ssize_t maxcount = -1;
    PyObject *result;

    if (!PyArg_ParseTuple(args, "OO|n:replace", &str1, &str2, &maxcount))
        return NULL;
    if (PyUnicode_READY(self) == -1)
        return NULL;
    str1 = PyUnicode_FromObject(str1);
    if (str1 == NULL)
        return NULL;
    str2 = PyUnicode_FromObject(str2);
    if (str2 == NULL) {
        Py_DECREF(str1);
        return NULL;
    }
    if (PyUnicode_READY(str1) == -1 || PyUnicode_READY(str2) == -1)
        result = NULL;
    else
        result = replace(self, str1, str2, maxcount);

    Py_DECREF(str1);
    Py_DECREF(str2);
    return result;
}

static PyObject *
unicode_repr(PyObject *unicode)
{
    PyObject *repr;
    Py_ssize_t isize;
    Py_ssize_t osize, squote, dquote, i, o;
    Py_UCS4 max, quote;
    int ikind, okind;
    void *idata, *odata;

    if (PyUnicode_READY(unicode) == -1)
        return NULL;

    isize = PyUnicode_GET_LENGTH(unicode);
    idata = PyUnicode_DATA(unicode);

    /* Compute length of output, quote characters, and
       maximum character */
    osize = 2; /* quotes */
    max = 127;
    squote = dquote = 0;
    ikind = PyUnicode_KIND(unicode);
    for (i = 0; i < isize; i++) {
        Py_UCS4 ch = PyUnicode_READ(ikind, idata, i);
        switch (ch) {
        case '\'': squote++; osize++; break;
        case '"':  dquote++; osize++; break;
        case '\\': case '\t': case '\r': case '\n':
            osize += 2; break;
        default:
            /* Fast-path ASCII */
            if (ch < ' ' || ch == 0x7f)
                osize += 4; /* \xHH */
            else if (ch < 0x7f)
                osize++;
            else if (Py_UNICODE_ISPRINTABLE(ch)) {
                osize++;
                max = ch > max ? ch : max;
            }
            else if (ch < 0x100)
                osize += 4; /* \xHH */
            else if (ch < 0x10000)
                osize += 6; /* \uHHHH */
            else
                osize += 10; /* \uHHHHHHHH */
        }
    }

    quote = '\'';
    if (squote) {
        if (dquote)
            /* Both squote and dquote present. Use squote,
               and escape them */
            osize += squote;
        else
            quote = '"';
    }

    repr = PyUnicode_New(osize, max);
    if (repr == NULL)
        return NULL;
    okind = PyUnicode_KIND(repr);
    odata = PyUnicode_DATA(repr);

    PyUnicode_WRITE(okind, odata, 0, quote);
    PyUnicode_WRITE(okind, odata, osize-1, quote);

    for (i = 0, o = 1; i < isize; i++) {
        Py_UCS4 ch = PyUnicode_READ(ikind, idata, i);

        /* Escape quotes and backslashes */
        if ((ch == quote) || (ch == '\\')) {
            PyUnicode_WRITE(okind, odata, o++, '\\');
            PyUnicode_WRITE(okind, odata, o++, ch);
            continue;
        }

        /* Map special whitespace to '\t', \n', '\r' */
        if (ch == '\t') {
            PyUnicode_WRITE(okind, odata, o++, '\\');
            PyUnicode_WRITE(okind, odata, o++, 't');
        }
        else if (ch == '\n') {
            PyUnicode_WRITE(okind, odata, o++, '\\');
            PyUnicode_WRITE(okind, odata, o++, 'n');
        }
        else if (ch == '\r') {
            PyUnicode_WRITE(okind, odata, o++, '\\');
            PyUnicode_WRITE(okind, odata, o++, 'r');
        }

        /* Map non-printable US ASCII to '\xhh' */
        else if (ch < ' ' || ch == 0x7F) {
            PyUnicode_WRITE(okind, odata, o++, '\\');
            PyUnicode_WRITE(okind, odata, o++, 'x');
            PyUnicode_WRITE(okind, odata, o++, Py_hexdigits[(ch >> 4) & 0x000F]);
            PyUnicode_WRITE(okind, odata, o++, Py_hexdigits[ch & 0x000F]);
        }

        /* Copy ASCII characters as-is */
        else if (ch < 0x7F) {
            PyUnicode_WRITE(okind, odata, o++, ch);
        }

        /* Non-ASCII characters */
        else {
            /* Map Unicode whitespace and control characters
               (categories Z* and C* except ASCII space)
            */
            if (!Py_UNICODE_ISPRINTABLE(ch)) {
                PyUnicode_WRITE(okind, odata, o++, '\\');
                /* Map 8-bit characters to '\xhh' */
                if (ch <= 0xff) {
                    PyUnicode_WRITE(okind, odata, o++, 'x');
                    PyUnicode_WRITE(okind, odata, o++, Py_hexdigits[(ch >> 4) & 0x000F]);
                    PyUnicode_WRITE(okind, odata, o++, Py_hexdigits[ch & 0x000F]);
                }
                /* Map 16-bit characters to '\uxxxx' */
                else if (ch <= 0xffff) {
                    PyUnicode_WRITE(okind, odata, o++, 'u');
                    PyUnicode_WRITE(okind, odata, o++, Py_hexdigits[(ch >> 12) & 0xF]);
                    PyUnicode_WRITE(okind, odata, o++, Py_hexdigits[(ch >> 8) & 0xF]);
                    PyUnicode_WRITE(okind, odata, o++, Py_hexdigits[(ch >> 4) & 0xF]);
                    PyUnicode_WRITE(okind, odata, o++, Py_hexdigits[ch & 0xF]);
                }
                /* Map 21-bit characters to '\U00xxxxxx' */
                else {
                    PyUnicode_WRITE(okind, odata, o++, 'U');
                    PyUnicode_WRITE(okind, odata, o++, Py_hexdigits[(ch >> 28) & 0xF]);
                    PyUnicode_WRITE(okind, odata, o++, Py_hexdigits[(ch >> 24) & 0xF]);
                    PyUnicode_WRITE(okind, odata, o++, Py_hexdigits[(ch >> 20) & 0xF]);
                    PyUnicode_WRITE(okind, odata, o++, Py_hexdigits[(ch >> 16) & 0xF]);
                    PyUnicode_WRITE(okind, odata, o++, Py_hexdigits[(ch >> 12) & 0xF]);
                    PyUnicode_WRITE(okind, odata, o++, Py_hexdigits[(ch >> 8) & 0xF]);
                    PyUnicode_WRITE(okind, odata, o++, Py_hexdigits[(ch >> 4) & 0xF]);
                    PyUnicode_WRITE(okind, odata, o++, Py_hexdigits[ch & 0xF]);
                }
            }
            /* Copy characters as-is */
            else {
                PyUnicode_WRITE(okind, odata, o++, ch);
            }
        }
    }
    /* Closing quote already added at the beginning */
    assert(_PyUnicode_CheckConsistency(repr, 1));
    return repr;
}

PyDoc_STRVAR(rfind__doc__,
             "S.rfind(sub[, start[, end]]) -> int\n\
\n\
Return the highest index in S where substring sub is found,\n\
such that sub is contained within S[start:end].  Optional\n\
arguments start and end are interpreted as in slice notation.\n\
\n\
Return -1 on failure.");

static PyObject *
unicode_rfind(PyObject *self, PyObject *args)
{
    PyObject *substring;
    Py_ssize_t start;
    Py_ssize_t end;
    Py_ssize_t result;

    if (!stringlib_parse_args_finds_unicode("rfind", args, &substring,
                                            &start, &end))
        return NULL;

    if (PyUnicode_READY(self) == -1)
        return NULL;
    if (PyUnicode_READY(substring) == -1)
        return NULL;

    result = any_find_slice(-1, self, substring, start, end);

    Py_DECREF(substring);

    if (result == -2)
        return NULL;

    return PyLong_FromSsize_t(result);
}

PyDoc_STRVAR(rindex__doc__,
             "S.rindex(sub[, start[, end]]) -> int\n\
\n\
Like S.rfind() but raise ValueError when the substring is not found.");

static PyObject *
unicode_rindex(PyObject *self, PyObject *args)
{
    PyObject *substring;
    Py_ssize_t start;
    Py_ssize_t end;
    Py_ssize_t result;

    if (!stringlib_parse_args_finds_unicode("rindex", args, &substring,
                                            &start, &end))
        return NULL;

    if (PyUnicode_READY(self) == -1)
        return NULL;
    if (PyUnicode_READY(substring) == -1)
        return NULL;

    result = any_find_slice(-1, self, substring, start, end);

    Py_DECREF(substring);

    if (result == -2)
        return NULL;

    if (result < 0) {
        PyErr_SetString(PyExc_ValueError, "substring not found");
        return NULL;
    }

    return PyLong_FromSsize_t(result);
}

PyDoc_STRVAR(rjust__doc__,
             "S.rjust(width[, fillchar]) -> str\n\
\n\
Return S right-justified in a string of length width. Padding is\n\
done using the specified fill character (default is a space).");

static PyObject *
unicode_rjust(PyObject *self, PyObject *args)
{
    Py_ssize_t width;
    Py_UCS4 fillchar = ' ';

    if (!PyArg_ParseTuple(args, "n|O&:rjust", &width, convert_uc, &fillchar))
        return NULL;

    if (PyUnicode_READY(self) == -1)
        return NULL;

    if (PyUnicode_GET_LENGTH(self) >= width)
        return unicode_result_unchanged(self);

    return pad(self, width - PyUnicode_GET_LENGTH(self), 0, fillchar);
}

PyObject *
PyUnicode_Split(PyObject *s, PyObject *sep, Py_ssize_t maxsplit)
{
    PyObject *result;

    s = PyUnicode_FromObject(s);
    if (s == NULL)
        return NULL;
    if (sep != NULL) {
        sep = PyUnicode_FromObject(sep);
        if (sep == NULL) {
            Py_DECREF(s);
            return NULL;
        }
    }

    result = split(s, sep, maxsplit);

    Py_DECREF(s);
    Py_XDECREF(sep);
    return result;
}

PyDoc_STRVAR(split__doc__,
             "S.split(sep=None, maxsplit=-1) -> list of strings\n\
\n\
Return a list of the words in S, using sep as the\n\
delimiter string.  If maxsplit is given, at most maxsplit\n\
splits are done. If sep is not specified or is None, any\n\
whitespace string is a separator and empty strings are\n\
removed from the result.");

static PyObject*
unicode_split(PyObject *self, PyObject *args, PyObject *kwds)
{
    static char *kwlist[] = {"sep", "maxsplit", 0};
    PyObject *substring = Py_None;
    Py_ssize_t maxcount = -1;

    if (!PyArg_ParseTupleAndKeywords(args, kwds, "|On:split",
                                     kwlist, &substring, &maxcount))
        return NULL;

    if (substring == Py_None)
        return split(self, NULL, maxcount);
    else if (PyUnicode_Check(substring))
        return split(self, substring, maxcount);
    else
        return PyUnicode_Split(self, substring, maxcount);
}

PyObject *
PyUnicode_Partition(PyObject *str_in, PyObject *sep_in)
{
    PyObject* str_obj;
    PyObject* sep_obj;
    PyObject* out;
    int kind1, kind2, kind;
    void *buf1 = NULL, *buf2 = NULL;
    Py_ssize_t len1, len2;

    str_obj = PyUnicode_FromObject(str_in);
    if (!str_obj)
        return NULL;
    sep_obj = PyUnicode_FromObject(sep_in);
    if (!sep_obj) {
        Py_DECREF(str_obj);
        return NULL;
    }
    if (PyUnicode_READY(sep_obj) == -1 || PyUnicode_READY(str_obj) == -1) {
        Py_DECREF(sep_obj);
        Py_DECREF(str_obj);
        return NULL;
    }

    kind1 = PyUnicode_KIND(str_obj);
    kind2 = PyUnicode_KIND(sep_obj);
    kind = Py_MAX(kind1, kind2);
    buf1 = PyUnicode_DATA(str_obj);
    if (kind1 != kind)
        buf1 = _PyUnicode_AsKind(str_obj, kind);
    if (!buf1)
        goto onError;
    buf2 = PyUnicode_DATA(sep_obj);
    if (kind2 != kind)
        buf2 = _PyUnicode_AsKind(sep_obj, kind);
    if (!buf2)
        goto onError;
    len1 = PyUnicode_GET_LENGTH(str_obj);
    len2 = PyUnicode_GET_LENGTH(sep_obj);

    switch (PyUnicode_KIND(str_obj)) {
    case PyUnicode_1BYTE_KIND:
        if (PyUnicode_IS_ASCII(str_obj) && PyUnicode_IS_ASCII(sep_obj))
            out = asciilib_partition(str_obj, buf1, len1, sep_obj, buf2, len2);
        else
            out = ucs1lib_partition(str_obj, buf1, len1, sep_obj, buf2, len2);
        break;
    case PyUnicode_2BYTE_KIND:
        out = ucs2lib_partition(str_obj, buf1, len1, sep_obj, buf2, len2);
        break;
    case PyUnicode_4BYTE_KIND:
        out = ucs4lib_partition(str_obj, buf1, len1, sep_obj, buf2, len2);
        break;
    default:
        assert(0);
        out = 0;
    }

    Py_DECREF(sep_obj);
    Py_DECREF(str_obj);
    if (kind1 != kind)
        PyMem_Free(buf1);
    if (kind2 != kind)
        PyMem_Free(buf2);

    return out;
  onError:
    Py_DECREF(sep_obj);
    Py_DECREF(str_obj);
    if (kind1 != kind && buf1)
        PyMem_Free(buf1);
    if (kind2 != kind && buf2)
        PyMem_Free(buf2);
    return NULL;
}


PyObject *
PyUnicode_RPartition(PyObject *str_in, PyObject *sep_in)
{
    PyObject* str_obj;
    PyObject* sep_obj;
    PyObject* out;
    int kind1, kind2, kind;
    void *buf1 = NULL, *buf2 = NULL;
    Py_ssize_t len1, len2;

    str_obj = PyUnicode_FromObject(str_in);
    if (!str_obj)
        return NULL;
    sep_obj = PyUnicode_FromObject(sep_in);
    if (!sep_obj) {
        Py_DECREF(str_obj);
        return NULL;
    }

    kind1 = PyUnicode_KIND(str_in);
    kind2 = PyUnicode_KIND(sep_obj);
    kind = Py_MAX(kind1, kind2);
    buf1 = PyUnicode_DATA(str_in);
    if (kind1 != kind)
        buf1 = _PyUnicode_AsKind(str_in, kind);
    if (!buf1)
        goto onError;
    buf2 = PyUnicode_DATA(sep_obj);
    if (kind2 != kind)
        buf2 = _PyUnicode_AsKind(sep_obj, kind);
    if (!buf2)
        goto onError;
    len1 = PyUnicode_GET_LENGTH(str_obj);
    len2 = PyUnicode_GET_LENGTH(sep_obj);

    switch (PyUnicode_KIND(str_in)) {
    case PyUnicode_1BYTE_KIND:
        if (PyUnicode_IS_ASCII(str_obj) && PyUnicode_IS_ASCII(sep_obj))
            out = asciilib_rpartition(str_obj, buf1, len1, sep_obj, buf2, len2);
        else
            out = ucs1lib_rpartition(str_obj, buf1, len1, sep_obj, buf2, len2);
        break;
    case PyUnicode_2BYTE_KIND:
        out = ucs2lib_rpartition(str_obj, buf1, len1, sep_obj, buf2, len2);
        break;
    case PyUnicode_4BYTE_KIND:
        out = ucs4lib_rpartition(str_obj, buf1, len1, sep_obj, buf2, len2);
        break;
    default:
        assert(0);
        out = 0;
    }

    Py_DECREF(sep_obj);
    Py_DECREF(str_obj);
    if (kind1 != kind)
        PyMem_Free(buf1);
    if (kind2 != kind)
        PyMem_Free(buf2);

    return out;
  onError:
    Py_DECREF(sep_obj);
    Py_DECREF(str_obj);
    if (kind1 != kind && buf1)
        PyMem_Free(buf1);
    if (kind2 != kind && buf2)
        PyMem_Free(buf2);
    return NULL;
}

PyDoc_STRVAR(partition__doc__,
             "S.partition(sep) -> (head, sep, tail)\n\
\n\
Search for the separator sep in S, and return the part before it,\n\
the separator itself, and the part after it.  If the separator is not\n\
found, return S and two empty strings.");

static PyObject*
unicode_partition(PyObject *self, PyObject *separator)
{
    return PyUnicode_Partition(self, separator);
}

PyDoc_STRVAR(rpartition__doc__,
             "S.rpartition(sep) -> (head, sep, tail)\n\
\n\
Search for the separator sep in S, starting at the end of S, and return\n\
the part before it, the separator itself, and the part after it.  If the\n\
separator is not found, return two empty strings and S.");

static PyObject*
unicode_rpartition(PyObject *self, PyObject *separator)
{
    return PyUnicode_RPartition(self, separator);
}

PyObject *
PyUnicode_RSplit(PyObject *s, PyObject *sep, Py_ssize_t maxsplit)
{
    PyObject *result;

    s = PyUnicode_FromObject(s);
    if (s == NULL)
        return NULL;
    if (sep != NULL) {
        sep = PyUnicode_FromObject(sep);
        if (sep == NULL) {
            Py_DECREF(s);
            return NULL;
        }
    }

    result = rsplit(s, sep, maxsplit);

    Py_DECREF(s);
    Py_XDECREF(sep);
    return result;
}

PyDoc_STRVAR(rsplit__doc__,
             "S.rsplit(sep=None, maxsplit=-1) -> list of strings\n\
\n\
Return a list of the words in S, using sep as the\n\
delimiter string, starting at the end of the string and\n\
working to the front.  If maxsplit is given, at most maxsplit\n\
splits are done. If sep is not specified, any whitespace string\n\
is a separator.");

static PyObject*
unicode_rsplit(PyObject *self, PyObject *args, PyObject *kwds)
{
    static char *kwlist[] = {"sep", "maxsplit", 0};
    PyObject *substring = Py_None;
    Py_ssize_t maxcount = -1;

    if (!PyArg_ParseTupleAndKeywords(args, kwds, "|On:rsplit",
                                     kwlist, &substring, &maxcount))
        return NULL;

    if (substring == Py_None)
        return rsplit(self, NULL, maxcount);
    else if (PyUnicode_Check(substring))
        return rsplit(self, substring, maxcount);
    else
        return PyUnicode_RSplit(self, substring, maxcount);
}

PyDoc_STRVAR(splitlines__doc__,
             "S.splitlines([keepends]) -> list of strings\n\
\n\
Return a list of the lines in S, breaking at line boundaries.\n\
Line breaks are not included in the resulting list unless keepends\n\
is given and true.");

static PyObject*
unicode_splitlines(PyObject *self, PyObject *args, PyObject *kwds)
{
    static char *kwlist[] = {"keepends", 0};
    int keepends = 0;

    if (!PyArg_ParseTupleAndKeywords(args, kwds, "|i:splitlines",
                                     kwlist, &keepends))
        return NULL;

    return PyUnicode_Splitlines(self, keepends);
}

static
PyObject *unicode_str(PyObject *self)
{
    return unicode_result_unchanged(self);
}

PyDoc_STRVAR(swapcase__doc__,
             "S.swapcase() -> str\n\
\n\
Return a copy of S with uppercase characters converted to lowercase\n\
and vice versa.");

static PyObject*
unicode_swapcase(PyObject *self)
{
    if (PyUnicode_READY(self) == -1)
        return NULL;
    return case_operation(self, do_swapcase);
}

PyDoc_STRVAR(maketrans__doc__,
             "str.maketrans(x[, y[, z]]) -> dict (static method)\n\
\n\
Return a translation table usable for str.translate().\n\
If there is only one argument, it must be a dictionary mapping Unicode\n\
ordinals (integers) or characters to Unicode ordinals, strings or None.\n\
Character keys will be then converted to ordinals.\n\
If there are two arguments, they must be strings of equal length, and\n\
in the resulting dictionary, each character in x will be mapped to the\n\
character at the same position in y. If there is a third argument, it\n\
must be a string, whose characters will be mapped to None in the result.");

static PyObject*
unicode_maketrans(PyObject *null, PyObject *args)
{
    PyObject *x, *y = NULL, *z = NULL;
    PyObject *new = NULL, *key, *value;
    Py_ssize_t i = 0;
    int res;

    if (!PyArg_ParseTuple(args, "O|UU:maketrans", &x, &y, &z))
        return NULL;
    new = PyDict_New();
    if (!new)
        return NULL;
    if (y != NULL) {
        int x_kind, y_kind, z_kind;
        void *x_data, *y_data, *z_data;

        /* x must be a string too, of equal length */
        if (!PyUnicode_Check(x)) {
            PyErr_SetString(PyExc_TypeError, "first maketrans argument must "
                            "be a string if there is a second argument");
            goto err;
        }
        if (PyUnicode_GET_LENGTH(x) != PyUnicode_GET_LENGTH(y)) {
            PyErr_SetString(PyExc_ValueError, "the first two maketrans "
                            "arguments must have equal length");
            goto err;
        }
        /* create entries for translating chars in x to those in y */
        x_kind = PyUnicode_KIND(x);
        y_kind = PyUnicode_KIND(y);
        x_data = PyUnicode_DATA(x);
        y_data = PyUnicode_DATA(y);
        for (i = 0; i < PyUnicode_GET_LENGTH(x); i++) {
            key = PyLong_FromLong(PyUnicode_READ(x_kind, x_data, i));
            if (!key)
                goto err;
            value = PyLong_FromLong(PyUnicode_READ(y_kind, y_data, i));
            if (!value) {
                Py_DECREF(key);
                goto err;
            }
            res = PyDict_SetItem(new, key, value);
            Py_DECREF(key);
            Py_DECREF(value);
            if (res < 0)
                goto err;
        }
        /* create entries for deleting chars in z */
        if (z != NULL) {
            z_kind = PyUnicode_KIND(z);
            z_data = PyUnicode_DATA(z);
            for (i = 0; i < PyUnicode_GET_LENGTH(z); i++) {
                key = PyLong_FromLong(PyUnicode_READ(z_kind, z_data, i));
                if (!key)
                    goto err;
                res = PyDict_SetItem(new, key, Py_None);
                Py_DECREF(key);
                if (res < 0)
                    goto err;
            }
        }
    } else {
        int kind;
        void *data;

        /* x must be a dict */
        if (!PyDict_CheckExact(x)) {
            PyErr_SetString(PyExc_TypeError, "if you give only one argument "
                            "to maketrans it must be a dict");
            goto err;
        }
        /* copy entries into the new dict, converting string keys to int keys */
        while (PyDict_Next(x, &i, &key, &value)) {
            if (PyUnicode_Check(key)) {
                /* convert string keys to integer keys */
                PyObject *newkey;
                if (PyUnicode_GET_LENGTH(key) != 1) {
                    PyErr_SetString(PyExc_ValueError, "string keys in translate "
                                    "table must be of length 1");
                    goto err;
                }
                kind = PyUnicode_KIND(key);
                data = PyUnicode_DATA(key);
                newkey = PyLong_FromLong(PyUnicode_READ(kind, data, 0));
                if (!newkey)
                    goto err;
                res = PyDict_SetItem(new, newkey, value);
                Py_DECREF(newkey);
                if (res < 0)
                    goto err;
            } else if (PyLong_Check(key)) {
                /* just keep integer keys */
                if (PyDict_SetItem(new, key, value) < 0)
                    goto err;
            } else {
                PyErr_SetString(PyExc_TypeError, "keys in translate table must "
                                "be strings or integers");
                goto err;
            }
        }
    }
    return new;
  err:
    Py_DECREF(new);
    return NULL;
}

PyDoc_STRVAR(translate__doc__,
             "S.translate(table) -> str\n\
\n\
Return a copy of the string S, where all characters have been mapped\n\
through the given translation table, which must be a mapping of\n\
Unicode ordinals to Unicode ordinals, strings, or None.\n\
Unmapped characters are left untouched. Characters mapped to None\n\
are deleted.");

static PyObject*
unicode_translate(PyObject *self, PyObject *table)
{
    return _PyUnicode_TranslateCharmap(self, table, "ignore");
}

PyDoc_STRVAR(upper__doc__,
             "S.upper() -> str\n\
\n\
Return a copy of S converted to uppercase.");

static PyObject*
unicode_upper(PyObject *self)
{
    if (PyUnicode_READY(self) == -1)
        return NULL;
    if (PyUnicode_IS_ASCII(self))
        return ascii_upper_or_lower(self, 0);
    return case_operation(self, do_upper);
}

PyDoc_STRVAR(zfill__doc__,
             "S.zfill(width) -> str\n\
\n\
Pad a numeric string S with zeros on the left, to fill a field\n\
of the specified width. The string S is never truncated.");

static PyObject *
unicode_zfill(PyObject *self, PyObject *args)
{
    Py_ssize_t fill;
    PyObject *u;
    Py_ssize_t width;
    int kind;
    void *data;
    Py_UCS4 chr;

    if (!PyArg_ParseTuple(args, "n:zfill", &width))
        return NULL;

    if (PyUnicode_READY(self) == -1)
        return NULL;

    if (PyUnicode_GET_LENGTH(self) >= width)
        return unicode_result_unchanged(self);

    fill = width - PyUnicode_GET_LENGTH(self);

    u = pad(self, fill, 0, '0');

    if (u == NULL)
        return NULL;

    kind = PyUnicode_KIND(u);
    data = PyUnicode_DATA(u);
    chr = PyUnicode_READ(kind, data, fill);

    if (chr == '+' || chr == '-') {
        /* move sign to beginning of string */
        PyUnicode_WRITE(kind, data, 0, chr);
        PyUnicode_WRITE(kind, data, fill, '0');
    }

    assert(_PyUnicode_CheckConsistency(u, 1));
    return u;
}

#if 0
static PyObject *
unicode__decimal2ascii(PyObject *self)
{
    return PyUnicode_TransformDecimalAndSpaceToASCII(self);
}
#endif

PyDoc_STRVAR(startswith__doc__,
             "S.startswith(prefix[, start[, end]]) -> bool\n\
\n\
Return True if S starts with the specified prefix, False otherwise.\n\
With optional start, test S beginning at that position.\n\
With optional end, stop comparing S at that position.\n\
prefix can also be a tuple of strings to try.");

static PyObject *
unicode_startswith(PyObject *self,
                   PyObject *args)
{
    PyObject *subobj;
    PyObject *substring;
    Py_ssize_t start = 0;
    Py_ssize_t end = PY_SSIZE_T_MAX;
    int result;

    if (!stringlib_parse_args_finds("startswith", args, &subobj, &start, &end))
        return NULL;
    if (PyTuple_Check(subobj)) {
        Py_ssize_t i;
        for (i = 0; i < PyTuple_GET_SIZE(subobj); i++) {
            substring = PyUnicode_FromObject(PyTuple_GET_ITEM(subobj, i));
            if (substring == NULL)
                return NULL;
            result = tailmatch(self, substring, start, end, -1);
            Py_DECREF(substring);
            if (result) {
                Py_RETURN_TRUE;
            }
        }
        /* nothing matched */
        Py_RETURN_FALSE;
    }
    substring = PyUnicode_FromObject(subobj);
    if (substring == NULL) {
        if (PyErr_ExceptionMatches(PyExc_TypeError))
            PyErr_Format(PyExc_TypeError, "startswith first arg must be str or "
                         "a tuple of str, not %s", Py_TYPE(subobj)->tp_name);
        return NULL;
    }
    result = tailmatch(self, substring, start, end, -1);
    Py_DECREF(substring);
    return PyBool_FromLong(result);
}


PyDoc_STRVAR(endswith__doc__,
             "S.endswith(suffix[, start[, end]]) -> bool\n\
\n\
Return True if S ends with the specified suffix, False otherwise.\n\
With optional start, test S beginning at that position.\n\
With optional end, stop comparing S at that position.\n\
suffix can also be a tuple of strings to try.");

static PyObject *
unicode_endswith(PyObject *self,
                 PyObject *args)
{
    PyObject *subobj;
    PyObject *substring;
    Py_ssize_t start = 0;
    Py_ssize_t end = PY_SSIZE_T_MAX;
    int result;

    if (!stringlib_parse_args_finds("endswith", args, &subobj, &start, &end))
        return NULL;
    if (PyTuple_Check(subobj)) {
        Py_ssize_t i;
        for (i = 0; i < PyTuple_GET_SIZE(subobj); i++) {
            substring = PyUnicode_FromObject(
                PyTuple_GET_ITEM(subobj, i));
            if (substring == NULL)
                return NULL;
            result = tailmatch(self, substring, start, end, +1);
            Py_DECREF(substring);
            if (result) {
                Py_RETURN_TRUE;
            }
        }
        Py_RETURN_FALSE;
    }
    substring = PyUnicode_FromObject(subobj);
    if (substring == NULL) {
        if (PyErr_ExceptionMatches(PyExc_TypeError))
            PyErr_Format(PyExc_TypeError, "endswith first arg must be str or "
                         "a tuple of str, not %s", Py_TYPE(subobj)->tp_name);
        return NULL;
    }
    result = tailmatch(self, substring, start, end, +1);
    Py_DECREF(substring);
    return PyBool_FromLong(result);
}

Py_LOCAL_INLINE(void)
_PyUnicodeWriter_Update(_PyUnicodeWriter *writer)
{
    writer->size = PyUnicode_GET_LENGTH(writer->buffer);
    writer->maxchar = PyUnicode_MAX_CHAR_VALUE(writer->buffer);
    writer->data = PyUnicode_DATA(writer->buffer);
    writer->kind = PyUnicode_KIND(writer->buffer);
}

void
_PyUnicodeWriter_Init(_PyUnicodeWriter *writer, Py_ssize_t min_length)
{
    memset(writer, 0, sizeof(*writer));
#ifdef Py_DEBUG
    writer->kind = 5;    /* invalid kind */
#endif
    writer->min_length = Py_MAX(min_length, 100);
    writer->overallocate = (min_length > 0);
}

int
_PyUnicodeWriter_PrepareInternal(_PyUnicodeWriter *writer,
                                 Py_ssize_t length, Py_UCS4 maxchar)
{
    Py_ssize_t newlen;
    PyObject *newbuffer;

    assert(length > 0);

    if (length > PY_SSIZE_T_MAX - writer->pos) {
        PyErr_NoMemory();
        return -1;
    }
    newlen = writer->pos + length;

    if (writer->buffer == NULL) {
        if (writer->overallocate) {
            /* overallocate 25% to limit the number of resize */
            if (newlen <= (PY_SSIZE_T_MAX - newlen / 4))
                newlen += newlen / 4;
            if (newlen < writer->min_length)
                newlen = writer->min_length;
        }
        writer->buffer = PyUnicode_New(newlen, maxchar);
        if (writer->buffer == NULL)
            return -1;
        _PyUnicodeWriter_Update(writer);
        return 0;
    }

    if (newlen > writer->size) {
        if (writer->overallocate) {
            /* overallocate 25% to limit the number of resize */
            if (newlen <= (PY_SSIZE_T_MAX - newlen / 4))
                newlen += newlen / 4;
            if (newlen < writer->min_length)
                newlen = writer->min_length;
        }

        if (maxchar > writer->maxchar || writer->readonly) {
            /* resize + widen */
            newbuffer = PyUnicode_New(newlen, maxchar);
            if (newbuffer == NULL)
                return -1;
            _PyUnicode_FastCopyCharacters(newbuffer, 0,
                                          writer->buffer, 0, writer->pos);
            Py_DECREF(writer->buffer);
            writer->readonly = 0;
        }
        else {
            newbuffer = resize_compact(writer->buffer, newlen);
            if (newbuffer == NULL)
                return -1;
        }
        writer->buffer = newbuffer;
        _PyUnicodeWriter_Update(writer);
    }
    else if (maxchar > writer->maxchar) {
        assert(!writer->readonly);
        newbuffer = PyUnicode_New(writer->size, maxchar);
        if (newbuffer == NULL)
            return -1;
        _PyUnicode_FastCopyCharacters(newbuffer, 0,
                                      writer->buffer, 0, writer->pos);
        Py_DECREF(writer->buffer);
        writer->buffer = newbuffer;
        _PyUnicodeWriter_Update(writer);
    }
    return 0;
}

int
_PyUnicodeWriter_WriteStr(_PyUnicodeWriter *writer, PyObject *str)
{
    Py_UCS4 maxchar;
    Py_ssize_t len;

    if (PyUnicode_READY(str) == -1)
        return -1;
    len = PyUnicode_GET_LENGTH(str);
    if (len == 0)
        return 0;
    maxchar = PyUnicode_MAX_CHAR_VALUE(str);
    if (maxchar > writer->maxchar || len > writer->size - writer->pos) {
        if (writer->buffer == NULL && !writer->overallocate) {
            Py_INCREF(str);
            writer->buffer = str;
            _PyUnicodeWriter_Update(writer);
            writer->readonly = 1;
            writer->size = 0;
            writer->pos += len;
            return 0;
        }
        if (_PyUnicodeWriter_PrepareInternal(writer, len, maxchar) == -1)
            return -1;
    }
    _PyUnicode_FastCopyCharacters(writer->buffer, writer->pos,
                                  str, 0, len);
    writer->pos += len;
    return 0;
}

PyObject *
_PyUnicodeWriter_Finish(_PyUnicodeWriter *writer)
{
    if (writer->pos == 0) {
        Py_XDECREF(writer->buffer);
        Py_INCREF(unicode_empty);
        return unicode_empty;
    }
    if (writer->readonly) {
        assert(PyUnicode_GET_LENGTH(writer->buffer) == writer->pos);
        return writer->buffer;
    }
    if (PyUnicode_GET_LENGTH(writer->buffer) != writer->pos) {
        PyObject *newbuffer;
        newbuffer = resize_compact(writer->buffer, writer->pos);
        if (newbuffer == NULL) {
            Py_DECREF(writer->buffer);
            return NULL;
        }
        writer->buffer = newbuffer;
    }
    assert(_PyUnicode_CheckConsistency(writer->buffer, 1));
    return writer->buffer;
}

void
_PyUnicodeWriter_Dealloc(_PyUnicodeWriter *writer)
{
    Py_CLEAR(writer->buffer);
}

#include "stringlib/unicode_format.h"

PyDoc_STRVAR(format__doc__,
             "S.format(*args, **kwargs) -> str\n\
\n\
Return a formatted version of S, using substitutions from args and kwargs.\n\
The substitutions are identified by braces ('{' and '}').");

PyDoc_STRVAR(format_map__doc__,
             "S.format_map(mapping) -> str\n\
\n\
Return a formatted version of S, using substitutions from mapping.\n\
The substitutions are identified by braces ('{' and '}').");

static PyObject *
unicode__format__(PyObject* self, PyObject* args)
{
    PyObject *format_spec;
    _PyUnicodeWriter writer;
    int ret;

    if (!PyArg_ParseTuple(args, "U:__format__", &format_spec))
        return NULL;

    if (PyUnicode_READY(self) == -1)
        return NULL;
    _PyUnicodeWriter_Init(&writer, 0);
    ret = _PyUnicode_FormatAdvancedWriter(&writer,
                                          self, format_spec, 0,
                                          PyUnicode_GET_LENGTH(format_spec));
    if (ret == -1) {
        _PyUnicodeWriter_Dealloc(&writer);
        return NULL;
    }
    return _PyUnicodeWriter_Finish(&writer);
}

PyDoc_STRVAR(p_format__doc__,
             "S.__format__(format_spec) -> str\n\
\n\
Return a formatted version of S as described by format_spec.");

static PyObject *
unicode__sizeof__(PyObject *v)
{
    Py_ssize_t size;

    /* If it's a compact object, account for base structure +
       character data. */
    if (PyUnicode_IS_COMPACT_ASCII(v))
        size = sizeof(PyASCIIObject) + PyUnicode_GET_LENGTH(v) + 1;
    else if (PyUnicode_IS_COMPACT(v))
        size = sizeof(PyCompactUnicodeObject) +
            (PyUnicode_GET_LENGTH(v) + 1) * PyUnicode_KIND(v);
    else {
        /* If it is a two-block object, account for base object, and
           for character block if present. */
        size = sizeof(PyUnicodeObject);
        if (_PyUnicode_DATA_ANY(v))
            size += (PyUnicode_GET_LENGTH(v) + 1) *
                PyUnicode_KIND(v);
    }
    /* If the wstr pointer is present, account for it unless it is shared
       with the data pointer. Check if the data is not shared. */
    if (_PyUnicode_HAS_WSTR_MEMORY(v))
        size += (PyUnicode_WSTR_LENGTH(v) + 1) * sizeof(wchar_t);
    if (_PyUnicode_HAS_UTF8_MEMORY(v))
        size += PyUnicode_UTF8_LENGTH(v) + 1;

    return PyLong_FromSsize_t(size);
}

PyDoc_STRVAR(sizeof__doc__,
             "S.__sizeof__() -> size of S in memory, in bytes");

static PyObject *
unicode_getnewargs(PyObject *v)
{
    PyObject *copy = _PyUnicode_Copy(v);
    if (!copy)
        return NULL;
    return Py_BuildValue("(N)", copy);
}

static PyMethodDef unicode_methods[] = {
    {"encode", (PyCFunction) unicode_encode, METH_VARARGS | METH_KEYWORDS, encode__doc__},
    {"replace", (PyCFunction) unicode_replace, METH_VARARGS, replace__doc__},
    {"split", (PyCFunction) unicode_split, METH_VARARGS | METH_KEYWORDS, split__doc__},
    {"rsplit", (PyCFunction) unicode_rsplit, METH_VARARGS | METH_KEYWORDS, rsplit__doc__},
    {"join", (PyCFunction) unicode_join, METH_O, join__doc__},
    {"capitalize", (PyCFunction) unicode_capitalize, METH_NOARGS, capitalize__doc__},
    {"casefold", (PyCFunction) unicode_casefold, METH_NOARGS, casefold__doc__},
    {"title", (PyCFunction) unicode_title, METH_NOARGS, title__doc__},
    {"center", (PyCFunction) unicode_center, METH_VARARGS, center__doc__},
    {"count", (PyCFunction) unicode_count, METH_VARARGS, count__doc__},
    {"expandtabs", (PyCFunction) unicode_expandtabs, METH_VARARGS, expandtabs__doc__},
    {"find", (PyCFunction) unicode_find, METH_VARARGS, find__doc__},
    {"partition", (PyCFunction) unicode_partition, METH_O, partition__doc__},
    {"index", (PyCFunction) unicode_index, METH_VARARGS, index__doc__},
    {"ljust", (PyCFunction) unicode_ljust, METH_VARARGS, ljust__doc__},
    {"lower", (PyCFunction) unicode_lower, METH_NOARGS, lower__doc__},
    {"lstrip", (PyCFunction) unicode_lstrip, METH_VARARGS, lstrip__doc__},
    {"rfind", (PyCFunction) unicode_rfind, METH_VARARGS, rfind__doc__},
    {"rindex", (PyCFunction) unicode_rindex, METH_VARARGS, rindex__doc__},
    {"rjust", (PyCFunction) unicode_rjust, METH_VARARGS, rjust__doc__},
    {"rstrip", (PyCFunction) unicode_rstrip, METH_VARARGS, rstrip__doc__},
    {"rpartition", (PyCFunction) unicode_rpartition, METH_O, rpartition__doc__},
    {"splitlines", (PyCFunction) unicode_splitlines, METH_VARARGS | METH_KEYWORDS, splitlines__doc__},
    {"strip", (PyCFunction) unicode_strip, METH_VARARGS, strip__doc__},
    {"swapcase", (PyCFunction) unicode_swapcase, METH_NOARGS, swapcase__doc__},
    {"translate", (PyCFunction) unicode_translate, METH_O, translate__doc__},
    {"upper", (PyCFunction) unicode_upper, METH_NOARGS, upper__doc__},
    {"startswith", (PyCFunction) unicode_startswith, METH_VARARGS, startswith__doc__},
    {"endswith", (PyCFunction) unicode_endswith, METH_VARARGS, endswith__doc__},
    {"islower", (PyCFunction) unicode_islower, METH_NOARGS, islower__doc__},
    {"isupper", (PyCFunction) unicode_isupper, METH_NOARGS, isupper__doc__},
    {"istitle", (PyCFunction) unicode_istitle, METH_NOARGS, istitle__doc__},
    {"isspace", (PyCFunction) unicode_isspace, METH_NOARGS, isspace__doc__},
    {"isdecimal", (PyCFunction) unicode_isdecimal, METH_NOARGS, isdecimal__doc__},
    {"isdigit", (PyCFunction) unicode_isdigit, METH_NOARGS, isdigit__doc__},
    {"isnumeric", (PyCFunction) unicode_isnumeric, METH_NOARGS, isnumeric__doc__},
    {"isalpha", (PyCFunction) unicode_isalpha, METH_NOARGS, isalpha__doc__},
    {"isalnum", (PyCFunction) unicode_isalnum, METH_NOARGS, isalnum__doc__},
    {"isidentifier", (PyCFunction) unicode_isidentifier, METH_NOARGS, isidentifier__doc__},
    {"isprintable", (PyCFunction) unicode_isprintable, METH_NOARGS, isprintable__doc__},
    {"zfill", (PyCFunction) unicode_zfill, METH_VARARGS, zfill__doc__},
    {"format", (PyCFunction) do_string_format, METH_VARARGS | METH_KEYWORDS, format__doc__},
    {"format_map", (PyCFunction) do_string_format_map, METH_O, format_map__doc__},
    {"__format__", (PyCFunction) unicode__format__, METH_VARARGS, p_format__doc__},
    {"maketrans", (PyCFunction) unicode_maketrans,
     METH_VARARGS | METH_STATIC, maketrans__doc__},
    {"__sizeof__", (PyCFunction) unicode__sizeof__, METH_NOARGS, sizeof__doc__},
#if 0
    /* These methods are just used for debugging the implementation. */
    {"_decimal2ascii", (PyCFunction) unicode__decimal2ascii, METH_NOARGS},
#endif

    {"__getnewargs__",  (PyCFunction)unicode_getnewargs, METH_NOARGS},
    {NULL, NULL}
};

static PyObject *
unicode_mod(PyObject *v, PyObject *w)
{
    if (!PyUnicode_Check(v))
        Py_RETURN_NOTIMPLEMENTED;
    return PyUnicode_Format(v, w);
}

static PyNumberMethods unicode_as_number = {
    0,              /*nb_add*/
    0,              /*nb_subtract*/
    0,              /*nb_multiply*/
    unicode_mod,            /*nb_remainder*/
};

static PySequenceMethods unicode_as_sequence = {
    (lenfunc) unicode_length,       /* sq_length */
    PyUnicode_Concat,           /* sq_concat */
    (ssizeargfunc) unicode_repeat,  /* sq_repeat */
    (ssizeargfunc) unicode_getitem,     /* sq_item */
    0,                  /* sq_slice */
    0,                  /* sq_ass_item */
    0,                  /* sq_ass_slice */
    PyUnicode_Contains,         /* sq_contains */
};

static PyObject*
unicode_subscript(PyObject* self, PyObject* item)
{
    if (PyUnicode_READY(self) == -1)
        return NULL;

    if (PyIndex_Check(item)) {
        Py_ssize_t i = PyNumber_AsSsize_t(item, PyExc_IndexError);
        if (i == -1 && PyErr_Occurred())
            return NULL;
        if (i < 0)
            i += PyUnicode_GET_LENGTH(self);
        return unicode_getitem(self, i);
    } else if (PySlice_Check(item)) {
        Py_ssize_t start, stop, step, slicelength, cur, i;
        PyObject *result;
        void *src_data, *dest_data;
        int src_kind, dest_kind;
        Py_UCS4 ch, max_char, kind_limit;

        if (PySlice_GetIndicesEx(item, PyUnicode_GET_LENGTH(self),
                                 &start, &stop, &step, &slicelength) < 0) {
            return NULL;
        }

        if (slicelength <= 0) {
            Py_INCREF(unicode_empty);
            return unicode_empty;
        } else if (start == 0 && step == 1 &&
                   slicelength == PyUnicode_GET_LENGTH(self)) {
            return unicode_result_unchanged(self);
        } else if (step == 1) {
            return PyUnicode_Substring(self,
                                       start, start + slicelength);
        }
        /* General case */
        src_kind = PyUnicode_KIND(self);
        src_data = PyUnicode_DATA(self);
        if (!PyUnicode_IS_ASCII(self)) {
            kind_limit = kind_maxchar_limit(src_kind);
            max_char = 0;
            for (cur = start, i = 0; i < slicelength; cur += step, i++) {
                ch = PyUnicode_READ(src_kind, src_data, cur);
                if (ch > max_char) {
                    max_char = ch;
                    if (max_char >= kind_limit)
                        break;
                }
            }
        }
        else
            max_char = 127;
        result = PyUnicode_New(slicelength, max_char);
        if (result == NULL)
            return NULL;
        dest_kind = PyUnicode_KIND(result);
        dest_data = PyUnicode_DATA(result);

        for (cur = start, i = 0; i < slicelength; cur += step, i++) {
            Py_UCS4 ch = PyUnicode_READ(src_kind, src_data, cur);
            PyUnicode_WRITE(dest_kind, dest_data, i, ch);
        }
        assert(_PyUnicode_CheckConsistency(result, 1));
        return result;
    } else {
        PyErr_SetString(PyExc_TypeError, "string indices must be integers");
        return NULL;
    }
}

static PyMappingMethods unicode_as_mapping = {
    (lenfunc)unicode_length,        /* mp_length */
    (binaryfunc)unicode_subscript,  /* mp_subscript */
    (objobjargproc)0,           /* mp_ass_subscript */
};


/* Helpers for PyUnicode_Format() */

static PyObject *
getnextarg(PyObject *args, Py_ssize_t arglen, Py_ssize_t *p_argidx)
{
    Py_ssize_t argidx = *p_argidx;
    if (argidx < arglen) {
        (*p_argidx)++;
        if (arglen < 0)
            return args;
        else
            return PyTuple_GetItem(args, argidx);
    }
    PyErr_SetString(PyExc_TypeError,
                    "not enough arguments for format string");
    return NULL;
}

/* Returns a new reference to a PyUnicode object, or NULL on failure. */

static int
formatfloat(PyObject *v, int flags, int prec, int type,
            PyObject **p_output, _PyUnicodeWriter *writer)
{
    char *p;
    double x;
    Py_ssize_t len;

    x = PyFloat_AsDouble(v);
    if (x == -1.0 && PyErr_Occurred())
        return -1;

    if (prec < 0)
        prec = 6;

    p = PyOS_double_to_string(x, type, prec,
                              (flags & F_ALT) ? Py_DTSF_ALT : 0, NULL);
    if (p == NULL)
        return -1;
    len = strlen(p);
    if (writer) {
        if (_PyUnicodeWriter_Prepare(writer, len, 127) == -1) {
            PyMem_Free(p);
            return -1;
        }
        unicode_write_cstr(writer->buffer, writer->pos, p, len);
        writer->pos += len;
    }
    else
        *p_output = _PyUnicode_FromASCII(p, len);
    PyMem_Free(p);
    return 0;
}

/* formatlong() emulates the format codes d, u, o, x and X, and
 * the F_ALT flag, for Python's long (unbounded) ints.  It's not used for
 * Python's regular ints.
 * Return value:  a new PyUnicodeObject*, or NULL if error.
 *     The output string is of the form
 *         "-"? ("0x" | "0X")? digit+
 *     "0x"/"0X" are present only for x and X conversions, with F_ALT
 *         set in flags.  The case of hex digits will be correct,
 *     There will be at least prec digits, zero-filled on the left if
 *         necessary to get that many.
 * val          object to be converted
 * flags        bitmask of format flags; only F_ALT is looked at
 * prec         minimum number of digits; 0-fill on left if needed
 * type         a character in [duoxX]; u acts the same as d
 *
 * CAUTION:  o, x and X conversions on regular ints can never
 * produce a '-' sign, but can for Python's unbounded ints.
 */
static PyObject*
formatlong(PyObject *val, int flags, int prec, int type)
{
    PyObject *result = NULL;
    char *buf;
    Py_ssize_t i;
    int sign;           /* 1 if '-', else 0 */
    int len;            /* number of characters */
    Py_ssize_t llen;
    int numdigits;      /* len == numnondigits + numdigits */
    int numnondigits = 0;

    /* Avoid exceeding SSIZE_T_MAX */
    if (prec > INT_MAX-3) {
        PyErr_SetString(PyExc_OverflowError,
                        "precision too large");
        return NULL;
    }

    assert(PyLong_Check(val));

    switch (type) {
    case 'd':
    case 'u':
        /* Special-case boolean: we want 0/1 */
        if (PyBool_Check(val))
            result = PyNumber_ToBase(val, 10);
        else
            result = Py_TYPE(val)->tp_str(val);
        break;
    case 'o':
        numnondigits = 2;
        result = PyNumber_ToBase(val, 8);
        break;
    case 'x':
    case 'X':
        numnondigits = 2;
        result = PyNumber_ToBase(val, 16);
        break;
    default:
        assert(!"'type' not in [duoxX]");
    }
    if (!result)
        return NULL;

    assert(unicode_modifiable(result));
    assert(PyUnicode_IS_READY(result));
    assert(PyUnicode_IS_ASCII(result));

    /* To modify the string in-place, there can only be one reference. */
    if (Py_REFCNT(result) != 1) {
        PyErr_BadInternalCall();
        return NULL;
    }
    buf = PyUnicode_DATA(result);
    llen = PyUnicode_GET_LENGTH(result);
    if (llen > INT_MAX) {
        PyErr_SetString(PyExc_ValueError,
                        "string too large in _PyBytes_FormatLong");
        return NULL;
    }
    len = (int)llen;
    sign = buf[0] == '-';
    numnondigits += sign;
    numdigits = len - numnondigits;
    assert(numdigits > 0);

    /* Get rid of base marker unless F_ALT */
    if (((flags & F_ALT) == 0 &&
        (type == 'o' || type == 'x' || type == 'X'))) {
        assert(buf[sign] == '0');
        assert(buf[sign+1] == 'x' || buf[sign+1] == 'X' ||
               buf[sign+1] == 'o');
        numnondigits -= 2;
        buf += 2;
        len -= 2;
        if (sign)
            buf[0] = '-';
        assert(len == numnondigits + numdigits);
        assert(numdigits > 0);
    }

    /* Fill with leading zeroes to meet minimum width. */
    if (prec > numdigits) {
        PyObject *r1 = PyBytes_FromStringAndSize(NULL,
                                numnondigits + prec);
        char *b1;
        if (!r1) {
            Py_DECREF(result);
            return NULL;
        }
        b1 = PyBytes_AS_STRING(r1);
        for (i = 0; i < numnondigits; ++i)
            *b1++ = *buf++;
        for (i = 0; i < prec - numdigits; i++)
            *b1++ = '0';
        for (i = 0; i < numdigits; i++)
            *b1++ = *buf++;
        *b1 = '\0';
        Py_DECREF(result);
        result = r1;
        buf = PyBytes_AS_STRING(result);
        len = numnondigits + prec;
    }

    /* Fix up case for hex conversions. */
    if (type == 'X') {
        /* Need to convert all lower case letters to upper case.
           and need to convert 0x to 0X (and -0x to -0X). */
        for (i = 0; i < len; i++)
            if (buf[i] >= 'a' && buf[i] <= 'x')
                buf[i] -= 'a'-'A';
    }
    if (!PyUnicode_Check(result) || len != PyUnicode_GET_LENGTH(result)) {
        PyObject *unicode;
        unicode = _PyUnicode_FromASCII(buf, len);
        Py_DECREF(result);
        result = unicode;
    }
    return result;
}

static Py_UCS4
formatchar(PyObject *v)
{
    /* presume that the buffer is at least 3 characters long */
    if (PyUnicode_Check(v)) {
        if (PyUnicode_GET_LENGTH(v) == 1) {
            return PyUnicode_READ_CHAR(v, 0);
        }
        goto onError;
    }
    else {
        /* Integer input truncated to a character */
        long x;
        x = PyLong_AsLong(v);
        if (x == -1 && PyErr_Occurred())
            goto onError;

        if (x < 0 || x > MAX_UNICODE) {
            PyErr_SetString(PyExc_OverflowError,
                            "%c arg not in range(0x110000)");
            return (Py_UCS4) -1;
        }

        return (Py_UCS4) x;
    }

  onError:
    PyErr_SetString(PyExc_TypeError,
                    "%c requires int or char");
    return (Py_UCS4) -1;
}

PyObject *
PyUnicode_Format(PyObject *format, PyObject *args)
{
    Py_ssize_t fmtcnt, fmtpos, arglen, argidx;
    int args_owned = 0;
    PyObject *dict = NULL;
    PyObject *temp = NULL;
    PyObject *second = NULL;
    PyObject *uformat;
    void *fmt;
    enum PyUnicode_Kind kind, fmtkind;
    _PyUnicodeWriter writer;
    Py_ssize_t sublen;
    Py_UCS4 maxchar;

    if (format == NULL || args == NULL) {
        PyErr_BadInternalCall();
        return NULL;
    }
    uformat = PyUnicode_FromObject(format);
    if (uformat == NULL)
        return NULL;
    if (PyUnicode_READY(uformat) == -1) {
        Py_DECREF(uformat);
        return NULL;
    }

    fmt = PyUnicode_DATA(uformat);
    fmtkind = PyUnicode_KIND(uformat);
    fmtcnt = PyUnicode_GET_LENGTH(uformat);
    fmtpos = 0;

    _PyUnicodeWriter_Init(&writer, fmtcnt + 100);

    if (PyTuple_Check(args)) {
        arglen = PyTuple_Size(args);
        argidx = 0;
    }
    else {
        arglen = -1;
        argidx = -2;
    }
    if (PyMapping_Check(args) && !PyTuple_Check(args) && !PyUnicode_Check(args))
        dict = args;

    while (--fmtcnt >= 0) {
        if (PyUnicode_READ(fmtkind, fmt, fmtpos) != '%') {
            Py_ssize_t nonfmtpos;
            nonfmtpos = fmtpos++;
            while (fmtcnt >= 0 &&
                   PyUnicode_READ(fmtkind, fmt, fmtpos) != '%') {
                fmtpos++;
                fmtcnt--;
            }
            if (fmtcnt < 0)
                fmtpos--;
            sublen = fmtpos - nonfmtpos;
            maxchar = _PyUnicode_FindMaxChar(uformat,
                                             nonfmtpos, nonfmtpos + sublen);
            if (_PyUnicodeWriter_Prepare(&writer, sublen, maxchar) == -1)
                goto onError;

            _PyUnicode_FastCopyCharacters(writer.buffer, writer.pos,
                                          uformat, nonfmtpos, sublen);
            writer.pos += sublen;
        }
        else {
            /* Got a format specifier */
            int flags = 0;
            Py_ssize_t width = -1;
            int prec = -1;
            Py_UCS4 c = '\0';
            Py_UCS4 fill;
            int sign;
            Py_UCS4 signchar;
            int isnumok;
            PyObject *v = NULL;
            void *pbuf = NULL;
            Py_ssize_t pindex, len;
            Py_UCS4 bufmaxchar;
            Py_ssize_t buflen;

            fmtpos++;
            c = PyUnicode_READ(fmtkind, fmt, fmtpos);
            if (c == '(') {
                Py_ssize_t keystart;
                Py_ssize_t keylen;
                PyObject *key;
                int pcount = 1;

                if (dict == NULL) {
                    PyErr_SetString(PyExc_TypeError,
                                    "format requires a mapping");
                    goto onError;
                }
                ++fmtpos;
                --fmtcnt;
                keystart = fmtpos;
                /* Skip over balanced parentheses */
                while (pcount > 0 && --fmtcnt >= 0) {
                    c = PyUnicode_READ(fmtkind, fmt, fmtpos);
                    if (c == ')')
                        --pcount;
                    else if (c == '(')
                        ++pcount;
                    fmtpos++;
                }
                keylen = fmtpos - keystart - 1;
                if (fmtcnt < 0 || pcount > 0) {
                    PyErr_SetString(PyExc_ValueError,
                                    "incomplete format key");
                    goto onError;
                }
                key = PyUnicode_Substring(uformat,
                                          keystart, keystart + keylen);
                if (key == NULL)
                    goto onError;
                if (args_owned) {
                    Py_DECREF(args);
                    args_owned = 0;
                }
                args = PyObject_GetItem(dict, key);
                Py_DECREF(key);
                if (args == NULL) {
                    goto onError;
                }
                args_owned = 1;
                arglen = -1;
                argidx = -2;
            }
            while (--fmtcnt >= 0) {
                c = PyUnicode_READ(fmtkind, fmt, fmtpos++);
                switch (c) {
                case '-': flags |= F_LJUST; continue;
                case '+': flags |= F_SIGN; continue;
                case ' ': flags |= F_BLANK; continue;
                case '#': flags |= F_ALT; continue;
                case '0': flags |= F_ZERO; continue;
                }
                break;
            }
            if (c == '*') {
                v = getnextarg(args, arglen, &argidx);
                if (v == NULL)
                    goto onError;
                if (!PyLong_Check(v)) {
                    PyErr_SetString(PyExc_TypeError,
                                    "* wants int");
                    goto onError;
                }
                width = PyLong_AsLong(v);
                if (width == -1 && PyErr_Occurred())
                    goto onError;
                if (width < 0) {
                    flags |= F_LJUST;
                    width = -width;
                }
                if (--fmtcnt >= 0)
                    c = PyUnicode_READ(fmtkind, fmt, fmtpos++);
            }
            else if (c >= '0' && c <= '9') {
                width = c - '0';
                while (--fmtcnt >= 0) {
                    c = PyUnicode_READ(fmtkind, fmt, fmtpos++);
                    if (c < '0' || c > '9')
                        break;
                    /* Since c is unsigned, the RHS would end up as unsigned,
                       mixing signed and unsigned comparison. Since c is between
                       '0' and '9', casting to int is safe. */
                    if (width > (PY_SSIZE_T_MAX - ((int)c - '0')) / 10) {
                        PyErr_SetString(PyExc_ValueError,
                                        "width too big");
                        goto onError;
                    }
                    width = width*10 + (c - '0');
                }
            }
            if (c == '.') {
                prec = 0;
                if (--fmtcnt >= 0)
                    c = PyUnicode_READ(fmtkind, fmt, fmtpos++);
                if (c == '*') {
                    v = getnextarg(args, arglen, &argidx);
                    if (v == NULL)
                        goto onError;
                    if (!PyLong_Check(v)) {
                        PyErr_SetString(PyExc_TypeError,
                                        "* wants int");
                        goto onError;
                    }
                    prec = PyLong_AsLong(v);
                    if (prec == -1 && PyErr_Occurred())
                        goto onError;
                    if (prec < 0)
                        prec = 0;
                    if (--fmtcnt >= 0)
                        c = PyUnicode_READ(fmtkind, fmt, fmtpos++);
                }
                else if (c >= '0' && c <= '9') {
                    prec = c - '0';
                    while (--fmtcnt >= 0) {
                        c = PyUnicode_READ(fmtkind, fmt, fmtpos++);
                        if (c < '0' || c > '9')
                            break;
                        if (prec > (INT_MAX - ((int)c - '0')) / 10) {
                            PyErr_SetString(PyExc_ValueError,
                                            "prec too big");
                            goto onError;
                        }
                        prec = prec*10 + (c - '0');
                    }
                }
            } /* prec */
            if (fmtcnt >= 0) {
                if (c == 'h' || c == 'l' || c == 'L') {
                    if (--fmtcnt >= 0)
                        c = PyUnicode_READ(fmtkind, fmt, fmtpos++);
                }
            }
            if (fmtcnt < 0) {
                PyErr_SetString(PyExc_ValueError,
                                "incomplete format");
                goto onError;
            }
            if (fmtcnt == 0)
                writer.overallocate = 0;

            if (c == '%') {
                if (_PyUnicodeWriter_Prepare(&writer, 1, '%') == -1)
                    goto onError;
                PyUnicode_WRITE(writer.kind, writer.data, writer.pos, '%');
                writer.pos += 1;
                continue;
            }

            v = getnextarg(args, arglen, &argidx);
            if (v == NULL)
                goto onError;

            sign = 0;
            signchar = '\0';
            fill = ' ';
            switch (c) {

            case 's':
            case 'r':
            case 'a':
                if (PyLong_CheckExact(v) && width == -1 && prec == -1) {
                    /* Fast path */
                    if (_PyLong_FormatWriter(&writer, v, 10, flags & F_ALT) == -1)
                        goto onError;
                    goto nextarg;
                }

                if (PyUnicode_CheckExact(v) && c == 's') {
                    temp = v;
                    Py_INCREF(temp);
                }
                else {
                    if (c == 's')
                        temp = PyObject_Str(v);
                    else if (c == 'r')
                        temp = PyObject_Repr(v);
                    else
                        temp = PyObject_ASCII(v);
                }
                break;

            case 'i':
            case 'd':
            case 'u':
            case 'o':
            case 'x':
            case 'X':
                if (PyLong_CheckExact(v)
                    && width == -1 && prec == -1
                    && !(flags & (F_SIGN | F_BLANK)))
                {
                    /* Fast path */
                    switch(c)
                    {
                    case 'd':
                    case 'i':
                    case 'u':
                        if (_PyLong_FormatWriter(&writer, v, 10, flags & F_ALT) == -1)
                            goto onError;
                        goto nextarg;
                    case 'x':
                        if (_PyLong_FormatWriter(&writer, v, 16, flags & F_ALT) == -1)
                            goto onError;
                        goto nextarg;
                    case 'o':
                        if (_PyLong_FormatWriter(&writer, v, 8, flags & F_ALT) == -1)
                            goto onError;
                        goto nextarg;
                    default:
                        break;
                    }
                }

                isnumok = 0;
                if (PyNumber_Check(v)) {
                    PyObject *iobj=NULL;

                    if (PyLong_Check(v)) {
                        iobj = v;
                        Py_INCREF(iobj);
                    }
                    else {
                        iobj = PyNumber_Long(v);
                    }
                    if (iobj!=NULL) {
                        if (PyLong_Check(iobj)) {
                            isnumok = 1;
                            sign = 1;
                            temp = formatlong(iobj, flags, prec, (c == 'i'? 'd': c));
                            Py_DECREF(iobj);
                        }
                        else {
                            Py_DECREF(iobj);
                        }
                    }
                }
                if (!isnumok) {
                    PyErr_Format(PyExc_TypeError,
                                 "%%%c format: a number is required, "
                                 "not %.200s", (char)c, Py_TYPE(v)->tp_name);
                    goto onError;
                }
                if (flags & F_ZERO)
                    fill = '0';
                break;

            case 'e':
            case 'E':
            case 'f':
            case 'F':
            case 'g':
            case 'G':
                if (width == -1 && prec == -1
                    && !(flags & (F_SIGN | F_BLANK)))
                {
                    /* Fast path */
                    if (formatfloat(v, flags, prec, c, NULL, &writer) == -1)
                        goto onError;
                    goto nextarg;
                }

                sign = 1;
                if (flags & F_ZERO)
                    fill = '0';
                if (formatfloat(v, flags, prec, c, &temp, NULL) == -1)
                    temp = NULL;
                break;

            case 'c':
            {
                Py_UCS4 ch = formatchar(v);
                if (ch == (Py_UCS4) -1)
                    goto onError;
                if (width == -1 && prec == -1) {
                    /* Fast path */
                    if (_PyUnicodeWriter_Prepare(&writer, 1, ch) == -1)
                        goto onError;
                    PyUnicode_WRITE(writer.kind, writer.data, writer.pos, ch);
                    writer.pos += 1;
                    goto nextarg;
                }
                temp = PyUnicode_FromOrdinal(ch);
                break;
            }

            default:
                PyErr_Format(PyExc_ValueError,
                             "unsupported format character '%c' (0x%x) "
                             "at index %zd",
                             (31<=c && c<=126) ? (char)c : '?',
                             (int)c,
                             fmtpos - 1);
                goto onError;
            }
            if (temp == NULL)
                goto onError;
            assert (PyUnicode_Check(temp));

            if (width == -1 && prec == -1
                && !(flags & (F_SIGN | F_BLANK)))
            {
                /* Fast path */
                if (_PyUnicodeWriter_WriteStr(&writer, temp) == -1)
                    goto onError;
                goto nextarg;
            }

            if (PyUnicode_READY(temp) == -1) {
                Py_CLEAR(temp);
                goto onError;
            }
            kind = PyUnicode_KIND(temp);
            pbuf = PyUnicode_DATA(temp);
            len = PyUnicode_GET_LENGTH(temp);

            if (c == 's' || c == 'r' || c == 'a') {
                if (prec >= 0 && len > prec)
                    len = prec;
            }

            /* pbuf is initialized here. */
            pindex = 0;
            if (sign) {
                Py_UCS4 ch = PyUnicode_READ(kind, pbuf, pindex);
                if (ch == '-' || ch == '+') {
                    signchar = ch;
                    len--;
                    pindex++;
                }
                else if (flags & F_SIGN)
                    signchar = '+';
                else if (flags & F_BLANK)
                    signchar = ' ';
                else
                    sign = 0;
            }
            if (width < len)
                width = len;

            /* Compute the length and maximum character of the
               written characters */
            bufmaxchar = 127;
            if (!(flags & F_LJUST)) {
                if (sign) {
                    if ((width-1) > len)
                        bufmaxchar = MAX_MAXCHAR(bufmaxchar, fill);
                }
                else {
                    if (width > len)
                        bufmaxchar = MAX_MAXCHAR(bufmaxchar, fill);
                }
            }
            maxchar = _PyUnicode_FindMaxChar(temp, 0, pindex+len);
            bufmaxchar = MAX_MAXCHAR(bufmaxchar, maxchar);

            buflen = width;
            if (sign && len == width)
                buflen++;

            if (_PyUnicodeWriter_Prepare(&writer, buflen, bufmaxchar) == -1)
                goto onError;

            /* Write characters */
            if (sign) {
                if (fill != ' ') {
                    PyUnicode_WRITE(writer.kind, writer.data, writer.pos, signchar);
                    writer.pos += 1;
                }
                if (width > len)
                    width--;
            }
            if ((flags & F_ALT) && (c == 'x' || c == 'X' || c == 'o')) {
                assert(PyUnicode_READ(kind, pbuf, pindex) == '0');
                assert(PyUnicode_READ(kind, pbuf, pindex + 1) == c);
                if (fill != ' ') {
                    PyUnicode_WRITE(writer.kind, writer.data, writer.pos, '0');
                    PyUnicode_WRITE(writer.kind, writer.data, writer.pos+1, c);
                    writer.pos += 2;
                    pindex += 2;
                }
                width -= 2;
                if (width < 0)
                    width = 0;
                len -= 2;
            }
            if (width > len && !(flags & F_LJUST)) {
                sublen = width - len;
                FILL(writer.kind, writer.data, fill, writer.pos, sublen);
                writer.pos += sublen;
                width = len;
            }
            if (fill == ' ') {
                if (sign) {
                    PyUnicode_WRITE(writer.kind, writer.data, writer.pos, signchar);
                    writer.pos += 1;
                }
                if ((flags & F_ALT) && (c == 'x' || c == 'X' || c == 'o')) {
                    assert(PyUnicode_READ(kind, pbuf, pindex) == '0');
                    assert(PyUnicode_READ(kind, pbuf, pindex+1) == c);
                    PyUnicode_WRITE(writer.kind, writer.data, writer.pos, '0');
                    PyUnicode_WRITE(writer.kind, writer.data, writer.pos+1, c);
                    writer.pos += 2;
                    pindex += 2;
                }
            }

            if (len) {
                _PyUnicode_FastCopyCharacters(writer.buffer, writer.pos,
                                              temp, pindex, len);
                writer.pos += len;
            }
            if (width > len) {
                sublen = width - len;
                FILL(writer.kind, writer.data, ' ', writer.pos, sublen);
                writer.pos += sublen;
            }

nextarg:
            if (dict && (argidx < arglen) && c != '%') {
                PyErr_SetString(PyExc_TypeError,
                                "not all arguments converted during string formatting");
                goto onError;
            }
            Py_CLEAR(temp);
        } /* '%' */
    } /* until end */
    if (argidx < arglen && !dict) {
        PyErr_SetString(PyExc_TypeError,
                        "not all arguments converted during string formatting");
        goto onError;
    }

    if (args_owned) {
        Py_DECREF(args);
    }
    Py_DECREF(uformat);
    Py_XDECREF(temp);
    Py_XDECREF(second);
    return _PyUnicodeWriter_Finish(&writer);

  onError:
    Py_DECREF(uformat);
    Py_XDECREF(temp);
    Py_XDECREF(second);
    _PyUnicodeWriter_Dealloc(&writer);
    if (args_owned) {
        Py_DECREF(args);
    }
    return NULL;
}

static PyObject *
unicode_subtype_new(PyTypeObject *type, PyObject *args, PyObject *kwds);

static PyObject *
unicode_new(PyTypeObject *type, PyObject *args, PyObject *kwds)
{
    PyObject *x = NULL;
    static char *kwlist[] = {"object", "encoding", "errors", 0};
    char *encoding = NULL;
    char *errors = NULL;

    if (type != &PyUnicode_Type)
        return unicode_subtype_new(type, args, kwds);
    if (!PyArg_ParseTupleAndKeywords(args, kwds, "|Oss:str",
                                     kwlist, &x, &encoding, &errors))
        return NULL;
    if (x == NULL) {
        Py_INCREF(unicode_empty);
        return unicode_empty;
    }
    if (encoding == NULL && errors == NULL)
        return PyObject_Str(x);
    else
        return PyUnicode_FromEncodedObject(x, encoding, errors);
}

static PyObject *
unicode_subtype_new(PyTypeObject *type, PyObject *args, PyObject *kwds)
{
    PyObject *unicode, *self;
    Py_ssize_t length, char_size;
    int share_wstr, share_utf8;
    unsigned int kind;
    void *data;

    assert(PyType_IsSubtype(type, &PyUnicode_Type));

    unicode = unicode_new(&PyUnicode_Type, args, kwds);
    if (unicode == NULL)
        return NULL;
    assert(_PyUnicode_CHECK(unicode));
    if (PyUnicode_READY(unicode) == -1) {
        Py_DECREF(unicode);
        return NULL;
    }

    self = type->tp_alloc(type, 0);
    if (self == NULL) {
        Py_DECREF(unicode);
        return NULL;
    }
    kind = PyUnicode_KIND(unicode);
    length = PyUnicode_GET_LENGTH(unicode);

    _PyUnicode_LENGTH(self) = length;
#ifdef Py_DEBUG
    _PyUnicode_HASH(self) = -1;
#else
    _PyUnicode_HASH(self) = _PyUnicode_HASH(unicode);
#endif
    _PyUnicode_STATE(self).interned = 0;
    _PyUnicode_STATE(self).kind = kind;
    _PyUnicode_STATE(self).compact = 0;
    _PyUnicode_STATE(self).ascii = _PyUnicode_STATE(unicode).ascii;
    _PyUnicode_STATE(self).ready = 1;
    _PyUnicode_WSTR(self) = NULL;
    _PyUnicode_UTF8_LENGTH(self) = 0;
    _PyUnicode_UTF8(self) = NULL;
    _PyUnicode_WSTR_LENGTH(self) = 0;
    _PyUnicode_DATA_ANY(self) = NULL;

    share_utf8 = 0;
    share_wstr = 0;
    if (kind == PyUnicode_1BYTE_KIND) {
        char_size = 1;
        if (PyUnicode_MAX_CHAR_VALUE(unicode) < 128)
            share_utf8 = 1;
    }
    else if (kind == PyUnicode_2BYTE_KIND) {
        char_size = 2;
        if (sizeof(wchar_t) == 2)
            share_wstr = 1;
    }
    else {
        assert(kind == PyUnicode_4BYTE_KIND);
        char_size = 4;
        if (sizeof(wchar_t) == 4)
            share_wstr = 1;
    }

    /* Ensure we won't overflow the length. */
    if (length > (PY_SSIZE_T_MAX / char_size - 1)) {
        PyErr_NoMemory();
        goto onError;
    }
    data = PyObject_MALLOC((length + 1) * char_size);
    if (data == NULL) {
        PyErr_NoMemory();
        goto onError;
    }

    _PyUnicode_DATA_ANY(self) = data;
    if (share_utf8) {
        _PyUnicode_UTF8_LENGTH(self) = length;
        _PyUnicode_UTF8(self) = data;
    }
    if (share_wstr) {
        _PyUnicode_WSTR_LENGTH(self) = length;
        _PyUnicode_WSTR(self) = (wchar_t *)data;
    }

    Py_MEMCPY(data, PyUnicode_DATA(unicode),
              kind * (length + 1));
    assert(_PyUnicode_CheckConsistency(self, 1));
#ifdef Py_DEBUG
    _PyUnicode_HASH(self) = _PyUnicode_HASH(unicode);
#endif
    Py_DECREF(unicode);
    return self;

onError:
    Py_DECREF(unicode);
    Py_DECREF(self);
    return NULL;
}

PyDoc_STRVAR(unicode_doc,
"str(object='') -> str\n\
str(bytes_or_buffer[, encoding[, errors]]) -> str\n\
\n\
Create a new string object from the given object. If encoding or\n\
errors is specified, then the object must expose a data buffer\n\
that will be decoded using the given encoding and error handler.\n\
Otherwise, returns the result of object.__str__() (if defined)\n\
or repr(object).\n\
encoding defaults to sys.getdefaultencoding().\n\
errors defaults to 'strict'.");

static PyObject *unicode_iter(PyObject *seq);

PyTypeObject PyUnicode_Type = {
    PyVarObject_HEAD_INIT(&PyType_Type, 0)
    "str",              /* tp_name */
    sizeof(PyUnicodeObject),        /* tp_size */
    0,                  /* tp_itemsize */
    /* Slots */
    (destructor)unicode_dealloc,    /* tp_dealloc */
    0,                  /* tp_print */
    0,                  /* tp_getattr */
    0,                  /* tp_setattr */
    0,                  /* tp_reserved */
    unicode_repr,           /* tp_repr */
    &unicode_as_number,         /* tp_as_number */
    &unicode_as_sequence,       /* tp_as_sequence */
    &unicode_as_mapping,        /* tp_as_mapping */
    (hashfunc) unicode_hash,        /* tp_hash*/
    0,                  /* tp_call*/
    (reprfunc) unicode_str,     /* tp_str */
    PyObject_GenericGetAttr,        /* tp_getattro */
    0,                  /* tp_setattro */
    0,                  /* tp_as_buffer */
    Py_TPFLAGS_DEFAULT | Py_TPFLAGS_BASETYPE |
    Py_TPFLAGS_UNICODE_SUBCLASS,    /* tp_flags */
    unicode_doc,            /* tp_doc */
    0,                  /* tp_traverse */
    0,                  /* tp_clear */
    PyUnicode_RichCompare,      /* tp_richcompare */
    0,                  /* tp_weaklistoffset */
    unicode_iter,           /* tp_iter */
    0,                  /* tp_iternext */
    unicode_methods,            /* tp_methods */
    0,                  /* tp_members */
    0,                  /* tp_getset */
    &PyBaseObject_Type,         /* tp_base */
    0,                  /* tp_dict */
    0,                  /* tp_descr_get */
    0,                  /* tp_descr_set */
    0,                  /* tp_dictoffset */
    0,                  /* tp_init */
    0,                  /* tp_alloc */
    unicode_new,            /* tp_new */
    PyObject_Del,           /* tp_free */
};

/* Initialize the Unicode implementation */

int _PyUnicode_Init(void)
{
    int i;

    /* XXX - move this array to unicodectype.c ? */
    Py_UCS2 linebreak[] = {
        0x000A, /* LINE FEED */
        0x000D, /* CARRIAGE RETURN */
        0x001C, /* FILE SEPARATOR */
        0x001D, /* GROUP SEPARATOR */
        0x001E, /* RECORD SEPARATOR */
        0x0085, /* NEXT LINE */
        0x2028, /* LINE SEPARATOR */
        0x2029, /* PARAGRAPH SEPARATOR */
    };

    /* Init the implementation */
    unicode_empty = PyUnicode_New(0, 0);
    if (!unicode_empty)
        Py_FatalError("Can't create empty string");
    assert(_PyUnicode_CheckConsistency(unicode_empty, 1));

    for (i = 0; i < 256; i++)
        unicode_latin1[i] = NULL;
    if (PyType_Ready(&PyUnicode_Type) < 0)
        Py_FatalError("Can't initialize 'unicode'");

    /* initialize the linebreak bloom filter */
    bloom_linebreak = make_bloom_mask(
        PyUnicode_2BYTE_KIND, linebreak,
        Py_ARRAY_LENGTH(linebreak));

    PyType_Ready(&EncodingMapType);

<<<<<<< HEAD
    if (PyType_Ready(&PyFieldNameIter_Type) < 0)
        Py_FatalError("Can't initialize field name iterator type");

    if (PyType_Ready(&PyFormatterIter_Type) < 0)
        Py_FatalError("Can't initialize formatter iter type");
=======
#ifdef HAVE_MBCS
    winver.dwOSVersionInfoSize = sizeof(winver);
    if (!GetVersionEx((OSVERSIONINFO*)&winver)) {
        PyErr_SetFromWindowsErr(0);
        return -1;
    }
#endif
    return 0;
>>>>>>> 68313c02
}

/* Finalize the Unicode implementation */

int
PyUnicode_ClearFreeList(void)
{
    return 0;
}

void
_PyUnicode_Fini(void)
{
    int i;

    Py_XDECREF(unicode_empty);
    unicode_empty = NULL;

    for (i = 0; i < 256; i++) {
        if (unicode_latin1[i]) {
            Py_DECREF(unicode_latin1[i]);
            unicode_latin1[i] = NULL;
        }
    }
    _PyUnicode_ClearStaticStrings();
    (void)PyUnicode_ClearFreeList();
}

void
PyUnicode_InternInPlace(PyObject **p)
{
    register PyObject *s = *p;
    PyObject *t;
#ifdef Py_DEBUG
    assert(s != NULL);
    assert(_PyUnicode_CHECK(s));
#else
    if (s == NULL || !PyUnicode_Check(s))
        return;
#endif
    /* If it's a subclass, we don't really know what putting
       it in the interned dict might do. */
    if (!PyUnicode_CheckExact(s))
        return;
    if (PyUnicode_CHECK_INTERNED(s))
        return;
    if (interned == NULL) {
        interned = PyDict_New();
        if (interned == NULL) {
            PyErr_Clear(); /* Don't leave an exception */
            return;
        }
    }
    /* It might be that the GetItem call fails even
       though the key is present in the dictionary,
       namely when this happens during a stack overflow. */
    Py_ALLOW_RECURSION
    t = PyDict_GetItem(interned, s);
    Py_END_ALLOW_RECURSION

        if (t) {
            Py_INCREF(t);
            Py_DECREF(*p);
            *p = t;
            return;
        }

    PyThreadState_GET()->recursion_critical = 1;
    if (PyDict_SetItem(interned, s, s) < 0) {
        PyErr_Clear();
        PyThreadState_GET()->recursion_critical = 0;
        return;
    }
    PyThreadState_GET()->recursion_critical = 0;
    /* The two references in interned are not counted by refcnt.
       The deallocator will take care of this */
    Py_REFCNT(s) -= 2;
    _PyUnicode_STATE(s).interned = SSTATE_INTERNED_MORTAL;
}

void
PyUnicode_InternImmortal(PyObject **p)
{
    PyUnicode_InternInPlace(p);
    if (PyUnicode_CHECK_INTERNED(*p) != SSTATE_INTERNED_IMMORTAL) {
        _PyUnicode_STATE(*p).interned = SSTATE_INTERNED_IMMORTAL;
        Py_INCREF(*p);
    }
}

PyObject *
PyUnicode_InternFromString(const char *cp)
{
    PyObject *s = PyUnicode_FromString(cp);
    if (s == NULL)
        return NULL;
    PyUnicode_InternInPlace(&s);
    return s;
}

void
_Py_ReleaseInternedUnicodeStrings(void)
{
    PyObject *keys;
    PyObject *s;
    Py_ssize_t i, n;
    Py_ssize_t immortal_size = 0, mortal_size = 0;

    if (interned == NULL || !PyDict_Check(interned))
        return;
    keys = PyDict_Keys(interned);
    if (keys == NULL || !PyList_Check(keys)) {
        PyErr_Clear();
        return;
    }

    /* Since _Py_ReleaseInternedUnicodeStrings() is intended to help a leak
       detector, interned unicode strings are not forcibly deallocated;
       rather, we give them their stolen references back, and then clear
       and DECREF the interned dict. */

    n = PyList_GET_SIZE(keys);
    fprintf(stderr, "releasing %" PY_FORMAT_SIZE_T "d interned strings\n",
            n);
    for (i = 0; i < n; i++) {
        s = PyList_GET_ITEM(keys, i);
        if (PyUnicode_READY(s) == -1) {
            assert(0 && "could not ready string");
            fprintf(stderr, "could not ready string\n");
        }
        switch (PyUnicode_CHECK_INTERNED(s)) {
        case SSTATE_NOT_INTERNED:
            /* XXX Shouldn't happen */
            break;
        case SSTATE_INTERNED_IMMORTAL:
            Py_REFCNT(s) += 1;
            immortal_size += PyUnicode_GET_LENGTH(s);
            break;
        case SSTATE_INTERNED_MORTAL:
            Py_REFCNT(s) += 2;
            mortal_size += PyUnicode_GET_LENGTH(s);
            break;
        default:
            Py_FatalError("Inconsistent interned string state.");
        }
        _PyUnicode_STATE(s).interned = SSTATE_NOT_INTERNED;
    }
    fprintf(stderr, "total size of all interned strings: "
            "%" PY_FORMAT_SIZE_T "d/%" PY_FORMAT_SIZE_T "d "
            "mortal/immortal\n", mortal_size, immortal_size);
    Py_DECREF(keys);
    PyDict_Clear(interned);
    Py_DECREF(interned);
    interned = NULL;
}


/********************* Unicode Iterator **************************/

typedef struct {
    PyObject_HEAD
    Py_ssize_t it_index;
    PyObject *it_seq;    /* Set to NULL when iterator is exhausted */
} unicodeiterobject;

static void
unicodeiter_dealloc(unicodeiterobject *it)
{
    _PyObject_GC_UNTRACK(it);
    Py_XDECREF(it->it_seq);
    PyObject_GC_Del(it);
}

static int
unicodeiter_traverse(unicodeiterobject *it, visitproc visit, void *arg)
{
    Py_VISIT(it->it_seq);
    return 0;
}

static PyObject *
unicodeiter_next(unicodeiterobject *it)
{
    PyObject *seq, *item;

    assert(it != NULL);
    seq = it->it_seq;
    if (seq == NULL)
        return NULL;
    assert(_PyUnicode_CHECK(seq));

    if (it->it_index < PyUnicode_GET_LENGTH(seq)) {
        int kind = PyUnicode_KIND(seq);
        void *data = PyUnicode_DATA(seq);
        Py_UCS4 chr = PyUnicode_READ(kind, data, it->it_index);
        item = PyUnicode_FromOrdinal(chr);
        if (item != NULL)
            ++it->it_index;
        return item;
    }

    Py_DECREF(seq);
    it->it_seq = NULL;
    return NULL;
}

static PyObject *
unicodeiter_len(unicodeiterobject *it)
{
    Py_ssize_t len = 0;
    if (it->it_seq)
        len = PyUnicode_GET_LENGTH(it->it_seq) - it->it_index;
    return PyLong_FromSsize_t(len);
}

PyDoc_STRVAR(length_hint_doc, "Private method returning an estimate of len(list(it)).");

static PyObject *
unicodeiter_reduce(unicodeiterobject *it)
{
    if (it->it_seq != NULL) {
        return Py_BuildValue("N(O)n", _PyObject_GetBuiltin("iter"),
                             it->it_seq, it->it_index);
    } else {
        PyObject *u = PyUnicode_FromUnicode(NULL, 0);
        if (u == NULL)
            return NULL;
        return Py_BuildValue("N(N)", _PyObject_GetBuiltin("iter"), u);
    }
}

PyDoc_STRVAR(reduce_doc, "Return state information for pickling.");

static PyObject *
unicodeiter_setstate(unicodeiterobject *it, PyObject *state)
{
    Py_ssize_t index = PyLong_AsSsize_t(state);
    if (index == -1 && PyErr_Occurred())
        return NULL;
    if (index < 0)
        index = 0;
    it->it_index = index;
    Py_RETURN_NONE;
}

PyDoc_STRVAR(setstate_doc, "Set state information for unpickling.");

static PyMethodDef unicodeiter_methods[] = {
    {"__length_hint__", (PyCFunction)unicodeiter_len, METH_NOARGS,
     length_hint_doc},
    {"__reduce__",      (PyCFunction)unicodeiter_reduce, METH_NOARGS,
     reduce_doc},
    {"__setstate__",    (PyCFunction)unicodeiter_setstate, METH_O,
     setstate_doc},
    {NULL,      NULL}       /* sentinel */
};

PyTypeObject PyUnicodeIter_Type = {
    PyVarObject_HEAD_INIT(&PyType_Type, 0)
    "str_iterator",         /* tp_name */
    sizeof(unicodeiterobject),      /* tp_basicsize */
    0,                  /* tp_itemsize */
    /* methods */
    (destructor)unicodeiter_dealloc,    /* tp_dealloc */
    0,                  /* tp_print */
    0,                  /* tp_getattr */
    0,                  /* tp_setattr */
    0,                  /* tp_reserved */
    0,                  /* tp_repr */
    0,                  /* tp_as_number */
    0,                  /* tp_as_sequence */
    0,                  /* tp_as_mapping */
    0,                  /* tp_hash */
    0,                  /* tp_call */
    0,                  /* tp_str */
    PyObject_GenericGetAttr,        /* tp_getattro */
    0,                  /* tp_setattro */
    0,                  /* tp_as_buffer */
    Py_TPFLAGS_DEFAULT | Py_TPFLAGS_HAVE_GC,/* tp_flags */
    0,                  /* tp_doc */
    (traverseproc)unicodeiter_traverse, /* tp_traverse */
    0,                  /* tp_clear */
    0,                  /* tp_richcompare */
    0,                  /* tp_weaklistoffset */
    PyObject_SelfIter,          /* tp_iter */
    (iternextfunc)unicodeiter_next,     /* tp_iternext */
    unicodeiter_methods,            /* tp_methods */
    0,
};

static PyObject *
unicode_iter(PyObject *seq)
{
    unicodeiterobject *it;

    if (!PyUnicode_Check(seq)) {
        PyErr_BadInternalCall();
        return NULL;
    }
    if (PyUnicode_READY(seq) == -1)
        return NULL;
    it = PyObject_GC_New(unicodeiterobject, &PyUnicodeIter_Type);
    if (it == NULL)
        return NULL;
    it->it_index = 0;
    Py_INCREF(seq);
    it->it_seq = seq;
    _PyObject_GC_TRACK(it);
    return (PyObject *)it;
}


size_t
Py_UNICODE_strlen(const Py_UNICODE *u)
{
    int res = 0;
    while(*u++)
        res++;
    return res;
}

Py_UNICODE*
Py_UNICODE_strcpy(Py_UNICODE *s1, const Py_UNICODE *s2)
{
    Py_UNICODE *u = s1;
    while ((*u++ = *s2++));
    return s1;
}

Py_UNICODE*
Py_UNICODE_strncpy(Py_UNICODE *s1, const Py_UNICODE *s2, size_t n)
{
    Py_UNICODE *u = s1;
    while ((*u++ = *s2++))
        if (n-- == 0)
            break;
    return s1;
}

Py_UNICODE*
Py_UNICODE_strcat(Py_UNICODE *s1, const Py_UNICODE *s2)
{
    Py_UNICODE *u1 = s1;
    u1 += Py_UNICODE_strlen(u1);
    Py_UNICODE_strcpy(u1, s2);
    return s1;
}

int
Py_UNICODE_strcmp(const Py_UNICODE *s1, const Py_UNICODE *s2)
{
    while (*s1 && *s2 && *s1 == *s2)
        s1++, s2++;
    if (*s1 && *s2)
        return (*s1 < *s2) ? -1 : +1;
    if (*s1)
        return 1;
    if (*s2)
        return -1;
    return 0;
}

int
Py_UNICODE_strncmp(const Py_UNICODE *s1, const Py_UNICODE *s2, size_t n)
{
    register Py_UNICODE u1, u2;
    for (; n != 0; n--) {
        u1 = *s1;
        u2 = *s2;
        if (u1 != u2)
            return (u1 < u2) ? -1 : +1;
        if (u1 == '\0')
            return 0;
        s1++;
        s2++;
    }
    return 0;
}

Py_UNICODE*
Py_UNICODE_strchr(const Py_UNICODE *s, Py_UNICODE c)
{
    const Py_UNICODE *p;
    for (p = s; *p; p++)
        if (*p == c)
            return (Py_UNICODE*)p;
    return NULL;
}

Py_UNICODE*
Py_UNICODE_strrchr(const Py_UNICODE *s, Py_UNICODE c)
{
    const Py_UNICODE *p;
    p = s + Py_UNICODE_strlen(s);
    while (p != s) {
        p--;
        if (*p == c)
            return (Py_UNICODE*)p;
    }
    return NULL;
}

Py_UNICODE*
PyUnicode_AsUnicodeCopy(PyObject *unicode)
{
    Py_UNICODE *u, *copy;
    Py_ssize_t len, size;

    if (!PyUnicode_Check(unicode)) {
        PyErr_BadArgument();
        return NULL;
    }
    u = PyUnicode_AsUnicodeAndSize(unicode, &len);
    if (u == NULL)
        return NULL;
    /* Ensure we won't overflow the size. */
    if (len > ((PY_SSIZE_T_MAX / sizeof(Py_UNICODE)) - 1)) {
        PyErr_NoMemory();
        return NULL;
    }
    size = len + 1; /* copy the null character */
    size *= sizeof(Py_UNICODE);
    copy = PyMem_Malloc(size);
    if (copy == NULL) {
        PyErr_NoMemory();
        return NULL;
    }
    memcpy(copy, u, size);
    return copy;
}

/* A _string module, to export formatter_parser and formatter_field_name_split
   to the string.Formatter class implemented in Python. */

static PyMethodDef _string_methods[] = {
    {"formatter_field_name_split", (PyCFunction) formatter_field_name_split,
     METH_O, PyDoc_STR("split the argument as a field name")},
    {"formatter_parser", (PyCFunction) formatter_parser,
     METH_O, PyDoc_STR("parse the argument as a format string")},
    {NULL, NULL}
};

static struct PyModuleDef _string_module = {
    PyModuleDef_HEAD_INIT,
    "_string",
    PyDoc_STR("string helper module"),
    0,
    _string_methods,
    NULL,
    NULL,
    NULL,
    NULL
};

PyMODINIT_FUNC
PyInit__string(void)
{
    return PyModule_Create(&_string_module);
}


#ifdef __cplusplus
}
#endif<|MERGE_RESOLUTION|>--- conflicted
+++ resolved
@@ -14167,13 +14167,12 @@
 
     PyType_Ready(&EncodingMapType);
 
-<<<<<<< HEAD
     if (PyType_Ready(&PyFieldNameIter_Type) < 0)
         Py_FatalError("Can't initialize field name iterator type");
 
     if (PyType_Ready(&PyFormatterIter_Type) < 0)
         Py_FatalError("Can't initialize formatter iter type");
-=======
+
 #ifdef HAVE_MBCS
     winver.dwOSVersionInfoSize = sizeof(winver);
     if (!GetVersionEx((OSVERSIONINFO*)&winver)) {
@@ -14182,7 +14181,6 @@
     }
 #endif
     return 0;
->>>>>>> 68313c02
 }
 
 /* Finalize the Unicode implementation */
