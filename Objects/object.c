
/* Generic object operations; and implementation of None */

#include "Python.h"
#include "frameobject.h"

#ifdef __cplusplus
extern "C" {
#endif

#ifdef Py_REF_DEBUG
Py_ssize_t _Py_RefTotal;

Py_ssize_t
_Py_GetRefTotal(void)
{
    PyObject *o;
    Py_ssize_t total = _Py_RefTotal;
    /* ignore the references to the dummy object of the dicts and sets
       because they are not reliable and not useful (now that the
       hash table code is well-tested) */
    o = _PyDict_Dummy();
    if (o != NULL)
        total -= o->ob_refcnt;
    o = _PySet_Dummy();
    if (o != NULL)
        total -= o->ob_refcnt;
    return total;
}
#endif /* Py_REF_DEBUG */

/* Object allocation routines used by NEWOBJ and NEWVAROBJ macros.
   These are used by the individual routines for object creation.
   Do not call them otherwise, they do not initialize the object! */

#ifdef Py_TRACE_REFS
/* Head of circular doubly-linked list of all objects.  These are linked
 * together via the _ob_prev and _ob_next members of a PyObject, which
 * exist only in a Py_TRACE_REFS build.
 */
static PyObject refchain = {&refchain, &refchain};

/* Insert op at the front of the list of all objects.  If force is true,
 * op is added even if _ob_prev and _ob_next are non-NULL already.  If
 * force is false amd _ob_prev or _ob_next are non-NULL, do nothing.
 * force should be true if and only if op points to freshly allocated,
 * uninitialized memory, or you've unlinked op from the list and are
 * relinking it into the front.
 * Note that objects are normally added to the list via _Py_NewReference,
 * which is called by PyObject_Init.  Not all objects are initialized that
 * way, though; exceptions include statically allocated type objects, and
 * statically allocated singletons (like Py_True and Py_None).
 */
void
_Py_AddToAllObjects(PyObject *op, int force)
{
#ifdef  Py_DEBUG
    if (!force) {
        /* If it's initialized memory, op must be in or out of
         * the list unambiguously.
         */
        assert((op->_ob_prev == NULL) == (op->_ob_next == NULL));
    }
#endif
    if (force || op->_ob_prev == NULL) {
        op->_ob_next = refchain._ob_next;
        op->_ob_prev = &refchain;
        refchain._ob_next->_ob_prev = op;
        refchain._ob_next = op;
    }
}
#endif  /* Py_TRACE_REFS */

#ifdef COUNT_ALLOCS
static PyTypeObject *type_list;
/* All types are added to type_list, at least when
   they get one object created. That makes them
   immortal, which unfortunately contributes to
   garbage itself. If unlist_types_without_objects
   is set, they will be removed from the type_list
   once the last object is deallocated. */
static int unlist_types_without_objects;
extern Py_ssize_t tuple_zero_allocs, fast_tuple_allocs;
extern Py_ssize_t quick_int_allocs, quick_neg_int_allocs;
extern Py_ssize_t null_strings, one_strings;
void
dump_counts(FILE* f)
{
    PyTypeObject *tp;

    for (tp = type_list; tp; tp = tp->tp_next)
        fprintf(f, "%s alloc'd: %" PY_FORMAT_SIZE_T "d, "
            "freed: %" PY_FORMAT_SIZE_T "d, "
            "max in use: %" PY_FORMAT_SIZE_T "d\n",
            tp->tp_name, tp->tp_allocs, tp->tp_frees,
            tp->tp_maxalloc);
    fprintf(f, "fast tuple allocs: %" PY_FORMAT_SIZE_T "d, "
        "empty: %" PY_FORMAT_SIZE_T "d\n",
        fast_tuple_allocs, tuple_zero_allocs);
    fprintf(f, "fast int allocs: pos: %" PY_FORMAT_SIZE_T "d, "
        "neg: %" PY_FORMAT_SIZE_T "d\n",
        quick_int_allocs, quick_neg_int_allocs);
    fprintf(f, "null strings: %" PY_FORMAT_SIZE_T "d, "
        "1-strings: %" PY_FORMAT_SIZE_T "d\n",
        null_strings, one_strings);
}

PyObject *
get_counts(void)
{
    PyTypeObject *tp;
    PyObject *result;
    PyObject *v;

    result = PyList_New(0);
    if (result == NULL)
        return NULL;
    for (tp = type_list; tp; tp = tp->tp_next) {
        v = Py_BuildValue("(snnn)", tp->tp_name, tp->tp_allocs,
                          tp->tp_frees, tp->tp_maxalloc);
        if (v == NULL) {
            Py_DECREF(result);
            return NULL;
        }
        if (PyList_Append(result, v) < 0) {
            Py_DECREF(v);
            Py_DECREF(result);
            return NULL;
        }
        Py_DECREF(v);
    }
    return result;
}

void
inc_count(PyTypeObject *tp)
{
    if (tp->tp_next == NULL && tp->tp_prev == NULL) {
        /* first time; insert in linked list */
        if (tp->tp_next != NULL) /* sanity check */
            Py_FatalError("XXX inc_count sanity check");
        if (type_list)
            type_list->tp_prev = tp;
        tp->tp_next = type_list;
        /* Note that as of Python 2.2, heap-allocated type objects
         * can go away, but this code requires that they stay alive
         * until program exit.  That's why we're careful with
         * refcounts here.  type_list gets a new reference to tp,
         * while ownership of the reference type_list used to hold
         * (if any) was transferred to tp->tp_next in the line above.
         * tp is thus effectively immortal after this.
         */
        Py_INCREF(tp);
        type_list = tp;
#ifdef Py_TRACE_REFS
        /* Also insert in the doubly-linked list of all objects,
         * if not already there.
         */
        _Py_AddToAllObjects((PyObject *)tp, 0);
#endif
    }
    tp->tp_allocs++;
    if (tp->tp_allocs - tp->tp_frees > tp->tp_maxalloc)
        tp->tp_maxalloc = tp->tp_allocs - tp->tp_frees;
}

void dec_count(PyTypeObject *tp)
{
    tp->tp_frees++;
    if (unlist_types_without_objects &&
        tp->tp_allocs == tp->tp_frees) {
        /* unlink the type from type_list */
        if (tp->tp_prev)
            tp->tp_prev->tp_next = tp->tp_next;
        else
            type_list = tp->tp_next;
        if (tp->tp_next)
            tp->tp_next->tp_prev = tp->tp_prev;
        tp->tp_next = tp->tp_prev = NULL;
        Py_DECREF(tp);
    }
}

#endif

#ifdef Py_REF_DEBUG
/* Log a fatal error; doesn't return. */
void
_Py_NegativeRefcount(const char *fname, int lineno, PyObject *op)
{
    char buf[300];

    PyOS_snprintf(buf, sizeof(buf),
                  "%s:%i object at %p has negative ref count "
                  "%" PY_FORMAT_SIZE_T "d",
                  fname, lineno, op, op->ob_refcnt);
    Py_FatalError(buf);
}

#endif /* Py_REF_DEBUG */

void
Py_IncRef(PyObject *o)
{
    Py_XINCREF(o);
}

void
Py_DecRef(PyObject *o)
{
    Py_XDECREF(o);
}

PyObject *
PyObject_Init(PyObject *op, PyTypeObject *tp)
{
    if (op == NULL)
        return PyErr_NoMemory();
    /* Any changes should be reflected in PyObject_INIT (objimpl.h) */
    Py_TYPE(op) = tp;
    _Py_NewReference(op);
    return op;
}

PyVarObject *
PyObject_InitVar(PyVarObject *op, PyTypeObject *tp, Py_ssize_t size)
{
    if (op == NULL)
        return (PyVarObject *) PyErr_NoMemory();
    /* Any changes should be reflected in PyObject_INIT_VAR */
    op->ob_size = size;
    Py_TYPE(op) = tp;
    _Py_NewReference((PyObject *)op);
    return op;
}

PyObject *
_PyObject_New(PyTypeObject *tp)
{
    PyObject *op;
    op = (PyObject *) PyObject_MALLOC(_PyObject_SIZE(tp));
    if (op == NULL)
        return PyErr_NoMemory();
    return PyObject_INIT(op, tp);
}

PyVarObject *
_PyObject_NewVar(PyTypeObject *tp, Py_ssize_t nitems)
{
    PyVarObject *op;
    const size_t size = _PyObject_VAR_SIZE(tp, nitems);
    op = (PyVarObject *) PyObject_MALLOC(size);
    if (op == NULL)
        return (PyVarObject *)PyErr_NoMemory();
    return PyObject_INIT_VAR(op, tp, nitems);
}

int
PyObject_Print(PyObject *op, FILE *fp, int flags)
{
    int ret = 0;
    if (PyErr_CheckSignals())
        return -1;
#ifdef USE_STACKCHECK
    if (PyOS_CheckStack()) {
        PyErr_SetString(PyExc_MemoryError, "stack overflow");
        return -1;
    }
#endif
    clearerr(fp); /* Clear any previous error condition */
    if (op == NULL) {
        Py_BEGIN_ALLOW_THREADS
        fprintf(fp, "<nil>");
        Py_END_ALLOW_THREADS
    }
    else {
        if (op->ob_refcnt <= 0)
            /* XXX(twouters) cast refcount to long until %zd is
               universally available */
            Py_BEGIN_ALLOW_THREADS
            fprintf(fp, "<refcnt %ld at %p>",
                (long)op->ob_refcnt, op);
            Py_END_ALLOW_THREADS
        else {
            PyObject *s;
            if (flags & Py_PRINT_RAW)
                s = PyObject_Str(op);
            else
                s = PyObject_Repr(op);
            if (s == NULL)
                ret = -1;
            else if (PyBytes_Check(s)) {
                fwrite(PyBytes_AS_STRING(s), 1,
                       PyBytes_GET_SIZE(s), fp);
            }
            else if (PyUnicode_Check(s)) {
                PyObject *t;
                t = PyUnicode_AsEncodedString(s, "utf-8", "backslashreplace");
                if (t == NULL)
                    ret = 0;
                else {
                    fwrite(PyBytes_AS_STRING(t), 1,
                           PyBytes_GET_SIZE(t), fp);
                    Py_DECREF(t);
                }
            }
            else {
                PyErr_Format(PyExc_TypeError,
                             "str() or repr() returned '%.100s'",
                             s->ob_type->tp_name);
                ret = -1;
            }
            Py_XDECREF(s);
        }
    }
    if (ret == 0) {
        if (ferror(fp)) {
            PyErr_SetFromErrno(PyExc_IOError);
            clearerr(fp);
            ret = -1;
        }
    }
    return ret;
}

/* For debugging convenience.  Set a breakpoint here and call it from your DLL */
void
_Py_BreakPoint(void)
{
}


/* For debugging convenience.  See Misc/gdbinit for some useful gdb hooks */
void
_PyObject_Dump(PyObject* op)
{
    if (op == NULL)
        fprintf(stderr, "NULL\n");
    else {
#ifdef WITH_THREAD
        PyGILState_STATE gil;
#endif
        fprintf(stderr, "object  : ");
#ifdef WITH_THREAD
        gil = PyGILState_Ensure();
#endif
        (void)PyObject_Print(op, stderr, 0);
#ifdef WITH_THREAD
        PyGILState_Release(gil);
#endif
        /* XXX(twouters) cast refcount to long until %zd is
           universally available */
        fprintf(stderr, "\n"
            "type    : %s\n"
            "refcount: %ld\n"
            "address : %p\n",
            Py_TYPE(op)==NULL ? "NULL" : Py_TYPE(op)->tp_name,
            (long)op->ob_refcnt,
            op);
    }
}

PyObject *
PyObject_Repr(PyObject *v)
{
    PyObject *res;
    if (PyErr_CheckSignals())
        return NULL;
#ifdef USE_STACKCHECK
    if (PyOS_CheckStack()) {
        PyErr_SetString(PyExc_MemoryError, "stack overflow");
        return NULL;
    }
#endif
    if (v == NULL)
        return PyUnicode_FromString("<NULL>");
    if (Py_TYPE(v)->tp_repr == NULL)
        return PyUnicode_FromFormat("<%s object at %p>",
                                    v->ob_type->tp_name, v);
    res = (*v->ob_type->tp_repr)(v);
    if (res == NULL)
        return NULL;
    if (!PyUnicode_Check(res)) {
        PyErr_Format(PyExc_TypeError,
                     "__repr__ returned non-string (type %.200s)",
                     res->ob_type->tp_name);
        Py_DECREF(res);
        return NULL;
    }
#ifndef Py_DEBUG
    if (PyUnicode_READY(res) < 0)
        return NULL;
#endif
    return res;
}

PyObject *
PyObject_Str(PyObject *v)
{
    PyObject *res;
    if (PyErr_CheckSignals())
        return NULL;
#ifdef USE_STACKCHECK
    if (PyOS_CheckStack()) {
        PyErr_SetString(PyExc_MemoryError, "stack overflow");
        return NULL;
    }
#endif
    if (v == NULL)
        return PyUnicode_FromString("<NULL>");
    if (PyUnicode_CheckExact(v)) {
#ifndef Py_DEBUG
        if (PyUnicode_READY(v) < 0)
            return NULL;
#endif
        Py_INCREF(v);
        return v;
    }
    if (Py_TYPE(v)->tp_str == NULL)
        return PyObject_Repr(v);

    /* It is possible for a type to have a tp_str representation that loops
       infinitely. */
    if (Py_EnterRecursiveCall(" while getting the str of an object"))
        return NULL;
    res = (*Py_TYPE(v)->tp_str)(v);
    Py_LeaveRecursiveCall();
    if (res == NULL)
        return NULL;
    if (!PyUnicode_Check(res)) {
        PyErr_Format(PyExc_TypeError,
                     "__str__ returned non-string (type %.200s)",
                     Py_TYPE(res)->tp_name);
        Py_DECREF(res);
        return NULL;
    }
#ifndef Py_DEBUG
    if (PyUnicode_READY(res) < 0)
        return NULL;
#endif
    assert(_PyUnicode_CheckConsistency(res, 1));
    return res;
}

PyObject *
PyObject_ASCII(PyObject *v)
{
    PyObject *repr, *ascii, *res;

    repr = PyObject_Repr(v);
    if (repr == NULL)
        return NULL;

    /* repr is guaranteed to be a PyUnicode object by PyObject_Repr */
    ascii = _PyUnicode_AsASCIIString(repr, "backslashreplace");
    Py_DECREF(repr);
    if (ascii == NULL)
        return NULL;

    res = PyUnicode_DecodeASCII(
        PyBytes_AS_STRING(ascii),
        PyBytes_GET_SIZE(ascii),
        NULL);

    Py_DECREF(ascii);
    return res;
}

PyObject *
PyObject_Bytes(PyObject *v)
{
    PyObject *result, *func;
    _Py_IDENTIFIER(__bytes__);

    if (v == NULL)
        return PyBytes_FromString("<NULL>");

    if (PyBytes_CheckExact(v)) {
        Py_INCREF(v);
        return v;
    }

    func = _PyObject_LookupSpecial(v, &PyId___bytes__);
    if (func != NULL) {
        result = PyObject_CallFunctionObjArgs(func, NULL);
        Py_DECREF(func);
        if (result == NULL)
            return NULL;
        if (!PyBytes_Check(result)) {
            PyErr_Format(PyExc_TypeError,
                         "__bytes__ returned non-bytes (type %.200s)",
                         Py_TYPE(result)->tp_name);
            Py_DECREF(result);
            return NULL;
        }
        return result;
    }
    else if (PyErr_Occurred())
        return NULL;
    return PyBytes_FromObject(v);
}

/* For Python 3.0.1 and later, the old three-way comparison has been
   completely removed in favour of rich comparisons.  PyObject_Compare() and
   PyObject_Cmp() are gone, and the builtin cmp function no longer exists.
   The old tp_compare slot has been renamed to tp_reserved, and should no
   longer be used.  Use tp_richcompare instead.

   See (*) below for practical amendments.

   tp_richcompare gets called with a first argument of the appropriate type
   and a second object of an arbitrary type.  We never do any kind of
   coercion.

   The tp_richcompare slot should return an object, as follows:

    NULL if an exception occurred
    NotImplemented if the requested comparison is not implemented
    any other false value if the requested comparison is false
    any other true value if the requested comparison is true

  The PyObject_RichCompare[Bool]() wrappers raise TypeError when they get
  NotImplemented.

  (*) Practical amendments:

  - If rich comparison returns NotImplemented, == and != are decided by
    comparing the object pointer (i.e. falling back to the base object
    implementation).

*/

/* Map rich comparison operators to their swapped version, e.g. LT <--> GT */
int _Py_SwappedOp[] = {Py_GT, Py_GE, Py_EQ, Py_NE, Py_LT, Py_LE};

static char *opstrings[] = {"<", "<=", "==", "!=", ">", ">="};

/* Perform a rich comparison, raising TypeError when the requested comparison
   operator is not supported. */
static PyObject *
do_richcompare(PyObject *v, PyObject *w, int op)
{
    richcmpfunc f;
    PyObject *res;
    int checked_reverse_op = 0;

    if (v->ob_type != w->ob_type &&
        PyType_IsSubtype(w->ob_type, v->ob_type) &&
        (f = w->ob_type->tp_richcompare) != NULL) {
        checked_reverse_op = 1;
        res = (*f)(w, v, _Py_SwappedOp[op]);
        if (res != Py_NotImplemented)
            return res;
        Py_DECREF(res);
    }
    if ((f = v->ob_type->tp_richcompare) != NULL) {
        res = (*f)(v, w, op);
        if (res != Py_NotImplemented)
            return res;
        Py_DECREF(res);
    }
    if (!checked_reverse_op && (f = w->ob_type->tp_richcompare) != NULL) {
        res = (*f)(w, v, _Py_SwappedOp[op]);
        if (res != Py_NotImplemented)
            return res;
        Py_DECREF(res);
    }
    /* If neither object implements it, provide a sensible default
       for == and !=, but raise an exception for ordering. */
    switch (op) {
    case Py_EQ:
        res = (v == w) ? Py_True : Py_False;
        break;
    case Py_NE:
        res = (v != w) ? Py_True : Py_False;
        break;
    default:
        /* XXX Special-case None so it doesn't show as NoneType() */
        PyErr_Format(PyExc_TypeError,
                     "unorderable types: %.100s() %s %.100s()",
                     v->ob_type->tp_name,
                     opstrings[op],
                     w->ob_type->tp_name);
        return NULL;
    }
    Py_INCREF(res);
    return res;
}

/* Perform a rich comparison with object result.  This wraps do_richcompare()
   with a check for NULL arguments and a recursion check. */

PyObject *
PyObject_RichCompare(PyObject *v, PyObject *w, int op)
{
    PyObject *res;

    assert(Py_LT <= op && op <= Py_GE);
    if (v == NULL || w == NULL) {
        if (!PyErr_Occurred())
            PyErr_BadInternalCall();
        return NULL;
    }
    if (Py_EnterRecursiveCall(" in comparison"))
        return NULL;
    res = do_richcompare(v, w, op);
    Py_LeaveRecursiveCall();
    return res;
}

/* Perform a rich comparison with integer result.  This wraps
   PyObject_RichCompare(), returning -1 for error, 0 for false, 1 for true. */
int
PyObject_RichCompareBool(PyObject *v, PyObject *w, int op)
{
    PyObject *res;
    int ok;

    /* Quick result when objects are the same.
       Guarantees that identity implies equality. */
    if (v == w) {
        if (op == Py_EQ)
            return 1;
        else if (op == Py_NE)
            return 0;
    }

    res = PyObject_RichCompare(v, w, op);
    if (res == NULL)
        return -1;
    if (PyBool_Check(res))
        ok = (res == Py_True);
    else
        ok = PyObject_IsTrue(res);
    Py_DECREF(res);
    return ok;
}

/* Set of hash utility functions to help maintaining the invariant that
    if a==b then hash(a)==hash(b)

   All the utility functions (_Py_Hash*()) return "-1" to signify an error.
*/

/* For numeric types, the hash of a number x is based on the reduction
   of x modulo the prime P = 2**_PyHASH_BITS - 1.  It's designed so that
   hash(x) == hash(y) whenever x and y are numerically equal, even if
   x and y have different types.

   A quick summary of the hashing strategy:

   (1) First define the 'reduction of x modulo P' for any rational
   number x; this is a standard extension of the usual notion of
   reduction modulo P for integers.  If x == p/q (written in lowest
   terms), the reduction is interpreted as the reduction of p times
   the inverse of the reduction of q, all modulo P; if q is exactly
   divisible by P then define the reduction to be infinity.  So we've
   got a well-defined map

      reduce : { rational numbers } -> { 0, 1, 2, ..., P-1, infinity }.

   (2) Now for a rational number x, define hash(x) by:

      reduce(x)   if x >= 0
      -reduce(-x) if x < 0

   If the result of the reduction is infinity (this is impossible for
   integers, floats and Decimals) then use the predefined hash value
   _PyHASH_INF for x >= 0, or -_PyHASH_INF for x < 0, instead.
   _PyHASH_INF, -_PyHASH_INF and _PyHASH_NAN are also used for the
   hashes of float and Decimal infinities and nans.

   A selling point for the above strategy is that it makes it possible
   to compute hashes of decimal and binary floating-point numbers
   efficiently, even if the exponent of the binary or decimal number
   is large.  The key point is that

      reduce(x * y) == reduce(x) * reduce(y) (modulo _PyHASH_MODULUS)

   provided that {reduce(x), reduce(y)} != {0, infinity}.  The reduction of a
   binary or decimal float is never infinity, since the denominator is a power
   of 2 (for binary) or a divisor of a power of 10 (for decimal).  So we have,
   for nonnegative x,

      reduce(x * 2**e) == reduce(x) * reduce(2**e) % _PyHASH_MODULUS

      reduce(x * 10**e) == reduce(x) * reduce(10**e) % _PyHASH_MODULUS

   and reduce(10**e) can be computed efficiently by the usual modular
   exponentiation algorithm.  For reduce(2**e) it's even better: since
   P is of the form 2**n-1, reduce(2**e) is 2**(e mod n), and multiplication
   by 2**(e mod n) modulo 2**n-1 just amounts to a rotation of bits.

   */

Py_hash_t
_Py_HashDouble(double v)
{
    int e, sign;
    double m;
    Py_uhash_t x, y;

    if (!Py_IS_FINITE(v)) {
        if (Py_IS_INFINITY(v))
            return v > 0 ? _PyHASH_INF : -_PyHASH_INF;
        else
            return _PyHASH_NAN;
    }

    m = frexp(v, &e);

    sign = 1;
    if (m < 0) {
        sign = -1;
        m = -m;
    }

    /* process 28 bits at a time;  this should work well both for binary
       and hexadecimal floating point. */
    x = 0;
    while (m) {
        x = ((x << 28) & _PyHASH_MODULUS) | x >> (_PyHASH_BITS - 28);
        m *= 268435456.0;  /* 2**28 */
        e -= 28;
        y = (Py_uhash_t)m;  /* pull out integer part */
        m -= y;
        x += y;
        if (x >= _PyHASH_MODULUS)
            x -= _PyHASH_MODULUS;
    }

    /* adjust for the exponent;  first reduce it modulo _PyHASH_BITS */
    e = e >= 0 ? e % _PyHASH_BITS : _PyHASH_BITS-1-((-1-e) % _PyHASH_BITS);
    x = ((x << e) & _PyHASH_MODULUS) | x >> (_PyHASH_BITS - e);

    x = x * sign;
    if (x == (Py_uhash_t)-1)
        x = (Py_uhash_t)-2;
    return (Py_hash_t)x;
}

Py_hash_t
_Py_HashPointer(void *p)
{
    Py_hash_t x;
    size_t y = (size_t)p;
    /* bottom 3 or 4 bits are likely to be 0; rotate y by 4 to avoid
       excessive hash collisions for dicts and sets */
    y = (y >> 4) | (y << (8 * SIZEOF_VOID_P - 4));
    x = (Py_hash_t)y;
    if (x == -1)
        x = -2;
    return x;
}

Py_hash_t
_Py_HashBytes(unsigned char *p, Py_ssize_t len)
{
    Py_uhash_t x;
    Py_ssize_t i;

    /*
      We make the hash of the empty string be 0, rather than using
      (prefix ^ suffix), since this slightly obfuscates the hash secret
    */
#ifdef Py_DEBUG
    assert(_Py_HashSecret_Initialized);
#endif
    if (len == 0) {
        return 0;
    }
    x = (Py_uhash_t) _Py_HashSecret.prefix;
    x ^= (Py_uhash_t) *p << 7;
    for (i = 0; i < len; i++)
        x = (_PyHASH_MULTIPLIER * x) ^ (Py_uhash_t) *p++;
    x ^= (Py_uhash_t) len;
    x ^= (Py_uhash_t) _Py_HashSecret.suffix;
    if (x == -1)
        x = -2;
    return x;
}

Py_hash_t
PyObject_HashNotImplemented(PyObject *v)
{
    PyErr_Format(PyExc_TypeError, "unhashable type: '%.200s'",
                 Py_TYPE(v)->tp_name);
    return -1;
}

_Py_HashSecret_t _Py_HashSecret;

Py_hash_t
PyObject_Hash(PyObject *v)
{
    PyTypeObject *tp = Py_TYPE(v);
    if (tp->tp_hash != NULL)
        return (*tp->tp_hash)(v);
    /* To keep to the general practice that inheriting
     * solely from object in C code should work without
     * an explicit call to PyType_Ready, we implicitly call
     * PyType_Ready here and then check the tp_hash slot again
     */
    if (tp->tp_dict == NULL) {
        if (PyType_Ready(tp) < 0)
            return -1;
        if (tp->tp_hash != NULL)
            return (*tp->tp_hash)(v);
    }
    /* Otherwise, the object can't be hashed */
    return PyObject_HashNotImplemented(v);
}

PyObject *
PyObject_GetAttrString(PyObject *v, const char *name)
{
    PyObject *w, *res;

    if (Py_TYPE(v)->tp_getattr != NULL)
        return (*Py_TYPE(v)->tp_getattr)(v, (char*)name);
    w = PyUnicode_InternFromString(name);
    if (w == NULL)
        return NULL;
    res = PyObject_GetAttr(v, w);
    Py_DECREF(w);
    return res;
}

int
PyObject_HasAttrString(PyObject *v, const char *name)
{
    PyObject *res = PyObject_GetAttrString(v, name);
    if (res != NULL) {
        Py_DECREF(res);
        return 1;
    }
    PyErr_Clear();
    return 0;
}

int
PyObject_SetAttrString(PyObject *v, const char *name, PyObject *w)
{
    PyObject *s;
    int res;

    if (Py_TYPE(v)->tp_setattr != NULL)
        return (*Py_TYPE(v)->tp_setattr)(v, (char*)name, w);
    s = PyUnicode_InternFromString(name);
    if (s == NULL)
        return -1;
    res = PyObject_SetAttr(v, s, w);
    Py_XDECREF(s);
    return res;
}

int
_PyObject_IsAbstract(PyObject *obj)
{
    int res;
    PyObject* isabstract;
    _Py_IDENTIFIER(__isabstractmethod__);

    if (obj == NULL)
        return 0;

    isabstract = _PyObject_GetAttrId(obj, &PyId___isabstractmethod__);
    if (isabstract == NULL) {
        if (PyErr_ExceptionMatches(PyExc_AttributeError)) {
            PyErr_Clear();
            return 0;
        }
        return -1;
    }
    res = PyObject_IsTrue(isabstract);
    Py_DECREF(isabstract);
    return res;
}

PyObject *
_PyObject_GetAttrId(PyObject *v, _Py_Identifier *name)
{
    PyObject *result;
    PyObject *oname = _PyUnicode_FromId(name); /* borrowed */
    if (!oname)
        return NULL;
    result = PyObject_GetAttr(v, oname);
    return result;
}

int
_PyObject_HasAttrId(PyObject *v, _Py_Identifier *name)
{
    int result;
    PyObject *oname = _PyUnicode_FromId(name); /* borrowed */
    if (!oname)
        return -1;
    result = PyObject_HasAttr(v, oname);
    return result;
}

int
_PyObject_SetAttrId(PyObject *v, _Py_Identifier *name, PyObject *w)
{
    int result;
    PyObject *oname = _PyUnicode_FromId(name); /* borrowed */
    if (!oname)
        return -1;
    result = PyObject_SetAttr(v, oname, w);
    return result;
}

PyObject *
PyObject_GetAttr(PyObject *v, PyObject *name)
{
    PyTypeObject *tp = Py_TYPE(v);

    if (!PyUnicode_Check(name)) {
        PyErr_Format(PyExc_TypeError,
                     "attribute name must be string, not '%.200s'",
                     name->ob_type->tp_name);
        return NULL;
    }
    if (tp->tp_getattro != NULL)
        return (*tp->tp_getattro)(v, name);
    if (tp->tp_getattr != NULL) {
        char *name_str = _PyUnicode_AsString(name);
        if (name_str == NULL)
            return NULL;
        return (*tp->tp_getattr)(v, name_str);
    }
    PyErr_Format(PyExc_AttributeError,
                 "'%.50s' object has no attribute '%U'",
                 tp->tp_name, name);
    return NULL;
}

int
PyObject_HasAttr(PyObject *v, PyObject *name)
{
    PyObject *res = PyObject_GetAttr(v, name);
    if (res != NULL) {
        Py_DECREF(res);
        return 1;
    }
    PyErr_Clear();
    return 0;
}

int
PyObject_SetAttr(PyObject *v, PyObject *name, PyObject *value)
{
    PyTypeObject *tp = Py_TYPE(v);
    int err;

    if (!PyUnicode_Check(name)) {
        PyErr_Format(PyExc_TypeError,
                     "attribute name must be string, not '%.200s'",
                     name->ob_type->tp_name);
        return -1;
    }
    Py_INCREF(name);

    PyUnicode_InternInPlace(&name);
    if (tp->tp_setattro != NULL) {
        err = (*tp->tp_setattro)(v, name, value);
        Py_DECREF(name);
        return err;
    }
    if (tp->tp_setattr != NULL) {
        char *name_str = _PyUnicode_AsString(name);
        if (name_str == NULL)
            return -1;
        err = (*tp->tp_setattr)(v, name_str, value);
        Py_DECREF(name);
        return err;
    }
    Py_DECREF(name);
    assert(name->ob_refcnt >= 1);
    if (tp->tp_getattr == NULL && tp->tp_getattro == NULL)
        PyErr_Format(PyExc_TypeError,
                     "'%.100s' object has no attributes "
                     "(%s .%U)",
                     tp->tp_name,
                     value==NULL ? "del" : "assign to",
                     name);
    else
        PyErr_Format(PyExc_TypeError,
                     "'%.100s' object has only read-only attributes "
                     "(%s .%U)",
                     tp->tp_name,
                     value==NULL ? "del" : "assign to",
                     name);
    return -1;
}

/* Helper to get a pointer to an object's __dict__ slot, if any */

PyObject **
_PyObject_GetDictPtr(PyObject *obj)
{
    Py_ssize_t dictoffset;
    PyTypeObject *tp = Py_TYPE(obj);

    dictoffset = tp->tp_dictoffset;
    if (dictoffset == 0)
        return NULL;
    if (dictoffset < 0) {
        Py_ssize_t tsize;
        size_t size;

        tsize = ((PyVarObject *)obj)->ob_size;
        if (tsize < 0)
            tsize = -tsize;
        size = _PyObject_VAR_SIZE(tp, tsize);

        dictoffset += (long)size;
        assert(dictoffset > 0);
        assert(dictoffset % SIZEOF_VOID_P == 0);
    }
    return (PyObject **) ((char *)obj + dictoffset);
}

PyObject *
PyObject_SelfIter(PyObject *obj)
{
    Py_INCREF(obj);
    return obj;
}

/* Convenience function to get a builtin from its name */
PyObject *
_PyObject_GetBuiltin(const char *name)
{
    PyObject *mod, *attr;
    mod = PyImport_ImportModule("builtins");
    if (mod == NULL)
        return NULL;
    attr = PyObject_GetAttrString(mod, name);
    Py_DECREF(mod);
    return attr;
}

/* Helper used when the __next__ method is removed from a type:
   tp_iternext is never NULL and can be safely called without checking
   on every iteration.
 */

PyObject *
_PyObject_NextNotImplemented(PyObject *self)
{
    PyErr_Format(PyExc_TypeError,
                 "'%.200s' object is not iterable",
                 Py_TYPE(self)->tp_name);
    return NULL;
}

/* Generic GetAttr functions - put these in your tp_[gs]etattro slot */

PyObject *
_PyObject_GenericGetAttrWithDict(PyObject *obj, PyObject *name, PyObject *dict)
{
    PyTypeObject *tp = Py_TYPE(obj);
    PyObject *descr = NULL;
    PyObject *res = NULL;
    descrgetfunc f;
    Py_ssize_t dictoffset;
    PyObject **dictptr;

    if (!PyUnicode_Check(name)){
        PyErr_Format(PyExc_TypeError,
                     "attribute name must be string, not '%.200s'",
                     name->ob_type->tp_name);
        return NULL;
    }
    else
        Py_INCREF(name);

    if (tp->tp_dict == NULL) {
        if (PyType_Ready(tp) < 0)
            goto done;
    }

    descr = _PyType_Lookup(tp, name);
    Py_XINCREF(descr);

    f = NULL;
    if (descr != NULL) {
        f = descr->ob_type->tp_descr_get;
        if (f != NULL && PyDescr_IsData(descr)) {
            res = f(descr, obj, (PyObject *)obj->ob_type);
            goto done;
        }
    }

    if (dict == NULL) {
        /* Inline _PyObject_GetDictPtr */
        dictoffset = tp->tp_dictoffset;
        if (dictoffset != 0) {
            if (dictoffset < 0) {
                Py_ssize_t tsize;
                size_t size;

                tsize = ((PyVarObject *)obj)->ob_size;
                if (tsize < 0)
                    tsize = -tsize;
                size = _PyObject_VAR_SIZE(tp, tsize);

                dictoffset += (long)size;
                assert(dictoffset > 0);
                assert(dictoffset % SIZEOF_VOID_P == 0);
            }
            dictptr = (PyObject **) ((char *)obj + dictoffset);
            dict = *dictptr;
        }
    }
    if (dict != NULL) {
        Py_INCREF(dict);
        res = PyDict_GetItem(dict, name);
        if (res != NULL) {
            Py_INCREF(res);
            Py_DECREF(dict);
            goto done;
        }
        Py_DECREF(dict);
    }

    if (f != NULL) {
        res = f(descr, obj, (PyObject *)Py_TYPE(obj));
        goto done;
    }

    if (descr != NULL) {
        res = descr;
        descr = NULL;
        goto done;
    }

    PyErr_Format(PyExc_AttributeError,
                 "'%.50s' object has no attribute '%U'",
                 tp->tp_name, name);
  done:
    Py_XDECREF(descr);
    Py_DECREF(name);
    return res;
}

PyObject *
PyObject_GenericGetAttr(PyObject *obj, PyObject *name)
{
    return _PyObject_GenericGetAttrWithDict(obj, name, NULL);
}

int
_PyObject_GenericSetAttrWithDict(PyObject *obj, PyObject *name,
                                 PyObject *value, PyObject *dict)
{
    PyTypeObject *tp = Py_TYPE(obj);
    PyObject *descr;
    descrsetfunc f;
    PyObject **dictptr;
    int res = -1;

    if (!PyUnicode_Check(name)){
        PyErr_Format(PyExc_TypeError,
                     "attribute name must be string, not '%.200s'",
                     name->ob_type->tp_name);
        return -1;
    }

    if (tp->tp_dict == NULL && PyType_Ready(tp) < 0)
        return -1;

    Py_INCREF(name);

    descr = _PyType_Lookup(tp, name);
    Py_XINCREF(descr);

    f = NULL;
    if (descr != NULL) {
        f = descr->ob_type->tp_descr_set;
        if (f != NULL && PyDescr_IsData(descr)) {
            res = f(descr, obj, value);
            goto done;
        }
    }

    if (dict == NULL) {
        dictptr = _PyObject_GetDictPtr(obj);
        if (dictptr != NULL) {
            res = _PyObjectDict_SetItem(Py_TYPE(obj), dictptr, name, value);
            if (res < 0 && PyErr_ExceptionMatches(PyExc_KeyError))
                PyErr_SetObject(PyExc_AttributeError, name);
            goto done;
        }
    }
    if (dict != NULL) {
        Py_INCREF(dict);
        if (value == NULL)
            res = PyDict_DelItem(dict, name);
        else
            res = PyDict_SetItem(dict, name, value);
        Py_DECREF(dict);
        if (res < 0 && PyErr_ExceptionMatches(PyExc_KeyError))
            PyErr_SetObject(PyExc_AttributeError, name);
        goto done;
    }

    if (f != NULL) {
        res = f(descr, obj, value);
        goto done;
    }

    if (descr == NULL) {
        PyErr_Format(PyExc_AttributeError,
                     "'%.100s' object has no attribute '%U'",
                     tp->tp_name, name);
        goto done;
    }

    PyErr_Format(PyExc_AttributeError,
                 "'%.50s' object attribute '%U' is read-only",
                 tp->tp_name, name);
  done:
    Py_XDECREF(descr);
    Py_DECREF(name);
    return res;
}

int
PyObject_GenericSetAttr(PyObject *obj, PyObject *name, PyObject *value)
{
    return _PyObject_GenericSetAttrWithDict(obj, name, value, NULL);
}

int
PyObject_GenericSetDict(PyObject *obj, PyObject *value, void *context)
{
    PyObject *dict, **dictptr = _PyObject_GetDictPtr(obj);
    if (dictptr == NULL) {
        PyErr_SetString(PyExc_AttributeError,
                        "This object has no __dict__");
        return -1;
    }
    if (value == NULL) {
        PyErr_SetString(PyExc_TypeError, "cannot delete __dict__");
        return -1;
    }
    if (!PyDict_Check(value)) {
        PyErr_Format(PyExc_TypeError,
                     "__dict__ must be set to a dictionary, "
                     "not a '%.200s'", Py_TYPE(value)->tp_name);
        return -1;
    }
    dict = *dictptr;
    Py_XINCREF(value);
    *dictptr = value;
    Py_XDECREF(dict);
    return 0;
}


/* Test a value used as condition, e.g., in a for or if statement.
   Return -1 if an error occurred */

int
PyObject_IsTrue(PyObject *v)
{
    Py_ssize_t res;
    if (v == Py_True)
        return 1;
    if (v == Py_False)
        return 0;
    if (v == Py_None)
        return 0;
    else if (v->ob_type->tp_as_number != NULL &&
             v->ob_type->tp_as_number->nb_bool != NULL)
        res = (*v->ob_type->tp_as_number->nb_bool)(v);
    else if (v->ob_type->tp_as_mapping != NULL &&
             v->ob_type->tp_as_mapping->mp_length != NULL)
        res = (*v->ob_type->tp_as_mapping->mp_length)(v);
    else if (v->ob_type->tp_as_sequence != NULL &&
             v->ob_type->tp_as_sequence->sq_length != NULL)
        res = (*v->ob_type->tp_as_sequence->sq_length)(v);
    else
        return 1;
    /* if it is negative, it should be either -1 or -2 */
    return (res > 0) ? 1 : Py_SAFE_DOWNCAST(res, Py_ssize_t, int);
}

/* equivalent of 'not v'
   Return -1 if an error occurred */

int
PyObject_Not(PyObject *v)
{
    int res;
    res = PyObject_IsTrue(v);
    if (res < 0)
        return res;
    return res == 0;
}

/* Test whether an object can be called */

int
PyCallable_Check(PyObject *x)
{
    if (x == NULL)
        return 0;
    return x->ob_type->tp_call != NULL;
}


/* Helper for PyObject_Dir without arguments: returns the local scope. */
static PyObject *
_dir_locals(void)
{
    PyObject *names;
    PyObject *locals = PyEval_GetLocals();

    if (locals == NULL) {
        PyErr_SetString(PyExc_SystemError, "frame does not exist");
        return NULL;
    }

    names = PyMapping_Keys(locals);
    if (!names)
        return NULL;
    if (!PyList_Check(names)) {
        PyErr_Format(PyExc_TypeError,
            "dir(): expected keys() of locals to be a list, "
            "not '%.200s'", Py_TYPE(names)->tp_name);
        Py_DECREF(names);
        return NULL;
    }
    if (PyList_Sort(names)) {
        Py_DECREF(names);
        return NULL;
    }
    /* the locals don't need to be DECREF'd */
    return names;
}

/* Helper for PyObject_Dir: object introspection. */
static PyObject *
_dir_object(PyObject *obj)
{
    PyObject *result, *sorted;
    _Py_IDENTIFIER(__dir__);
    PyObject *dirfunc = _PyObject_LookupSpecial(obj, &PyId___dir__);

    assert(obj);
    if (dirfunc == NULL) {
        if (!PyErr_Occurred())
            PyErr_SetString(PyExc_TypeError, "object does not provide __dir__");
        return NULL;
    }
    /* use __dir__ */
    result = PyObject_CallFunctionObjArgs(dirfunc, NULL);
    Py_DECREF(dirfunc);
    if (result == NULL)
        return NULL;
    /* return sorted(result) */
    sorted = PySequence_List(result);
    Py_DECREF(result);
    if (sorted == NULL)
        return NULL;
    if (PyList_Sort(sorted)) {
        Py_DECREF(sorted);
        return NULL;
    }
    return sorted;
}

/* Implementation of dir() -- if obj is NULL, returns the names in the current
   (local) scope.  Otherwise, performs introspection of the object: returns a
   sorted list of attribute names (supposedly) accessible from the object
*/
PyObject *
PyObject_Dir(PyObject *obj)
{
    return (obj == NULL) ? _dir_locals() : _dir_object(obj);
}

/*
None is a non-NULL undefined value.
There is (and should be!) no way to create other objects of this type,
so there is exactly one (which is indestructible, by the way).
*/

/* ARGSUSED */
static PyObject *
none_repr(PyObject *op)
{
    return PyUnicode_FromString("None");
}

/* ARGUSED */
static void
none_dealloc(PyObject* ignore)
{
    /* This should never get called, but we also don't want to SEGV if
     * we accidentally decref None out of existence.
     */
    Py_FatalError("deallocating None");
}

static PyObject *
none_new(PyTypeObject *type, PyObject *args, PyObject *kwargs)
{
    if (PyTuple_GET_SIZE(args) || (kwargs && PyDict_Size(kwargs))) {
        PyErr_SetString(PyExc_TypeError, "NoneType takes no arguments");
        return NULL;
    }
    Py_RETURN_NONE;
}

static int
none_bool(PyObject *v)
{
    return 0;
}

static PyNumberMethods none_as_number = {
    0,                          /* nb_add */
    0,                          /* nb_subtract */
    0,                          /* nb_multiply */
    0,                          /* nb_remainder */
    0,                          /* nb_divmod */
    0,                          /* nb_power */
    0,                          /* nb_negative */
    0,                          /* nb_positive */
    0,                          /* nb_absolute */
    (inquiry)none_bool,         /* nb_bool */
    0,                          /* nb_invert */
    0,                          /* nb_lshift */
    0,                          /* nb_rshift */
    0,                          /* nb_and */
    0,                          /* nb_xor */
    0,                          /* nb_or */
    0,                          /* nb_int */
    0,                          /* nb_reserved */
    0,                          /* nb_float */
    0,                          /* nb_inplace_add */
    0,                          /* nb_inplace_subtract */
    0,                          /* nb_inplace_multiply */
    0,                          /* nb_inplace_remainder */
    0,                          /* nb_inplace_power */
    0,                          /* nb_inplace_lshift */
    0,                          /* nb_inplace_rshift */
    0,                          /* nb_inplace_and */
    0,                          /* nb_inplace_xor */
    0,                          /* nb_inplace_or */
    0,                          /* nb_floor_divide */
    0,                          /* nb_true_divide */
    0,                          /* nb_inplace_floor_divide */
    0,                          /* nb_inplace_true_divide */
    0,                          /* nb_index */
};

static PyTypeObject PyNone_Type = {
    PyVarObject_HEAD_INIT(&PyType_Type, 0)
    "NoneType",
    0,
    0,
    none_dealloc,       /*tp_dealloc*/ /*never called*/
    0,                  /*tp_print*/
    0,                  /*tp_getattr*/
    0,                  /*tp_setattr*/
    0,                  /*tp_reserved*/
    none_repr,          /*tp_repr*/
    &none_as_number,    /*tp_as_number*/
    0,                  /*tp_as_sequence*/
    0,                  /*tp_as_mapping*/
    0,                  /*tp_hash */
    0,                  /*tp_call */
    0,                  /*tp_str */
    0,                  /*tp_getattro */
    0,                  /*tp_setattro */
    0,                  /*tp_as_buffer */
    Py_TPFLAGS_DEFAULT, /*tp_flags */
    0,                  /*tp_doc */
    0,                  /*tp_traverse */
    0,                  /*tp_clear */
    0,                  /*tp_richcompare */
    0,                  /*tp_weaklistoffset */
    0,                  /*tp_iter */
    0,                  /*tp_iternext */
    0,                  /*tp_methods */
    0,                  /*tp_members */
    0,                  /*tp_getset */
    0,                  /*tp_base */
    0,                  /*tp_dict */
    0,                  /*tp_descr_get */
    0,                  /*tp_descr_set */
    0,                  /*tp_dictoffset */
    0,                  /*tp_init */
    0,                  /*tp_alloc */
    none_new,           /*tp_new */
};

PyObject _Py_NoneStruct = {
  _PyObject_EXTRA_INIT
  1, &PyNone_Type
};

/* NotImplemented is an object that can be used to signal that an
   operation is not implemented for the given type combination. */

static PyObject *
NotImplemented_repr(PyObject *op)
{
    return PyUnicode_FromString("NotImplemented");
}

static PyObject *
notimplemented_new(PyTypeObject *type, PyObject *args, PyObject *kwargs)
{
    if (PyTuple_GET_SIZE(args) || (kwargs && PyDict_Size(kwargs))) {
        PyErr_SetString(PyExc_TypeError, "NotImplementedType takes no arguments");
        return NULL;
    }
    Py_RETURN_NOTIMPLEMENTED;
}

static PyTypeObject PyNotImplemented_Type = {
    PyVarObject_HEAD_INIT(&PyType_Type, 0)
    "NotImplementedType",
    0,
    0,
    none_dealloc,       /*tp_dealloc*/ /*never called*/
    0,                  /*tp_print*/
    0,                  /*tp_getattr*/
    0,                  /*tp_setattr*/
    0,                  /*tp_reserved*/
    NotImplemented_repr, /*tp_repr*/
    0,                  /*tp_as_number*/
    0,                  /*tp_as_sequence*/
    0,                  /*tp_as_mapping*/
    0,                  /*tp_hash */
    0,                  /*tp_call */
    0,                  /*tp_str */
    0,                  /*tp_getattro */
    0,                  /*tp_setattro */
    0,                  /*tp_as_buffer */
    Py_TPFLAGS_DEFAULT, /*tp_flags */
    0,                  /*tp_doc */
    0,                  /*tp_traverse */
    0,                  /*tp_clear */
    0,                  /*tp_richcompare */
    0,                  /*tp_weaklistoffset */
    0,                  /*tp_iter */
    0,                  /*tp_iternext */
    0,                  /*tp_methods */
    0,                  /*tp_members */
    0,                  /*tp_getset */
    0,                  /*tp_base */
    0,                  /*tp_dict */
    0,                  /*tp_descr_get */
    0,                  /*tp_descr_set */
    0,                  /*tp_dictoffset */
    0,                  /*tp_init */
    0,                  /*tp_alloc */
    notimplemented_new, /*tp_new */
};

PyObject _Py_NotImplementedStruct = {
    _PyObject_EXTRA_INIT
    1, &PyNotImplemented_Type
};

void
_Py_ReadyTypes(void)
{
    if (PyType_Ready(&PyType_Type) < 0)
        Py_FatalError("Can't initialize type type");

    if (PyType_Ready(&_PyWeakref_RefType) < 0)
        Py_FatalError("Can't initialize weakref type");

    if (PyType_Ready(&_PyWeakref_CallableProxyType) < 0)
        Py_FatalError("Can't initialize callable weakref proxy type");

    if (PyType_Ready(&_PyWeakref_ProxyType) < 0)
        Py_FatalError("Can't initialize weakref proxy type");

    if (PyType_Ready(&PyBool_Type) < 0)
        Py_FatalError("Can't initialize bool type");

    if (PyType_Ready(&PyByteArray_Type) < 0)
        Py_FatalError("Can't initialize bytearray type");

    if (PyType_Ready(&PyBytes_Type) < 0)
        Py_FatalError("Can't initialize 'str'");

    if (PyType_Ready(&PyList_Type) < 0)
        Py_FatalError("Can't initialize list type");

    if (PyType_Ready(&PyNone_Type) < 0)
        Py_FatalError("Can't initialize None type");

    if (PyType_Ready(&PyNotImplemented_Type) < 0)
        Py_FatalError("Can't initialize NotImplemented type");

    if (PyType_Ready(&PyTraceBack_Type) < 0)
        Py_FatalError("Can't initialize traceback type");

    if (PyType_Ready(&PySuper_Type) < 0)
        Py_FatalError("Can't initialize super type");

    if (PyType_Ready(&PyBaseObject_Type) < 0)
        Py_FatalError("Can't initialize object type");

    if (PyType_Ready(&PyRange_Type) < 0)
        Py_FatalError("Can't initialize range type");

    if (PyType_Ready(&PyDict_Type) < 0)
        Py_FatalError("Can't initialize dict type");

    if (PyType_Ready(&PySet_Type) < 0)
        Py_FatalError("Can't initialize set type");

    if (PyType_Ready(&PyUnicode_Type) < 0)
        Py_FatalError("Can't initialize str type");

    if (PyType_Ready(&PySlice_Type) < 0)
        Py_FatalError("Can't initialize slice type");

    if (PyType_Ready(&PyStaticMethod_Type) < 0)
        Py_FatalError("Can't initialize static method type");

    if (PyType_Ready(&PyComplex_Type) < 0)
        Py_FatalError("Can't initialize complex type");

    if (PyType_Ready(&PyFloat_Type) < 0)
        Py_FatalError("Can't initialize float type");

    if (PyType_Ready(&PyLong_Type) < 0)
        Py_FatalError("Can't initialize int type");

    if (PyType_Ready(&PyFrozenSet_Type) < 0)
        Py_FatalError("Can't initialize frozenset type");

    if (PyType_Ready(&PyProperty_Type) < 0)
        Py_FatalError("Can't initialize property type");

    if (PyType_Ready(&_PyManagedBuffer_Type) < 0)
        Py_FatalError("Can't initialize managed buffer type");

    if (PyType_Ready(&PyMemoryView_Type) < 0)
        Py_FatalError("Can't initialize memoryview type");

    if (PyType_Ready(&PyTuple_Type) < 0)
        Py_FatalError("Can't initialize tuple type");

    if (PyType_Ready(&PyEnum_Type) < 0)
        Py_FatalError("Can't initialize enumerate type");

    if (PyType_Ready(&PyReversed_Type) < 0)
        Py_FatalError("Can't initialize reversed type");

    if (PyType_Ready(&PyStdPrinter_Type) < 0)
        Py_FatalError("Can't initialize StdPrinter");

    if (PyType_Ready(&PyCode_Type) < 0)
        Py_FatalError("Can't initialize code type");

    if (PyType_Ready(&PyFrame_Type) < 0)
        Py_FatalError("Can't initialize frame type");

    if (PyType_Ready(&PyCFunction_Type) < 0)
        Py_FatalError("Can't initialize builtin function type");

    if (PyType_Ready(&PyMethod_Type) < 0)
        Py_FatalError("Can't initialize method type");

    if (PyType_Ready(&PyFunction_Type) < 0)
        Py_FatalError("Can't initialize function type");

    if (PyType_Ready(&PyDictProxy_Type) < 0)
        Py_FatalError("Can't initialize dict proxy type");

    if (PyType_Ready(&PyGen_Type) < 0)
        Py_FatalError("Can't initialize generator type");

    if (PyType_Ready(&PyGetSetDescr_Type) < 0)
        Py_FatalError("Can't initialize get-set descriptor type");

    if (PyType_Ready(&PyWrapperDescr_Type) < 0)
        Py_FatalError("Can't initialize wrapper type");

    if (PyType_Ready(&_PyMethodWrapper_Type) < 0)
        Py_FatalError("Can't initialize method wrapper type");

    if (PyType_Ready(&PyEllipsis_Type) < 0)
        Py_FatalError("Can't initialize ellipsis type");

    if (PyType_Ready(&PyMemberDescr_Type) < 0)
        Py_FatalError("Can't initialize member descriptor type");

    if (PyType_Ready(&PyFilter_Type) < 0)
        Py_FatalError("Can't initialize filter type");

    if (PyType_Ready(&PyMap_Type) < 0)
        Py_FatalError("Can't initialize map type");

    if (PyType_Ready(&PyZip_Type) < 0)
        Py_FatalError("Can't initialize zip type");

<<<<<<< HEAD
    if (PyType_Ready(&PyCapsule_Type) < 0)
        Py_FatalError("Can't initialize capsule type");

    if (PyType_Ready(&PyLongRangeIter_Type) < 0)
        Py_FatalError("Can't initialize long range iterator type");

    if (PyType_Ready(&PyCell_Type) < 0)
        Py_FatalError("Can't initialize cell type");

    if (PyType_Ready(&PyInstanceMethod_Type) < 0)
        Py_FatalError("Can't initialize instance method type");

    if (PyType_Ready(&PyClassMethodDescr_Type) < 0)
        Py_FatalError("Can't initialize class method descr type");

    if (PyType_Ready(&PyMethodDescr_Type) < 0)
        Py_FatalError("Can't initialize method descr type");

    if (PyType_Ready(&PyCallIter_Type) < 0)
        Py_FatalError("Can't initialize call iter type");

    if (PyType_Ready(&PySeqIter_Type) < 0)
        Py_FatalError("Can't initialize sequence iterator type");
=======
    if (PyType_Ready(&_PyNamespace_Type) < 0)
        Py_FatalError("Can't initialize namespace type");
>>>>>>> 68313c02
}


#ifdef Py_TRACE_REFS

void
_Py_NewReference(PyObject *op)
{
    _Py_INC_REFTOTAL;
    op->ob_refcnt = 1;
    _Py_AddToAllObjects(op, 1);
    _Py_INC_TPALLOCS(op);
}

void
_Py_ForgetReference(register PyObject *op)
{
#ifdef SLOW_UNREF_CHECK
    register PyObject *p;
#endif
    if (op->ob_refcnt < 0)
        Py_FatalError("UNREF negative refcnt");
    if (op == &refchain ||
        op->_ob_prev->_ob_next != op || op->_ob_next->_ob_prev != op) {
        fprintf(stderr, "* ob\n");
        _PyObject_Dump(op);
        fprintf(stderr, "* op->_ob_prev->_ob_next\n");
        _PyObject_Dump(op->_ob_prev->_ob_next);
        fprintf(stderr, "* op->_ob_next->_ob_prev\n");
        _PyObject_Dump(op->_ob_next->_ob_prev);
        Py_FatalError("UNREF invalid object");
    }
#ifdef SLOW_UNREF_CHECK
    for (p = refchain._ob_next; p != &refchain; p = p->_ob_next) {
        if (p == op)
            break;
    }
    if (p == &refchain) /* Not found */
        Py_FatalError("UNREF unknown object");
#endif
    op->_ob_next->_ob_prev = op->_ob_prev;
    op->_ob_prev->_ob_next = op->_ob_next;
    op->_ob_next = op->_ob_prev = NULL;
    _Py_INC_TPFREES(op);
}

void
_Py_Dealloc(PyObject *op)
{
    destructor dealloc = Py_TYPE(op)->tp_dealloc;
    _Py_ForgetReference(op);
    (*dealloc)(op);
}

/* Print all live objects.  Because PyObject_Print is called, the
 * interpreter must be in a healthy state.
 */
void
_Py_PrintReferences(FILE *fp)
{
    PyObject *op;
    fprintf(fp, "Remaining objects:\n");
    for (op = refchain._ob_next; op != &refchain; op = op->_ob_next) {
        fprintf(fp, "%p [%" PY_FORMAT_SIZE_T "d] ", op, op->ob_refcnt);
        if (PyObject_Print(op, fp, 0) != 0)
            PyErr_Clear();
        putc('\n', fp);
    }
}

/* Print the addresses of all live objects.  Unlike _Py_PrintReferences, this
 * doesn't make any calls to the Python C API, so is always safe to call.
 */
void
_Py_PrintReferenceAddresses(FILE *fp)
{
    PyObject *op;
    fprintf(fp, "Remaining object addresses:\n");
    for (op = refchain._ob_next; op != &refchain; op = op->_ob_next)
        fprintf(fp, "%p [%" PY_FORMAT_SIZE_T "d] %s\n", op,
            op->ob_refcnt, Py_TYPE(op)->tp_name);
}

PyObject *
_Py_GetObjects(PyObject *self, PyObject *args)
{
    int i, n;
    PyObject *t = NULL;
    PyObject *res, *op;

    if (!PyArg_ParseTuple(args, "i|O", &n, &t))
        return NULL;
    op = refchain._ob_next;
    res = PyList_New(0);
    if (res == NULL)
        return NULL;
    for (i = 0; (n == 0 || i < n) && op != &refchain; i++) {
        while (op == self || op == args || op == res || op == t ||
               (t != NULL && Py_TYPE(op) != (PyTypeObject *) t)) {
            op = op->_ob_next;
            if (op == &refchain)
                return res;
        }
        if (PyList_Append(res, op) < 0) {
            Py_DECREF(res);
            return NULL;
        }
        op = op->_ob_next;
    }
    return res;
}

#endif

/* Hack to force loading of pycapsule.o */
PyTypeObject *_PyCapsule_hack = &PyCapsule_Type;


/* Hack to force loading of abstract.o */
Py_ssize_t (*_Py_abstract_hack)(PyObject *) = PyObject_Size;


/* Python's malloc wrappers (see pymem.h) */

void *
PyMem_Malloc(size_t nbytes)
{
    return PyMem_MALLOC(nbytes);
}

void *
PyMem_Realloc(void *p, size_t nbytes)
{
    return PyMem_REALLOC(p, nbytes);
}

void
PyMem_Free(void *p)
{
    PyMem_FREE(p);
}

void
_PyObject_DebugTypeStats(FILE *out)
{
    _PyCFunction_DebugMallocStats(out);
    _PyDict_DebugMallocStats(out);
    _PyFloat_DebugMallocStats(out);
    _PyFrame_DebugMallocStats(out);
    _PyList_DebugMallocStats(out);
    _PyMethod_DebugMallocStats(out);
    _PySet_DebugMallocStats(out);
    _PyTuple_DebugMallocStats(out);
}

/* These methods are used to control infinite recursion in repr, str, print,
   etc.  Container objects that may recursively contain themselves,
   e.g. builtin dictionaries and lists, should used Py_ReprEnter() and
   Py_ReprLeave() to avoid infinite recursion.

   Py_ReprEnter() returns 0 the first time it is called for a particular
   object and 1 every time thereafter.  It returns -1 if an exception
   occurred.  Py_ReprLeave() has no return value.

   See dictobject.c and listobject.c for examples of use.
*/

#define KEY "Py_Repr"

int
Py_ReprEnter(PyObject *obj)
{
    PyObject *dict;
    PyObject *list;
    Py_ssize_t i;

    dict = PyThreadState_GetDict();
    if (dict == NULL)
        return 0;
    list = PyDict_GetItemString(dict, KEY);
    if (list == NULL) {
        list = PyList_New(0);
        if (list == NULL)
            return -1;
        if (PyDict_SetItemString(dict, KEY, list) < 0)
            return -1;
        Py_DECREF(list);
    }
    i = PyList_GET_SIZE(list);
    while (--i >= 0) {
        if (PyList_GET_ITEM(list, i) == obj)
            return 1;
    }
    PyList_Append(list, obj);
    return 0;
}

void
Py_ReprLeave(PyObject *obj)
{
    PyObject *dict;
    PyObject *list;
    Py_ssize_t i;

    dict = PyThreadState_GetDict();
    if (dict == NULL)
        return;
    list = PyDict_GetItemString(dict, KEY);
    if (list == NULL || !PyList_Check(list))
        return;
    i = PyList_GET_SIZE(list);
    /* Count backwards because we always expect obj to be list[-1] */
    while (--i >= 0) {
        if (PyList_GET_ITEM(list, i) == obj) {
            PyList_SetSlice(list, i, i + 1, NULL);
            break;
        }
    }
}

/* Trashcan support. */

/* Current call-stack depth of tp_dealloc calls. */
int _PyTrash_delete_nesting = 0;

/* List of objects that still need to be cleaned up, singly linked via their
 * gc headers' gc_prev pointers.
 */
PyObject *_PyTrash_delete_later = NULL;

/* Add op to the _PyTrash_delete_later list.  Called when the current
 * call-stack depth gets large.  op must be a currently untracked gc'ed
 * object, with refcount 0.  Py_DECREF must already have been called on it.
 */
void
_PyTrash_deposit_object(PyObject *op)
{
    assert(PyObject_IS_GC(op));
    assert(_Py_AS_GC(op)->gc.gc_refs == _PyGC_REFS_UNTRACKED);
    assert(op->ob_refcnt == 0);
    _Py_AS_GC(op)->gc.gc_prev = (PyGC_Head *)_PyTrash_delete_later;
    _PyTrash_delete_later = op;
}

/* The equivalent API, using per-thread state recursion info */
void
_PyTrash_thread_deposit_object(PyObject *op)
{
    PyThreadState *tstate = PyThreadState_GET();
    assert(PyObject_IS_GC(op));
    assert(_Py_AS_GC(op)->gc.gc_refs == _PyGC_REFS_UNTRACKED);
    assert(op->ob_refcnt == 0);
    _Py_AS_GC(op)->gc.gc_prev = (PyGC_Head *) tstate->trash_delete_later;
    tstate->trash_delete_later = op;
}

/* Dealloccate all the objects in the _PyTrash_delete_later list.  Called when
 * the call-stack unwinds again.
 */
void
_PyTrash_destroy_chain(void)
{
    while (_PyTrash_delete_later) {
        PyObject *op = _PyTrash_delete_later;
        destructor dealloc = Py_TYPE(op)->tp_dealloc;

        _PyTrash_delete_later =
            (PyObject*) _Py_AS_GC(op)->gc.gc_prev;

        /* Call the deallocator directly.  This used to try to
         * fool Py_DECREF into calling it indirectly, but
         * Py_DECREF was already called on this object, and in
         * assorted non-release builds calling Py_DECREF again ends
         * up distorting allocation statistics.
         */
        assert(op->ob_refcnt == 0);
        ++_PyTrash_delete_nesting;
        (*dealloc)(op);
        --_PyTrash_delete_nesting;
    }
}

/* The equivalent API, using per-thread state recursion info */
void
_PyTrash_thread_destroy_chain(void)
{
    PyThreadState *tstate = PyThreadState_GET();
    while (tstate->trash_delete_later) {
        PyObject *op = tstate->trash_delete_later;
        destructor dealloc = Py_TYPE(op)->tp_dealloc;

        tstate->trash_delete_later =
            (PyObject*) _Py_AS_GC(op)->gc.gc_prev;

        /* Call the deallocator directly.  This used to try to
         * fool Py_DECREF into calling it indirectly, but
         * Py_DECREF was already called on this object, and in
         * assorted non-release builds calling Py_DECREF again ends
         * up distorting allocation statistics.
         */
        assert(op->ob_refcnt == 0);
        ++tstate->trash_delete_nesting;
        (*dealloc)(op);
        --tstate->trash_delete_nesting;
    }
}

#ifndef Py_TRACE_REFS
/* For Py_LIMITED_API, we need an out-of-line version of _Py_Dealloc.
   Define this here, so we can undefine the macro. */
#undef _Py_Dealloc
PyAPI_FUNC(void) _Py_Dealloc(PyObject *);
void
_Py_Dealloc(PyObject *op)
{
    _Py_INC_TPFREES(op) _Py_COUNT_ALLOCS_COMMA
    (*Py_TYPE(op)->tp_dealloc)(op);
}
#endif

#ifdef __cplusplus
}
#endif<|MERGE_RESOLUTION|>--- conflicted
+++ resolved
@@ -1708,7 +1708,9 @@
     if (PyType_Ready(&PyZip_Type) < 0)
         Py_FatalError("Can't initialize zip type");
 
-<<<<<<< HEAD
+    if (PyType_Ready(&_PyNamespace_Type) < 0)
+        Py_FatalError("Can't initialize namespace type");
+
     if (PyType_Ready(&PyCapsule_Type) < 0)
         Py_FatalError("Can't initialize capsule type");
 
@@ -1732,10 +1734,6 @@
 
     if (PyType_Ready(&PySeqIter_Type) < 0)
         Py_FatalError("Can't initialize sequence iterator type");
-=======
-    if (PyType_Ready(&_PyNamespace_Type) < 0)
-        Py_FatalError("Can't initialize namespace type");
->>>>>>> 68313c02
 }
 
 
