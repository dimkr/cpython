--- conflicted
+++ resolved
@@ -220,17 +220,6 @@
 
 #ifdef __APPLE__
 # include <sys/ioctl.h>
-<<<<<<< HEAD
-#endif
-
-
-#if defined(PYOS_OS2)
-# define  INCL_DOS
-# define  INCL_DOSERRORS
-# define  INCL_NOPMAPI
-# include <os2.h>
-=======
->>>>>>> 14c5f5b6
 #endif
 
 
@@ -526,45 +515,6 @@
        WSAGetLastError */
     if (err_no)
         return PyErr_SetExcFromWindowsErr(PyExc_OSError, err_no);
-<<<<<<< HEAD
-#endif
-
-#if defined(PYOS_OS2) && !defined(PYCC_GCC)
-    if (sock_errno() != NO_ERROR) {
-        APIRET rc;
-        ULONG  msglen;
-        char outbuf[100];
-        int myerrorcode = sock_errno();
-
-        /* Retrieve socket-related error message from MPTN.MSG file */
-        rc = DosGetMessage(NULL, 0, outbuf, sizeof(outbuf),
-                           myerrorcode - SOCBASEERR + 26,
-                           "mptn.msg",
-                           &msglen);
-        if (rc == NO_ERROR) {
-            PyObject *v;
-
-            /* OS/2 doesn't guarantee a terminator */
-            outbuf[msglen] = '\0';
-            if (strlen(outbuf) > 0) {
-                /* If non-empty msg, trim CRLF */
-                char *lastc = &outbuf[ strlen(outbuf)-1 ];
-                while (lastc > outbuf &&
-                       isspace(Py_CHARMASK(*lastc))) {
-                    /* Trim trailing whitespace (CRLF) */
-                    *lastc-- = '\0';
-                }
-            }
-            v = Py_BuildValue("(is)", myerrorcode, outbuf);
-            if (v != NULL) {
-                PyErr_SetObject(PyExc_OSError, v);
-                Py_DECREF(v);
-            }
-            return NULL;
-        }
-    }
-=======
->>>>>>> 14c5f5b6
 #endif
 
     return PyErr_SetFromErrno(PyExc_OSError);
@@ -1324,10 +1274,6 @@
         addr->sun_family = s->sock_family;
         memcpy(addr->sun_path, path, len);
         *len_ret = len + offsetof(struct sockaddr_un, sun_path);
-<<<<<<< HEAD
-#endif
-=======
->>>>>>> 14c5f5b6
         retval = 1;
     unix_out:
         Py_DECREF(args);
@@ -1879,125 +1825,10 @@
 
     default:
         PyErr_SetString(PyExc_OSError, "getsockaddrlen: bad family");
-<<<<<<< HEAD
-=======
         return 0;
 
     }
 }
-
-
-/* Support functions for the sendmsg() and recvmsg[_into]() methods.
-   Currently, these methods are only compiled if the RFC 2292/3542
-   CMSG_LEN() macro is available.  Older systems seem to have used
-   sizeof(struct cmsghdr) + (length) where CMSG_LEN() is used now, so
-   it may be possible to define CMSG_LEN() that way if it's not
-   provided.  Some architectures might need extra padding after the
-   cmsghdr, however, and CMSG_LEN() would have to take account of
-   this. */
-#ifdef CMSG_LEN
-/* If length is in range, set *result to CMSG_LEN(length) and return
-   true; otherwise, return false. */
-static int
-get_CMSG_LEN(size_t length, size_t *result)
-{
-    size_t tmp;
-
-    if (length > (SOCKLEN_T_LIMIT - CMSG_LEN(0)))
-        return 0;
-    tmp = CMSG_LEN(length);
-    if (tmp > SOCKLEN_T_LIMIT || tmp < length)
-        return 0;
-    *result = tmp;
-    return 1;
-}
-
-#ifdef CMSG_SPACE
-/* If length is in range, set *result to CMSG_SPACE(length) and return
-   true; otherwise, return false. */
-static int
-get_CMSG_SPACE(size_t length, size_t *result)
-{
-    size_t tmp;
-
-    /* Use CMSG_SPACE(1) here in order to take account of the padding
-       necessary before *and* after the data. */
-    if (length > (SOCKLEN_T_LIMIT - CMSG_SPACE(1)))
-        return 0;
-    tmp = CMSG_SPACE(length);
-    if (tmp > SOCKLEN_T_LIMIT || tmp < length)
-        return 0;
-    *result = tmp;
-    return 1;
-}
-#endif
-
-/* Return true iff msg->msg_controllen is valid, cmsgh is a valid
-   pointer in msg->msg_control with at least "space" bytes after it,
-   and its cmsg_len member inside the buffer. */
-static int
-cmsg_min_space(struct msghdr *msg, struct cmsghdr *cmsgh, size_t space)
-{
-    size_t cmsg_offset;
-    static const size_t cmsg_len_end = (offsetof(struct cmsghdr, cmsg_len) +
-                                        sizeof(cmsgh->cmsg_len));
-
-    /* Note that POSIX allows msg_controllen to be of signed type. */
-    if (cmsgh == NULL || msg->msg_control == NULL || msg->msg_controllen < 0)
-        return 0;
-    if (space < cmsg_len_end)
-        space = cmsg_len_end;
-    cmsg_offset = (char *)cmsgh - (char *)msg->msg_control;
-    return (cmsg_offset <= (size_t)-1 - space &&
-            cmsg_offset + space <= msg->msg_controllen);
-}
-
-/* If pointer CMSG_DATA(cmsgh) is in buffer msg->msg_control, set
-   *space to number of bytes following it in the buffer and return
-   true; otherwise, return false.  Assumes cmsgh, msg->msg_control and
-   msg->msg_controllen are valid. */
-static int
-get_cmsg_data_space(struct msghdr *msg, struct cmsghdr *cmsgh, size_t *space)
-{
-    size_t data_offset;
-    char *data_ptr;
-
-    if ((data_ptr = (char *)CMSG_DATA(cmsgh)) == NULL)
-        return 0;
-    data_offset = data_ptr - (char *)msg->msg_control;
-    if (data_offset > msg->msg_controllen)
->>>>>>> 14c5f5b6
-        return 0;
-    *space = msg->msg_controllen - data_offset;
-    return 1;
-}
-
-/* If cmsgh is invalid or not contained in the buffer pointed to by
-   msg->msg_control, return -1.  If cmsgh is valid and its associated
-   data is entirely contained in the buffer, set *data_len to the
-   length of the associated data and return 0.  If only part of the
-   associated data is contained in the buffer but cmsgh is otherwise
-   valid, set *data_len to the length contained in the buffer and
-   return 1. */
-static int
-get_cmsg_data_len(struct msghdr *msg, struct cmsghdr *cmsgh, size_t *data_len)
-{
-    size_t space, cmsg_data_len;
-
-    if (!cmsg_min_space(msg, cmsgh, CMSG_LEN(0)) ||
-        cmsgh->cmsg_len < CMSG_LEN(0))
-        return -1;
-    cmsg_data_len = cmsgh->cmsg_len - CMSG_LEN(0);
-    if (!get_cmsg_data_space(msg, cmsgh, &space))
-        return -1;
-    if (space >= cmsg_data_len) {
-        *data_len = cmsg_data_len;
-        return 0;
-    }
-    *data_len = space;
-    return 1;
-}
-#endif    /* CMSG_LEN */
 
 
 /* Support functions for the sendmsg() and recvmsg[_into]() methods.
@@ -3584,234 +3415,6 @@
    CMSG_LEN().  See the comment near get_CMSG_LEN(). */
 #ifdef CMSG_LEN
 /* s.sendmsg(buffers[, ancdata[, flags[, address]]]) method */
-<<<<<<< HEAD
-
-static PyObject *
-sock_sendmsg(PySocketSockObject *s, PyObject *args)
-{
-    Py_ssize_t i, ndataparts, ndatabufs = 0, ncmsgs, ncmsgbufs = 0;
-    Py_buffer *databufs = NULL;
-    struct iovec *iovs = NULL;
-    sock_addr_t addrbuf;
-    struct msghdr msg = {0};
-    struct cmsginfo {
-        int level;
-        int type;
-        Py_buffer data;
-    } *cmsgs = NULL;
-    void *controlbuf = NULL;
-    size_t controllen, controllen_last;
-    ssize_t bytes_sent = -1;
-    int addrlen, timeout, flags = 0;
-    PyObject *data_arg, *cmsg_arg = NULL, *addr_arg = NULL, *data_fast = NULL,
-        *cmsg_fast = NULL, *retval = NULL;
-
-    if (!PyArg_ParseTuple(args, "O|OiO:sendmsg",
-                          &data_arg, &cmsg_arg, &flags, &addr_arg))
-        return NULL;
-
-    /* Parse destination address. */
-    if (addr_arg != NULL && addr_arg != Py_None) {
-        if (!getsockaddrarg(s, addr_arg, SAS2SA(&addrbuf), &addrlen))
-            goto finally;
-        msg.msg_name = &addrbuf;
-        msg.msg_namelen = addrlen;
-    }
-
-    /* Fill in an iovec for each message part, and save the Py_buffer
-       structs to release afterwards. */
-    if ((data_fast = PySequence_Fast(data_arg,
-                                     "sendmsg() argument 1 must be an "
-                                     "iterable")) == NULL)
-        goto finally;
-    ndataparts = PySequence_Fast_GET_SIZE(data_fast);
-    if (ndataparts > INT_MAX) {
-        PyErr_SetString(PyExc_OSError, "sendmsg() argument 1 is too long");
-        goto finally;
-    }
-    msg.msg_iovlen = ndataparts;
-    if (ndataparts > 0 &&
-        ((msg.msg_iov = iovs = PyMem_New(struct iovec, ndataparts)) == NULL ||
-         (databufs = PyMem_New(Py_buffer, ndataparts)) == NULL)) {
-        PyErr_NoMemory();
-        goto finally;
-    }
-    for (; ndatabufs < ndataparts; ndatabufs++) {
-        if (!PyArg_Parse(PySequence_Fast_GET_ITEM(data_fast, ndatabufs),
-                         "y*;sendmsg() argument 1 must be an iterable of "
-                         "buffer-compatible objects",
-                         &databufs[ndatabufs]))
-            goto finally;
-        iovs[ndatabufs].iov_base = databufs[ndatabufs].buf;
-        iovs[ndatabufs].iov_len = databufs[ndatabufs].len;
-    }
-
-    if (cmsg_arg == NULL)
-        ncmsgs = 0;
-    else {
-        if ((cmsg_fast = PySequence_Fast(cmsg_arg,
-                                         "sendmsg() argument 2 must be an "
-                                         "iterable")) == NULL)
-            goto finally;
-        ncmsgs = PySequence_Fast_GET_SIZE(cmsg_fast);
-    }
-
-#ifndef CMSG_SPACE
-    if (ncmsgs > 1) {
-        PyErr_SetString(PyExc_OSError,
-                        "sending multiple control messages is not supported "
-                        "on this system");
-        goto finally;
-    }
-#endif
-    /* Save level, type and Py_buffer for each control message,
-       and calculate total size. */
-    if (ncmsgs > 0 && (cmsgs = PyMem_New(struct cmsginfo, ncmsgs)) == NULL) {
-        PyErr_NoMemory();
-        goto finally;
-    }
-    controllen = controllen_last = 0;
-    while (ncmsgbufs < ncmsgs) {
-        size_t bufsize, space;
-
-        if (!PyArg_Parse(PySequence_Fast_GET_ITEM(cmsg_fast, ncmsgbufs),
-                         "(iiy*):[sendmsg() ancillary data items]",
-                         &cmsgs[ncmsgbufs].level,
-                         &cmsgs[ncmsgbufs].type,
-                         &cmsgs[ncmsgbufs].data))
-            goto finally;
-        bufsize = cmsgs[ncmsgbufs++].data.len;
-
-#ifdef CMSG_SPACE
-        if (!get_CMSG_SPACE(bufsize, &space)) {
-#else
-        if (!get_CMSG_LEN(bufsize, &space)) {
-#endif
-            PyErr_SetString(PyExc_OSError, "ancillary data item too large");
-            goto finally;
-        }
-        controllen += space;
-        if (controllen > SOCKLEN_T_LIMIT || controllen < controllen_last) {
-            PyErr_SetString(PyExc_OSError, "too much ancillary data");
-            goto finally;
-        }
-        controllen_last = controllen;
-    }
-
-    /* Construct ancillary data block from control message info. */
-    if (ncmsgbufs > 0) {
-        struct cmsghdr *cmsgh = NULL;
-
-        if ((msg.msg_control = controlbuf =
-             PyMem_Malloc(controllen)) == NULL) {
-            PyErr_NoMemory();
-            goto finally;
-        }
-        msg.msg_controllen = controllen;
-
-        /* Need to zero out the buffer as a workaround for glibc's
-           CMSG_NXTHDR() implementation.  After getting the pointer to
-           the next header, it checks its (uninitialized) cmsg_len
-           member to see if the "message" fits in the buffer, and
-           returns NULL if it doesn't.  Zero-filling the buffer
-           ensures that that doesn't happen. */
-        memset(controlbuf, 0, controllen);
-
-        for (i = 0; i < ncmsgbufs; i++) {
-            size_t msg_len, data_len = cmsgs[i].data.len;
-            int enough_space = 0;
-
-            cmsgh = (i == 0) ? CMSG_FIRSTHDR(&msg) : CMSG_NXTHDR(&msg, cmsgh);
-            if (cmsgh == NULL) {
-                PyErr_Format(PyExc_RuntimeError,
-                             "unexpected NULL result from %s()",
-                             (i == 0) ? "CMSG_FIRSTHDR" : "CMSG_NXTHDR");
-                goto finally;
-            }
-            if (!get_CMSG_LEN(data_len, &msg_len)) {
-                PyErr_SetString(PyExc_RuntimeError,
-                                "item size out of range for CMSG_LEN()");
-                goto finally;
-            }
-            if (cmsg_min_space(&msg, cmsgh, msg_len)) {
-                size_t space;
-
-                cmsgh->cmsg_len = msg_len;
-                if (get_cmsg_data_space(&msg, cmsgh, &space))
-                    enough_space = (space >= data_len);
-            }
-            if (!enough_space) {
-                PyErr_SetString(PyExc_RuntimeError,
-                                "ancillary data does not fit in calculated "
-                                "space");
-                goto finally;
-            }
-            cmsgh->cmsg_level = cmsgs[i].level;
-            cmsgh->cmsg_type = cmsgs[i].type;
-            memcpy(CMSG_DATA(cmsgh), cmsgs[i].data.buf, data_len);
-        }
-    }
-
-    /* Make the system call. */
-    if (!IS_SELECTABLE(s)) {
-        select_error();
-        goto finally;
-    }
-
-    BEGIN_SELECT_LOOP(s)
-    Py_BEGIN_ALLOW_THREADS;
-    timeout = internal_select_ex(s, 1, interval);
-    if (!timeout)
-        bytes_sent = sendmsg(s->sock_fd, &msg, flags);
-    Py_END_ALLOW_THREADS;
-    if (timeout == 1) {
-        PyErr_SetString(socket_timeout, "timed out");
-        goto finally;
-    }
-    END_SELECT_LOOP(s)
-
-    if (bytes_sent < 0) {
-        s->errorhandler();
-        goto finally;
-    }
-    retval = PyLong_FromSsize_t(bytes_sent);
-
-finally:
-    PyMem_Free(controlbuf);
-    for (i = 0; i < ncmsgbufs; i++)
-        PyBuffer_Release(&cmsgs[i].data);
-    PyMem_Free(cmsgs);
-    Py_XDECREF(cmsg_fast);
-    for (i = 0; i < ndatabufs; i++)
-        PyBuffer_Release(&databufs[i]);
-    PyMem_Free(databufs);
-    PyMem_Free(iovs);
-    Py_XDECREF(data_fast);
-    return retval;
-}
-
-PyDoc_STRVAR(sendmsg_doc,
-"sendmsg(buffers[, ancdata[, flags[, address]]]) -> count\n\
-\n\
-Send normal and ancillary data to the socket, gathering the\n\
-non-ancillary data from a series of buffers and concatenating it into\n\
-a single message.  The buffers argument specifies the non-ancillary\n\
-data as an iterable of buffer-compatible objects (e.g. bytes objects).\n\
-The ancdata argument specifies the ancillary data (control messages)\n\
-as an iterable of zero or more tuples (cmsg_level, cmsg_type,\n\
-cmsg_data), where cmsg_level and cmsg_type are integers specifying the\n\
-protocol level and protocol-specific type respectively, and cmsg_data\n\
-is a buffer-compatible object holding the associated data.  The flags\n\
-argument defaults to 0 and has the same meaning as for send().  If\n\
-address is supplied and not None, it sets a destination address for\n\
-the message.  The return value is the number of bytes of non-ancillary\n\
-data sent.");
-#endif    /* CMSG_LEN */
-
-
-/* s.shutdown(how) method */
-=======
->>>>>>> 14c5f5b6
 
 static PyObject *
 sock_sendmsg(PySocketSockObject *s, PyObject *args)
