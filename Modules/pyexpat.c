--- conflicted
+++ resolved
@@ -1698,13 +1698,6 @@
     Py_INCREF(&Xmlparsetype);
     PyModule_AddObject(m, "XMLParserType", (PyObject *) &Xmlparsetype);
 
-<<<<<<< HEAD
-    version = PyUnicode_FromString(PY_VERSION);
-    if (!version)
-        return NULL;
-    PyModule_AddObject(m, "__version__", version);
-=======
->>>>>>> 17856b92
     PyModule_AddStringConstant(m, "EXPAT_VERSION",
                                (char *) XML_ExpatVersion());
     {
