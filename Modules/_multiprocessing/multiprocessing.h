#ifndef MULTIPROCESSING_H
#define MULTIPROCESSING_H

#define PY_SSIZE_T_CLEAN

#ifdef __sun
<<<<<<< HEAD
/* The control message API is only available on Solaris 
=======
/* The control message API is only available on Solaris
>>>>>>> 75dec455
   if XPG 4.2 or later is requested. */
#define _XOPEN_SOURCE 500
#endif

#include "Python.h"
#include "structmember.h"
#include "pythread.h"

/*
 * Platform includes and definitions
 */

#ifdef MS_WINDOWS
#  define WIN32_LEAN_AND_MEAN
#  include <windows.h>
#  include <winsock2.h>
#  include <process.h>               /* getpid() */
#  ifdef Py_DEBUG
#    include <crtdbg.h>
#  endif
#  define SEM_HANDLE HANDLE
#  define SEM_VALUE_MAX LONG_MAX
#else
#  include <fcntl.h>                 /* O_CREAT and O_EXCL */
#  include <netinet/in.h>
#  include <sys/socket.h>
#  include <sys/uio.h>
#  include <arpa/inet.h>             /* htonl() and ntohl() */
#  if defined(HAVE_SEM_OPEN) && !defined(POSIX_SEMAPHORES_NOT_ENABLED)
#    include <semaphore.h>
     typedef sem_t *SEM_HANDLE;
#  endif
#  define HANDLE int
#  define SOCKET int
#  define BOOL int
#  define UINT32 uint32_t
#  define INT32 int32_t
#  define TRUE 1
#  define FALSE 0
#  define INVALID_HANDLE_VALUE (-1)
#endif

/*
 * Issue 3110 - Solaris does not define SEM_VALUE_MAX
 */
#ifndef SEM_VALUE_MAX
    #if defined(HAVE_SYSCONF) && defined(_SC_SEM_VALUE_MAX)
        # define SEM_VALUE_MAX sysconf(_SC_SEM_VALUE_MAX)
    #elif defined(_SEM_VALUE_MAX)
        # define SEM_VALUE_MAX _SEM_VALUE_MAX
    #elif defined(_POSIX_SEM_VALUE_MAX)
        # define SEM_VALUE_MAX _POSIX_SEM_VALUE_MAX
    #else
        # define SEM_VALUE_MAX INT_MAX
    #endif
#endif


/*
 * Make sure Py_ssize_t available
 */

#if PY_VERSION_HEX < 0x02050000 && !defined(PY_SSIZE_T_MIN)
   typedef int Py_ssize_t;
#  define PY_SSIZE_T_MAX INT_MAX
#  define PY_SSIZE_T_MIN INT_MIN
#  define F_PY_SSIZE_T "i"
#  define PyInt_FromSsize_t(n) PyInt_FromLong((long)n)
#else
#  define F_PY_SSIZE_T "n"
#endif

/*
 * Format codes
 */

#if SIZEOF_VOID_P == SIZEOF_LONG
#  define F_POINTER "k"
#  define T_POINTER T_ULONG
#elif defined(HAVE_LONG_LONG) && (SIZEOF_VOID_P == SIZEOF_LONG_LONG)
#  define F_POINTER "K"
#  define T_POINTER T_ULONGLONG
#else
#  error "can't find format code for unsigned integer of same size as void*"
#endif

#ifdef MS_WINDOWS
#  define F_HANDLE F_POINTER
#  define T_HANDLE T_POINTER
#  define F_SEM_HANDLE F_HANDLE
#  define T_SEM_HANDLE T_HANDLE
#  define F_DWORD "k"
#  define T_DWORD T_ULONG
#else
#  define F_HANDLE "i"
#  define T_HANDLE T_INT
#  define F_SEM_HANDLE F_POINTER
#  define T_SEM_HANDLE T_POINTER
#endif

#if PY_VERSION_HEX >= 0x03000000
#  define F_RBUFFER "y"
#else
#  define F_RBUFFER "s"
#endif

/*
 * Error codes which can be returned by functions called without GIL
 */

#define MP_SUCCESS (0)
#define MP_STANDARD_ERROR (-1)
#define MP_MEMORY_ERROR (-1001)
#define MP_END_OF_FILE (-1002)
#define MP_EARLY_END_OF_FILE (-1003)
#define MP_BAD_MESSAGE_LENGTH (-1004)
#define MP_SOCKET_ERROR (-1005)
#define MP_EXCEPTION_HAS_BEEN_SET (-1006)

PyObject *mp_SetError(PyObject *Type, int num);

/*
 * Externs - not all will really exist on all platforms
 */

extern PyObject *pickle_dumps;
extern PyObject *pickle_loads;
extern PyObject *pickle_protocol;
extern PyObject *BufferTooShort;
extern PyTypeObject SemLockType;
extern PyTypeObject ConnectionType;
extern PyTypeObject PipeConnectionType;
extern HANDLE sigint_event;

/*
 * Py3k compatibility
 */

#if PY_VERSION_HEX >= 0x03000000
#  define PICKLE_MODULE "pickle"
#  define FROM_FORMAT PyUnicode_FromFormat
#  define PyInt_FromLong PyLong_FromLong
#  define PyInt_FromSsize_t PyLong_FromSsize_t
#else
#  define PICKLE_MODULE "cPickle"
#  define FROM_FORMAT PyString_FromFormat
#endif

#ifndef PyVarObject_HEAD_INIT
#  define PyVarObject_HEAD_INIT(type, size) PyObject_HEAD_INIT(type) size,
#endif

#ifndef Py_TPFLAGS_HAVE_WEAKREFS
#  define Py_TPFLAGS_HAVE_WEAKREFS 0
#endif

/*
 * Connection definition
 */

#define CONNECTION_BUFFER_SIZE 1024

typedef struct {
    PyObject_HEAD
    HANDLE handle;
    int flags;
    PyObject *weakreflist;
    char buffer[CONNECTION_BUFFER_SIZE];
} ConnectionObject;

/*
 * Miscellaneous
 */

#define MAX_MESSAGE_LENGTH 0x7fffffff

#ifndef MIN
#  define MIN(x, y) ((x) < (y) ? x : y)
#  define MAX(x, y) ((x) > (y) ? x : y)
#endif

#endif /* MULTIPROCESSING_H */<|MERGE_RESOLUTION|>--- conflicted
+++ resolved
@@ -4,11 +4,7 @@
 #define PY_SSIZE_T_CLEAN
 
 #ifdef __sun
-<<<<<<< HEAD
-/* The control message API is only available on Solaris 
-=======
 /* The control message API is only available on Solaris
->>>>>>> 75dec455
    if XPG 4.2 or later is requested. */
 #define _XOPEN_SOURCE 500
 #endif
