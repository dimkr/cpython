--- conflicted
+++ resolved
@@ -699,20 +699,11 @@
      */
     bufsz = 0;
 
-<<<<<<< HEAD
-    if (_rtpypath) {
-=======
     if (_rtpypath && _rtpypath[0] != '\0') {
->>>>>>> 75011ecc
         size_t rtpypath_len;
         rtpypath = _Py_char2wchar(_rtpypath, &rtpypath_len);
         if (rtpypath != NULL)
             bufsz += rtpypath_len + 1;
-<<<<<<< HEAD
-        else
-            _rtpypath = NULL;
-=======
->>>>>>> 75011ecc
     }
 
     defpath = _pythonpath;
