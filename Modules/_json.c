--- conflicted
+++ resolved
@@ -174,16 +174,6 @@
         default:
             if (c >= 0x10000) {
                 /* UTF-16 surrogate pair */
-<<<<<<< HEAD
-                Py_UCS4 v = c - 0x10000;
-                c = 0xd800 | ((v >> 10) & 0x3ff);
-                output[chars++] = 'u';
-                output[chars++] = Py_hexdigits[(c >> 12) & 0xf];
-                output[chars++] = Py_hexdigits[(c >>  8) & 0xf];
-                output[chars++] = Py_hexdigits[(c >>  4) & 0xf];
-                output[chars++] = Py_hexdigits[(c      ) & 0xf];
-                c = 0xdc00 | (v & 0x3ff);
-=======
                 Py_UCS4 v = Py_UNICODE_HIGH_SURROGATE(c);
                 output[chars++] = 'u';
                 output[chars++] = Py_hexdigits[(v >> 12) & 0xf];
@@ -191,7 +181,6 @@
                 output[chars++] = Py_hexdigits[(v >>  4) & 0xf];
                 output[chars++] = Py_hexdigits[(v      ) & 0xf];
                 c = Py_UNICODE_LOW_SURROGATE(c);
->>>>>>> 75011ecc
                 output[chars++] = '\\';
             }
             output[chars++] = 'u';
@@ -441,11 +430,7 @@
                 }
             }
             /* Surrogate pair */
-<<<<<<< HEAD
-            if ((c & 0xfc00) == 0xd800) {
-=======
             if (Py_UNICODE_IS_HIGH_SURROGATE(c)) {
->>>>>>> 75011ecc
                 Py_UCS4 c2 = 0;
                 if (end + 6 >= len) {
                     raise_errmsg("Unpaired high surrogate", pystr, end - 5);
