
#include "Python.h"

PyDoc_STRVAR(operator_doc,
"Operator interface.\n\
\n\
This module exports a set of functions implemented in C corresponding\n\
to the intrinsic operators of Python.  For example, operator.add(x, y)\n\
is equivalent to the expression x+y.  The function names are those\n\
used for special methods; variants without leading and trailing\n\
'__' are also provided for convenience.");

#define spam1(OP,AOP) static PyObject *OP(PyObject *s, PyObject *a1) { \
  return AOP(a1); }

#define spam2(OP,AOP) static PyObject *OP(PyObject *s, PyObject *a) { \
  PyObject *a1, *a2; \
  if(! PyArg_UnpackTuple(a,#OP,2,2,&a1,&a2)) return NULL; \
  return AOP(a1,a2); }

#define spamoi(OP,AOP) static PyObject *OP(PyObject *s, PyObject *a) { \
  PyObject *a1; int a2; \
  if(! PyArg_ParseTuple(a,"Oi:" #OP,&a1,&a2)) return NULL; \
  return AOP(a1,a2); }

#define spam2n(OP,AOP) static PyObject *OP(PyObject *s, PyObject *a) { \
  PyObject *a1, *a2; \
  if(! PyArg_UnpackTuple(a,#OP,2,2,&a1,&a2)) return NULL; \
  if(-1 == AOP(a1,a2)) return NULL; \
  Py_INCREF(Py_None); \
  return Py_None; }

#define spam3n(OP,AOP) static PyObject *OP(PyObject *s, PyObject *a) { \
  PyObject *a1, *a2, *a3; \
  if(! PyArg_UnpackTuple(a,#OP,3,3,&a1,&a2,&a3)) return NULL; \
  if(-1 == AOP(a1,a2,a3)) return NULL; \
  Py_INCREF(Py_None); \
  return Py_None; }

#define spami(OP,AOP) static PyObject *OP(PyObject *s, PyObject *a1) { \
  long r; \
  if(-1 == (r=AOP(a1))) return NULL; \
  return PyBool_FromLong(r); }

#define spami2(OP,AOP) static PyObject *OP(PyObject *s, PyObject *a) { \
  PyObject *a1, *a2; long r; \
  if(! PyArg_UnpackTuple(a,#OP,2,2,&a1,&a2)) return NULL; \
  if(-1 == (r=AOP(a1,a2))) return NULL; \
  return PyLong_FromLong(r); }

#define spamn2(OP,AOP) static PyObject *OP(PyObject *s, PyObject *a) { \
  PyObject *a1, *a2; Py_ssize_t r; \
  if(! PyArg_UnpackTuple(a,#OP,2,2,&a1,&a2)) return NULL; \
  if(-1 == (r=AOP(a1,a2))) return NULL; \
  return PyLong_FromSsize_t(r); }

#define spami2b(OP,AOP) static PyObject *OP(PyObject *s, PyObject *a) { \
  PyObject *a1, *a2; long r; \
  if(! PyArg_UnpackTuple(a,#OP,2,2,&a1,&a2)) return NULL; \
  if(-1 == (r=AOP(a1,a2))) return NULL; \
  return PyBool_FromLong(r); }

#define spamrc(OP,A) static PyObject *OP(PyObject *s, PyObject *a) { \
  PyObject *a1, *a2; \
  if(! PyArg_UnpackTuple(a,#OP,2,2,&a1,&a2)) return NULL; \
  return PyObject_RichCompare(a1,a2,A); }

spami(truth            , PyObject_IsTrue)
spam2(op_add           , PyNumber_Add)
spam2(op_sub           , PyNumber_Subtract)
spam2(op_mul           , PyNumber_Multiply)
spam2(op_floordiv      , PyNumber_FloorDivide)
spam2(op_truediv       , PyNumber_TrueDivide)
spam2(op_mod           , PyNumber_Remainder)
spam1(op_neg           , PyNumber_Negative)
spam1(op_pos           , PyNumber_Positive)
spam1(op_abs           , PyNumber_Absolute)
spam1(op_inv           , PyNumber_Invert)
spam1(op_invert        , PyNumber_Invert)
spam2(op_lshift        , PyNumber_Lshift)
spam2(op_rshift        , PyNumber_Rshift)
spami(op_not_          , PyObject_Not)
spam2(op_and_          , PyNumber_And)
spam2(op_xor           , PyNumber_Xor)
spam2(op_or_           , PyNumber_Or)
spam2(op_iadd          , PyNumber_InPlaceAdd)
spam2(op_isub          , PyNumber_InPlaceSubtract)
spam2(op_imul          , PyNumber_InPlaceMultiply)
spam2(op_ifloordiv     , PyNumber_InPlaceFloorDivide)
spam2(op_itruediv      , PyNumber_InPlaceTrueDivide)
spam2(op_imod          , PyNumber_InPlaceRemainder)
spam2(op_ilshift       , PyNumber_InPlaceLshift)
spam2(op_irshift       , PyNumber_InPlaceRshift)
spam2(op_iand          , PyNumber_InPlaceAnd)
spam2(op_ixor          , PyNumber_InPlaceXor)
spam2(op_ior           , PyNumber_InPlaceOr)
spam2(op_concat        , PySequence_Concat)
spam2(op_iconcat       , PySequence_InPlaceConcat)
spami2b(op_contains     , PySequence_Contains)
spamn2(indexOf         , PySequence_Index)
spamn2(countOf         , PySequence_Count)
spam2(op_getitem       , PyObject_GetItem)
spam2n(op_delitem       , PyObject_DelItem)
spam3n(op_setitem      , PyObject_SetItem)
spamrc(op_lt           , Py_LT)
spamrc(op_le           , Py_LE)
spamrc(op_eq           , Py_EQ)
spamrc(op_ne           , Py_NE)
spamrc(op_gt           , Py_GT)
spamrc(op_ge           , Py_GE)

static PyObject*
op_pow(PyObject *s, PyObject *a)
{
    PyObject *a1, *a2;
    if (PyArg_UnpackTuple(a,"pow", 2, 2, &a1, &a2))
        return PyNumber_Power(a1, a2, Py_None);
    return NULL;
}

static PyObject*
op_ipow(PyObject *s, PyObject *a)
{
    PyObject *a1, *a2;
    if (PyArg_UnpackTuple(a,"ipow", 2, 2, &a1, &a2))
        return PyNumber_InPlacePower(a1, a2, Py_None);
    return NULL;
}

static PyObject *
op_index(PyObject *s, PyObject *a)
{
    return PyNumber_Index(a);
}

static PyObject*
is_(PyObject *s, PyObject *a)
{
    PyObject *a1, *a2, *result = NULL;
    if (PyArg_UnpackTuple(a,"is_", 2, 2, &a1, &a2)) {
        result = (a1 == a2) ? Py_True : Py_False;
        Py_INCREF(result);
    }
    return result;
}

static PyObject*
is_not(PyObject *s, PyObject *a)
{
    PyObject *a1, *a2, *result = NULL;
    if (PyArg_UnpackTuple(a,"is_not", 2, 2, &a1, &a2)) {
        result = (a1 != a2) ? Py_True : Py_False;
        Py_INCREF(result);
    }
    return result;
}

#undef spam1
#undef spam2
#undef spam1o
#undef spam1o

/* compare_digest **********************************************************/

/*
 * timing safe compare
 *
 * Returns 1 of the strings are equal.
 * In case of len(a) != len(b) the function tries to keep the timing
 * dependent on the length of b. CPU cache locally may still alter timing
 * a bit.
 */
static int
_tscmp(const unsigned char *a, const unsigned char *b,
        Py_ssize_t len_a, Py_ssize_t len_b)
{
    /* The volatile type declarations make sure that the compiler has no
     * chance to optimize and fold the code in any way that may change
     * the timing.
     */
    volatile Py_ssize_t length;
    volatile const unsigned char *left;
    volatile const unsigned char *right;
    Py_ssize_t i;
    unsigned char result;

    /* loop count depends on length of b */
    length = len_b;
    left = NULL;
    right = b;

    /* don't use else here to keep the amount of CPU instructions constant,
     * volatile forces re-evaluation
     *  */
    if (len_a == length) {
        left = *((volatile const unsigned char**)&a);
        result = 0;
    }
    if (len_a != length) {
        left = b;
        result = 1;
    }

    for (i=0; i < length; i++) {
        result |= *left++ ^ *right++;
    }

    return (result == 0);
}

<<<<<<< HEAD
=======
PyDoc_STRVAR(length_hint__doc__,
"length_hint(obj, default=0) -> int\n"
"Return an estimate of the number of items in obj.\n"
"This is useful for presizing containers when building from an\n"
"iterable.\n"
"\n"
"If the object supports len(), the result will be\n"
"exact. Otherwise, it may over- or under-estimate by an\n"
"arbitrary amount. The result will be an integer >= 0.");

static PyObject *length_hint(PyObject *self, PyObject *args)
{
    PyObject *obj;
    Py_ssize_t defaultvalue = 0, res;
    if (!PyArg_ParseTuple(args, "O|n:length_hint", &obj, &defaultvalue)) {
        return NULL;
    }
    res = PyObject_LengthHint(obj, defaultvalue);
    if (res == -1 && PyErr_Occurred()) {
        return NULL;
    }
    return PyLong_FromSsize_t(res);
}


>>>>>>> 14c5f5b6
PyDoc_STRVAR(compare_digest__doc__,
"compare_digest(a, b) -> bool\n"
"\n"
"Return 'a == b'.  This function uses an approach designed to prevent\n"
"timing analysis, making it appropriate for cryptography.\n"
"a and b must both be of the same type: either str (ASCII only),\n"
"or any type that supports the buffer protocol (e.g. bytes).\n"
"\n"
"Note: If a and b are of different lengths, or if an error occurs,\n"
"a timing attack could theoretically reveal information about the\n"
"types and lengths of a and b--but not their values.\n");

static PyObject*
compare_digest(PyObject *self, PyObject *args)
{
    PyObject *a, *b;
    int rc;

    if (!PyArg_ParseTuple(args, "OO:compare_digest", &a, &b)) {
        return NULL;
    }

    /* ASCII unicode string */
    if(PyUnicode_Check(a) && PyUnicode_Check(b)) {
        if (PyUnicode_READY(a) == -1 || PyUnicode_READY(b) == -1) {
            return NULL;
        }
        if (!PyUnicode_IS_ASCII(a) || !PyUnicode_IS_ASCII(b)) {
            PyErr_SetString(PyExc_TypeError,
                            "comparing strings with non-ASCII characters is "
                            "not supported");
            return NULL;
        }

        rc = _tscmp(PyUnicode_DATA(a),
                    PyUnicode_DATA(b),
                    PyUnicode_GET_LENGTH(a),
                    PyUnicode_GET_LENGTH(b));
    }
    /* fallback to buffer interface for bytes, bytesarray and other */
    else {
        Py_buffer view_a;
        Py_buffer view_b;

        if ((PyObject_CheckBuffer(a) == 0) & (PyObject_CheckBuffer(b) == 0)) {
            PyErr_Format(PyExc_TypeError,
                         "unsupported operand types(s) or combination of types: "
                         "'%.100s' and '%.100s'",
                         Py_TYPE(a)->tp_name, Py_TYPE(b)->tp_name);
            return NULL;
        }

        if (PyObject_GetBuffer(a, &view_a, PyBUF_SIMPLE) == -1) {
            return NULL;
        }
        if (view_a.ndim > 1) {
            PyErr_SetString(PyExc_BufferError,
                            "Buffer must be single dimension");
            PyBuffer_Release(&view_a);
            return NULL;
        }

        if (PyObject_GetBuffer(b, &view_b, PyBUF_SIMPLE) == -1) {
            PyBuffer_Release(&view_a);
            return NULL;
        }
        if (view_b.ndim > 1) {
            PyErr_SetString(PyExc_BufferError,
                            "Buffer must be single dimension");
            PyBuffer_Release(&view_a);
            PyBuffer_Release(&view_b);
            return NULL;
        }

        rc = _tscmp((const unsigned char*)view_a.buf,
                    (const unsigned char*)view_b.buf,
                    view_a.len,
                    view_b.len);

        PyBuffer_Release(&view_a);
        PyBuffer_Release(&view_b);
    }

    return PyBool_FromLong(rc);
}

/* operator methods **********************************************************/

#define spam1(OP,DOC) {#OP, OP, METH_VARARGS, PyDoc_STR(DOC)},
#define spam2(OP,ALTOP,DOC) {#OP, op_##OP, METH_VARARGS, PyDoc_STR(DOC)}, \
                           {#ALTOP, op_##OP, METH_VARARGS, PyDoc_STR(DOC)},
#define spam1o(OP,DOC) {#OP, OP, METH_O, PyDoc_STR(DOC)},
#define spam2o(OP,ALTOP,DOC) {#OP, op_##OP, METH_O, PyDoc_STR(DOC)}, \
                           {#ALTOP, op_##OP, METH_O, PyDoc_STR(DOC)},

static struct PyMethodDef operator_methods[] = {

spam1o(truth,
 "truth(a) -- Return True if a is true, False otherwise.")
spam2(contains,__contains__,
 "contains(a, b) -- Same as b in a (note reversed operands).")
spam1(indexOf,
 "indexOf(a, b) -- Return the first index of b in a.")
spam1(countOf,
 "countOf(a, b) -- Return the number of times b occurs in a.")

spam1(is_, "is_(a, b) -- Same as a is b.")
spam1(is_not, "is_not(a, b) -- Same as a is not b.")
spam2o(index, __index__, "index(a) -- Same as a.__index__()")
spam2(add,__add__, "add(a, b) -- Same as a + b.")
spam2(sub,__sub__, "sub(a, b) -- Same as a - b.")
spam2(mul,__mul__, "mul(a, b) -- Same as a * b.")
spam2(floordiv,__floordiv__, "floordiv(a, b) -- Same as a // b.")
spam2(truediv,__truediv__, "truediv(a, b) -- Same as a / b.")
spam2(mod,__mod__, "mod(a, b) -- Same as a % b.")
spam2o(neg,__neg__, "neg(a) -- Same as -a.")
spam2o(pos,__pos__, "pos(a) -- Same as +a.")
spam2o(abs,__abs__, "abs(a) -- Same as abs(a).")
spam2o(inv,__inv__, "inv(a) -- Same as ~a.")
spam2o(invert,__invert__, "invert(a) -- Same as ~a.")
spam2(lshift,__lshift__, "lshift(a, b) -- Same as a << b.")
spam2(rshift,__rshift__, "rshift(a, b) -- Same as a >> b.")
spam2o(not_,__not__, "not_(a) -- Same as not a.")
spam2(and_,__and__, "and_(a, b) -- Same as a & b.")
spam2(xor,__xor__, "xor(a, b) -- Same as a ^ b.")
spam2(or_,__or__, "or_(a, b) -- Same as a | b.")
spam2(iadd,__iadd__, "a = iadd(a, b) -- Same as a += b.")
spam2(isub,__isub__, "a = isub(a, b) -- Same as a -= b.")
spam2(imul,__imul__, "a = imul(a, b) -- Same as a *= b.")
spam2(ifloordiv,__ifloordiv__, "a = ifloordiv(a, b) -- Same as a //= b.")
spam2(itruediv,__itruediv__, "a = itruediv(a, b) -- Same as a /= b")
spam2(imod,__imod__, "a = imod(a, b) -- Same as a %= b.")
spam2(ilshift,__ilshift__, "a = ilshift(a, b) -- Same as a <<= b.")
spam2(irshift,__irshift__, "a = irshift(a, b) -- Same as a >>= b.")
spam2(iand,__iand__, "a = iand(a, b) -- Same as a &= b.")
spam2(ixor,__ixor__, "a = ixor(a, b) -- Same as a ^= b.")
spam2(ior,__ior__, "a = ior(a, b) -- Same as a |= b.")
spam2(concat,__concat__,
 "concat(a, b) -- Same as a + b, for a and b sequences.")
spam2(iconcat,__iconcat__,
 "a = iconcat(a, b) -- Same as a += b, for a and b sequences.")
spam2(getitem,__getitem__,
 "getitem(a, b) -- Same as a[b].")
spam2(setitem,__setitem__,
 "setitem(a, b, c) -- Same as a[b] = c.")
spam2(delitem,__delitem__,
 "delitem(a, b) -- Same as del a[b].")
spam2(pow,__pow__, "pow(a, b) -- Same as a ** b.")
spam2(ipow,__ipow__, "a = ipow(a, b) -- Same as a **= b.")
spam2(lt,__lt__, "lt(a, b) -- Same as a<b.")
spam2(le,__le__, "le(a, b) -- Same as a<=b.")
spam2(eq,__eq__, "eq(a, b) -- Same as a==b.")
spam2(ne,__ne__, "ne(a, b) -- Same as a!=b.")
spam2(gt,__gt__, "gt(a, b) -- Same as a>b.")
spam2(ge,__ge__, "ge(a, b) -- Same as a>=b.")

    {"_compare_digest", (PyCFunction)compare_digest, METH_VARARGS,
     compare_digest__doc__},
<<<<<<< HEAD
=======
     {"length_hint", (PyCFunction)length_hint, METH_VARARGS,
     length_hint__doc__},
>>>>>>> 14c5f5b6
    {NULL,              NULL}           /* sentinel */

};

/* itemgetter object **********************************************************/

typedef struct {
    PyObject_HEAD
    Py_ssize_t nitems;
    PyObject *item;
} itemgetterobject;

static PyTypeObject itemgetter_type;

static PyObject *
itemgetter_new(PyTypeObject *type, PyObject *args, PyObject *kwds)
{
    itemgetterobject *ig;
    PyObject *item;
    Py_ssize_t nitems;

    if (!_PyArg_NoKeywords("itemgetter()", kwds))
        return NULL;

    nitems = PyTuple_GET_SIZE(args);
    if (nitems <= 1) {
        if (!PyArg_UnpackTuple(args, "itemgetter", 1, 1, &item))
            return NULL;
    } else
        item = args;

    /* create itemgetterobject structure */
    ig = PyObject_GC_New(itemgetterobject, &itemgetter_type);
    if (ig == NULL)
        return NULL;

    Py_INCREF(item);
    ig->item = item;
    ig->nitems = nitems;

    PyObject_GC_Track(ig);
    return (PyObject *)ig;
}

static void
itemgetter_dealloc(itemgetterobject *ig)
{
    PyObject_GC_UnTrack(ig);
    Py_XDECREF(ig->item);
    PyObject_GC_Del(ig);
}

static int
itemgetter_traverse(itemgetterobject *ig, visitproc visit, void *arg)
{
    Py_VISIT(ig->item);
    return 0;
}

static PyObject *
itemgetter_call(itemgetterobject *ig, PyObject *args, PyObject *kw)
{
    PyObject *obj, *result;
    Py_ssize_t i, nitems=ig->nitems;

    if (!PyArg_UnpackTuple(args, "itemgetter", 1, 1, &obj))
        return NULL;
    if (nitems == 1)
        return PyObject_GetItem(obj, ig->item);

    assert(PyTuple_Check(ig->item));
    assert(PyTuple_GET_SIZE(ig->item) == nitems);

    result = PyTuple_New(nitems);
    if (result == NULL)
        return NULL;

    for (i=0 ; i < nitems ; i++) {
        PyObject *item, *val;
        item = PyTuple_GET_ITEM(ig->item, i);
        val = PyObject_GetItem(obj, item);
        if (val == NULL) {
            Py_DECREF(result);
            return NULL;
        }
        PyTuple_SET_ITEM(result, i, val);
    }
    return result;
}

PyDoc_STRVAR(itemgetter_doc,
"itemgetter(item, ...) --> itemgetter object\n\
\n\
Return a callable object that fetches the given item(s) from its operand.\n\
After, f=itemgetter(2), the call f(r) returns r[2].\n\
After, g=itemgetter(2,5,3), the call g(r) returns (r[2], r[5], r[3])");

static PyTypeObject itemgetter_type = {
    PyVarObject_HEAD_INIT(NULL, 0)
    "operator.itemgetter",              /* tp_name */
    sizeof(itemgetterobject),           /* tp_basicsize */
    0,                                  /* tp_itemsize */
    /* methods */
    (destructor)itemgetter_dealloc,     /* tp_dealloc */
    0,                                  /* tp_print */
    0,                                  /* tp_getattr */
    0,                                  /* tp_setattr */
    0,                                  /* tp_reserved */
    0,                                  /* tp_repr */
    0,                                  /* tp_as_number */
    0,                                  /* tp_as_sequence */
    0,                                  /* tp_as_mapping */
    0,                                  /* tp_hash */
    (ternaryfunc)itemgetter_call,       /* tp_call */
    0,                                  /* tp_str */
    PyObject_GenericGetAttr,            /* tp_getattro */
    0,                                  /* tp_setattro */
    0,                                  /* tp_as_buffer */
    Py_TPFLAGS_DEFAULT | Py_TPFLAGS_HAVE_GC,            /* tp_flags */
    itemgetter_doc,                     /* tp_doc */
    (traverseproc)itemgetter_traverse,          /* tp_traverse */
    0,                                  /* tp_clear */
    0,                                  /* tp_richcompare */
    0,                                  /* tp_weaklistoffset */
    0,                                  /* tp_iter */
    0,                                  /* tp_iternext */
    0,                                  /* tp_methods */
    0,                                  /* tp_members */
    0,                                  /* tp_getset */
    0,                                  /* tp_base */
    0,                                  /* tp_dict */
    0,                                  /* tp_descr_get */
    0,                                  /* tp_descr_set */
    0,                                  /* tp_dictoffset */
    0,                                  /* tp_init */
    0,                                  /* tp_alloc */
    itemgetter_new,                     /* tp_new */
    0,                                  /* tp_free */
};


/* attrgetter object **********************************************************/

typedef struct {
    PyObject_HEAD
    Py_ssize_t nattrs;
    PyObject *attr;
} attrgetterobject;

static PyTypeObject attrgetter_type;

static PyObject *
attrgetter_new(PyTypeObject *type, PyObject *args, PyObject *kwds)
{
    attrgetterobject *ag;
    PyObject *attr;
    Py_ssize_t nattrs, idx, char_idx;

    if (!_PyArg_NoKeywords("attrgetter()", kwds))
        return NULL;

    nattrs = PyTuple_GET_SIZE(args);
    if (nattrs <= 1) {
        if (!PyArg_UnpackTuple(args, "attrgetter", 1, 1, &attr))
            return NULL;
    }

    attr = PyTuple_New(nattrs);
    if (attr == NULL)
        return NULL;

    /* prepare attr while checking args */
    for (idx = 0; idx < nattrs; ++idx) {
        PyObject *item = PyTuple_GET_ITEM(args, idx);
        Py_ssize_t item_len;
        void *data;
        unsigned int kind;
        int dot_count;

        if (!PyUnicode_Check(item)) {
            PyErr_SetString(PyExc_TypeError,
                            "attribute name must be a string");
            Py_DECREF(attr);
            return NULL;
        }
        if (PyUnicode_READY(item)) {
            Py_DECREF(attr);
            return NULL;
        }
        item_len = PyUnicode_GET_LENGTH(item);
        kind = PyUnicode_KIND(item);
        data = PyUnicode_DATA(item);

        /* check whethere the string is dotted */
        dot_count = 0;
        for (char_idx = 0; char_idx < item_len; ++char_idx) {
            if (PyUnicode_READ(kind, data, char_idx) == '.')
                ++dot_count;
        }

        if (dot_count == 0) {
            Py_INCREF(item);
            PyUnicode_InternInPlace(&item);
            PyTuple_SET_ITEM(attr, idx, item);
        } else { /* make it a tuple of non-dotted attrnames */
            PyObject *attr_chain = PyTuple_New(dot_count + 1);
            PyObject *attr_chain_item;
            Py_ssize_t unibuff_from = 0;
            Py_ssize_t unibuff_till = 0;
            Py_ssize_t attr_chain_idx = 0;

            if (attr_chain == NULL) {
                Py_DECREF(attr);
                return NULL;
            }

            for (; dot_count > 0; --dot_count) {
                while (PyUnicode_READ(kind, data, unibuff_till) != '.') {
                    ++unibuff_till;
                }
                attr_chain_item = PyUnicode_Substring(item,
                                      unibuff_from,
                                      unibuff_till);
                if (attr_chain_item == NULL) {
                    Py_DECREF(attr_chain);
                    Py_DECREF(attr);
                    return NULL;
                }
                PyUnicode_InternInPlace(&attr_chain_item);
                PyTuple_SET_ITEM(attr_chain, attr_chain_idx, attr_chain_item);
                ++attr_chain_idx;
                unibuff_till = unibuff_from = unibuff_till + 1;
            }

            /* now add the last dotless name */
            attr_chain_item = PyUnicode_Substring(item,
                                                  unibuff_from, item_len);
            if (attr_chain_item == NULL) {
                Py_DECREF(attr_chain);
                Py_DECREF(attr);
                return NULL;
            }
            PyUnicode_InternInPlace(&attr_chain_item);
            PyTuple_SET_ITEM(attr_chain, attr_chain_idx, attr_chain_item);

            PyTuple_SET_ITEM(attr, idx, attr_chain);
        }
    }

    /* create attrgetterobject structure */
    ag = PyObject_GC_New(attrgetterobject, &attrgetter_type);
    if (ag == NULL) {
        Py_DECREF(attr);
        return NULL;
    }

    ag->attr = attr;
    ag->nattrs = nattrs;

    PyObject_GC_Track(ag);
    return (PyObject *)ag;
}

static void
attrgetter_dealloc(attrgetterobject *ag)
{
    PyObject_GC_UnTrack(ag);
    Py_XDECREF(ag->attr);
    PyObject_GC_Del(ag);
}

static int
attrgetter_traverse(attrgetterobject *ag, visitproc visit, void *arg)
{
    Py_VISIT(ag->attr);
    return 0;
}

static PyObject *
dotted_getattr(PyObject *obj, PyObject *attr)
{
    PyObject *newobj;

    /* attr is either a tuple or instance of str.
       Ensured by the setup code of attrgetter_new */
    if (PyTuple_CheckExact(attr)) { /* chained getattr */
        Py_ssize_t name_idx = 0, name_count;
        PyObject *attr_name;

        name_count = PyTuple_GET_SIZE(attr);
        Py_INCREF(obj);
        for (name_idx = 0; name_idx < name_count; ++name_idx) {
            attr_name = PyTuple_GET_ITEM(attr, name_idx);
            newobj = PyObject_GetAttr(obj, attr_name);
            Py_DECREF(obj);
            if (newobj == NULL) {
                return NULL;
            }
            /* here */
            obj = newobj;
        }
    } else { /* single getattr */
        newobj = PyObject_GetAttr(obj, attr);
        if (newobj == NULL)
            return NULL;
        obj = newobj;
    }

    return obj;
}

static PyObject *
attrgetter_call(attrgetterobject *ag, PyObject *args, PyObject *kw)
{
    PyObject *obj, *result;
    Py_ssize_t i, nattrs=ag->nattrs;

    if (!PyArg_UnpackTuple(args, "attrgetter", 1, 1, &obj))
        return NULL;
    if (ag->nattrs == 1) /* ag->attr is always a tuple */
        return dotted_getattr(obj, PyTuple_GET_ITEM(ag->attr, 0));

    assert(PyTuple_Check(ag->attr));
    assert(PyTuple_GET_SIZE(ag->attr) == nattrs);

    result = PyTuple_New(nattrs);
    if (result == NULL)
        return NULL;

    for (i=0 ; i < nattrs ; i++) {
        PyObject *attr, *val;
        attr = PyTuple_GET_ITEM(ag->attr, i);
        val = dotted_getattr(obj, attr);
        if (val == NULL) {
            Py_DECREF(result);
            return NULL;
        }
        PyTuple_SET_ITEM(result, i, val);
    }
    return result;
}

PyDoc_STRVAR(attrgetter_doc,
"attrgetter(attr, ...) --> attrgetter object\n\
\n\
Return a callable object that fetches the given attribute(s) from its operand.\n\
After, f=attrgetter('name'), the call f(r) returns r.name.\n\
After, g=attrgetter('name', 'date'), the call g(r) returns (r.name, r.date).\n\
After, h=attrgetter('name.first', 'name.last'), the call h(r) returns\n\
(r.name.first, r.name.last).");

static PyTypeObject attrgetter_type = {
    PyVarObject_HEAD_INIT(NULL, 0)
    "operator.attrgetter",              /* tp_name */
    sizeof(attrgetterobject),           /* tp_basicsize */
    0,                                  /* tp_itemsize */
    /* methods */
    (destructor)attrgetter_dealloc,     /* tp_dealloc */
    0,                                  /* tp_print */
    0,                                  /* tp_getattr */
    0,                                  /* tp_setattr */
    0,                                  /* tp_reserved */
    0,                                  /* tp_repr */
    0,                                  /* tp_as_number */
    0,                                  /* tp_as_sequence */
    0,                                  /* tp_as_mapping */
    0,                                  /* tp_hash */
    (ternaryfunc)attrgetter_call,       /* tp_call */
    0,                                  /* tp_str */
    PyObject_GenericGetAttr,            /* tp_getattro */
    0,                                  /* tp_setattro */
    0,                                  /* tp_as_buffer */
    Py_TPFLAGS_DEFAULT | Py_TPFLAGS_HAVE_GC,            /* tp_flags */
    attrgetter_doc,                     /* tp_doc */
    (traverseproc)attrgetter_traverse,          /* tp_traverse */
    0,                                  /* tp_clear */
    0,                                  /* tp_richcompare */
    0,                                  /* tp_weaklistoffset */
    0,                                  /* tp_iter */
    0,                                  /* tp_iternext */
    0,                                  /* tp_methods */
    0,                                  /* tp_members */
    0,                                  /* tp_getset */
    0,                                  /* tp_base */
    0,                                  /* tp_dict */
    0,                                  /* tp_descr_get */
    0,                                  /* tp_descr_set */
    0,                                  /* tp_dictoffset */
    0,                                  /* tp_init */
    0,                                  /* tp_alloc */
    attrgetter_new,                     /* tp_new */
    0,                                  /* tp_free */
};


/* methodcaller object **********************************************************/

typedef struct {
    PyObject_HEAD
    PyObject *name;
    PyObject *args;
    PyObject *kwds;
} methodcallerobject;

static PyTypeObject methodcaller_type;

static PyObject *
methodcaller_new(PyTypeObject *type, PyObject *args, PyObject *kwds)
{
    methodcallerobject *mc;
    PyObject *name, *newargs;

    if (PyTuple_GET_SIZE(args) < 1) {
        PyErr_SetString(PyExc_TypeError, "methodcaller needs at least "
                        "one argument, the method name");
        return NULL;
    }

    /* create methodcallerobject structure */
    mc = PyObject_GC_New(methodcallerobject, &methodcaller_type);
    if (mc == NULL)
        return NULL;

    newargs = PyTuple_GetSlice(args, 1, PyTuple_GET_SIZE(args));
    if (newargs == NULL) {
        Py_DECREF(mc);
        return NULL;
    }
    mc->args = newargs;

    name = PyTuple_GET_ITEM(args, 0);
    Py_INCREF(name);
    mc->name = name;

    Py_XINCREF(kwds);
    mc->kwds = kwds;

    PyObject_GC_Track(mc);
    return (PyObject *)mc;
}

static void
methodcaller_dealloc(methodcallerobject *mc)
{
    PyObject_GC_UnTrack(mc);
    Py_XDECREF(mc->name);
    Py_XDECREF(mc->args);
    Py_XDECREF(mc->kwds);
    PyObject_GC_Del(mc);
}

static int
methodcaller_traverse(methodcallerobject *mc, visitproc visit, void *arg)
{
    Py_VISIT(mc->args);
    Py_VISIT(mc->kwds);
    return 0;
}

static PyObject *
methodcaller_call(methodcallerobject *mc, PyObject *args, PyObject *kw)
{
    PyObject *method, *obj, *result;

    if (!PyArg_UnpackTuple(args, "methodcaller", 1, 1, &obj))
        return NULL;
    method = PyObject_GetAttr(obj, mc->name);
    if (method == NULL)
        return NULL;
    result = PyObject_Call(method, mc->args, mc->kwds);
    Py_DECREF(method);
    return result;
}

PyDoc_STRVAR(methodcaller_doc,
"methodcaller(name, ...) --> methodcaller object\n\
\n\
Return a callable object that calls the given method on its operand.\n\
After, f = methodcaller('name'), the call f(r) returns r.name().\n\
After, g = methodcaller('name', 'date', foo=1), the call g(r) returns\n\
r.name('date', foo=1).");

static PyTypeObject methodcaller_type = {
    PyVarObject_HEAD_INIT(NULL, 0)
    "operator.methodcaller",            /* tp_name */
    sizeof(methodcallerobject),         /* tp_basicsize */
    0,                                  /* tp_itemsize */
    /* methods */
    (destructor)methodcaller_dealloc, /* tp_dealloc */
    0,                                  /* tp_print */
    0,                                  /* tp_getattr */
    0,                                  /* tp_setattr */
    0,                                  /* tp_reserved */
    0,                                  /* tp_repr */
    0,                                  /* tp_as_number */
    0,                                  /* tp_as_sequence */
    0,                                  /* tp_as_mapping */
    0,                                  /* tp_hash */
    (ternaryfunc)methodcaller_call,     /* tp_call */
    0,                                  /* tp_str */
    PyObject_GenericGetAttr,            /* tp_getattro */
    0,                                  /* tp_setattro */
    0,                                  /* tp_as_buffer */
    Py_TPFLAGS_DEFAULT | Py_TPFLAGS_HAVE_GC,/* tp_flags */
    methodcaller_doc,                           /* tp_doc */
    (traverseproc)methodcaller_traverse,        /* tp_traverse */
    0,                                  /* tp_clear */
    0,                                  /* tp_richcompare */
    0,                                  /* tp_weaklistoffset */
    0,                                  /* tp_iter */
    0,                                  /* tp_iternext */
    0,                                  /* tp_methods */
    0,                                  /* tp_members */
    0,                                  /* tp_getset */
    0,                                  /* tp_base */
    0,                                  /* tp_dict */
    0,                                  /* tp_descr_get */
    0,                                  /* tp_descr_set */
    0,                                  /* tp_dictoffset */
    0,                                  /* tp_init */
    0,                                  /* tp_alloc */
    methodcaller_new,                   /* tp_new */
    0,                                  /* tp_free */
};


/* Initialization function for the module (*must* be called PyInit_operator) */


static struct PyModuleDef operatormodule = {
    PyModuleDef_HEAD_INIT,
    "operator",
    operator_doc,
    -1,
    operator_methods,
    NULL,
    NULL,
    NULL,
    NULL
};

PyMODINIT_FUNC
PyInit_operator(void)
{
    PyObject *m;

    /* Create the module and add the functions */
    m = PyModule_Create(&operatormodule);
    if (m == NULL)
        return NULL;

    if (PyType_Ready(&itemgetter_type) < 0)
        return NULL;
    Py_INCREF(&itemgetter_type);
    PyModule_AddObject(m, "itemgetter", (PyObject *)&itemgetter_type);

    if (PyType_Ready(&attrgetter_type) < 0)
        return NULL;
    Py_INCREF(&attrgetter_type);
    PyModule_AddObject(m, "attrgetter", (PyObject *)&attrgetter_type);

    if (PyType_Ready(&methodcaller_type) < 0)
        return NULL;
    Py_INCREF(&methodcaller_type);
    PyModule_AddObject(m, "methodcaller", (PyObject *)&methodcaller_type);
    return m;
}<|MERGE_RESOLUTION|>--- conflicted
+++ resolved
@@ -208,8 +208,6 @@
     return (result == 0);
 }
 
-<<<<<<< HEAD
-=======
 PyDoc_STRVAR(length_hint__doc__,
 "length_hint(obj, default=0) -> int\n"
 "Return an estimate of the number of items in obj.\n"
@@ -235,7 +233,6 @@
 }
 
 
->>>>>>> 14c5f5b6
 PyDoc_STRVAR(compare_digest__doc__,
 "compare_digest(a, b) -> bool\n"
 "\n"
@@ -394,11 +391,8 @@
 
     {"_compare_digest", (PyCFunction)compare_digest, METH_VARARGS,
      compare_digest__doc__},
-<<<<<<< HEAD
-=======
      {"length_hint", (PyCFunction)length_hint, METH_VARARGS,
      length_hint__doc__},
->>>>>>> 14c5f5b6
     {NULL,              NULL}           /* sentinel */
 
 };
