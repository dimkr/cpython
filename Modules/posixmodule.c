--- conflicted
+++ resolved
@@ -1066,86 +1066,6 @@
 #endif
 }
 
-<<<<<<< HEAD
-#if defined(PYOS_OS2)
-/**********************************************************************
- *         Helper Function to Trim and Format OS/2 Messages
- **********************************************************************/
-static void
-os2_formatmsg(char *msgbuf, int msglen, char *reason)
-{
-    msgbuf[msglen] = '\0'; /* OS/2 Doesn't Guarantee a Terminator */
-
-    if (strlen(msgbuf) > 0) { /* If Non-Empty Msg, Trim CRLF */
-        char *lastc = &msgbuf[ strlen(msgbuf)-1 ];
-
-        while (lastc > msgbuf && Py_ISSPACE(Py_CHARMASK(*lastc)))
-            *lastc-- = '\0'; /* Trim Trailing Whitespace (CRLF) */
-    }
-
-    /* Add Optional Reason Text */
-    if (reason) {
-        strcat(msgbuf, " : ");
-        strcat(msgbuf, reason);
-    }
-}
-
-/**********************************************************************
- *             Decode an OS/2 Operating System Error Code
- *
- * A convenience function to lookup an OS/2 error code and return a
- * text message we can use to raise a Python exception.
- *
- * Notes:
- *   The messages for errors returned from the OS/2 kernel reside in
- *   the file OSO001.MSG in the \OS2 directory hierarchy.
- *
- **********************************************************************/
-static char *
-os2_strerror(char *msgbuf, int msgbuflen, int errorcode, char *reason)
-{
-    APIRET rc;
-    ULONG  msglen;
-
-    /* Retrieve Kernel-Related Error Message from OSO001.MSG File */
-    Py_BEGIN_ALLOW_THREADS
-    rc = DosGetMessage(NULL, 0, msgbuf, msgbuflen,
-                       errorcode, "oso001.msg", &msglen);
-    Py_END_ALLOW_THREADS
-
-    if (rc == NO_ERROR)
-        os2_formatmsg(msgbuf, msglen, reason);
-    else
-        PyOS_snprintf(msgbuf, msgbuflen,
-                      "unknown OS error #%d", errorcode);
-
-    return msgbuf;
-}
-
-/* Set an OS/2-specific error and return NULL.  OS/2 kernel
-   errors are not in a global variable e.g. 'errno' nor are
-   they congruent with posix error numbers. */
-
-static PyObject *
-os2_error(int code)
-{
-    char text[1024];
-    PyObject *v;
-
-    os2_strerror(text, sizeof(text), code, "");
-
-    v = Py_BuildValue("(is)", code, text);
-    if (v != NULL) {
-        PyErr_SetObject(PyExc_OSError, v);
-        Py_DECREF(v);
-    }
-    return NULL; /* Signal to Python that an Exception is Pending */
-}
-
-#endif /* OS2 */
-
-=======
->>>>>>> 0b7a8391
 /* POSIX generic methods */
 
 static PyObject *
