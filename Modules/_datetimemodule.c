--- conflicted
+++ resolved
@@ -2758,25 +2758,7 @@
 static Py_hash_t
 generic_hash(unsigned char *data, int len)
 {
-<<<<<<< HEAD
-    register unsigned char *p;
-    register Py_hash_t x;
-
-    assert(_Py_HashSecret_Initialized);
-    p = (unsigned char *) data;
-    x = _Py_HashSecret.prefix;
-    x ^= *p << 7;
-    while (--len >= 0)
-        x = (1000003*x) ^ *p++;
-    x ^= len;
-    x ^= _Py_HashSecret.suffix;
-    if (x == -1)
-        x = -2;
-
-    return x;
-=======
     return _Py_HashBytes(data, len);
->>>>>>> 338ed6f6
 }
 
 
