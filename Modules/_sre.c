/*
 * Secret Labs' Regular Expression Engine
 *
 * regular expression matching engine
 *
 * partial history:
 * 1999-10-24 fl  created (based on existing template matcher code)
 * 2000-03-06 fl  first alpha, sort of
 * 2000-08-01 fl  fixes for 1.6b1
 * 2000-08-07 fl  use PyOS_CheckStack() if available
 * 2000-09-20 fl  added expand method
 * 2001-03-20 fl  lots of fixes for 2.1b2
 * 2001-04-15 fl  export copyright as Python attribute, not global
 * 2001-04-28 fl  added __copy__ methods (work in progress)
 * 2001-05-14 fl  fixes for 1.5.2 compatibility
 * 2001-07-01 fl  added BIGCHARSET support (from Martin von Loewis)
 * 2001-10-18 fl  fixed group reset issue (from Matthew Mueller)
 * 2001-10-20 fl  added split primitive; reenable unicode for 1.6/2.0/2.1
 * 2001-10-21 fl  added sub/subn primitive
 * 2001-10-24 fl  added finditer primitive (for 2.2 only)
 * 2001-12-07 fl  fixed memory leak in sub/subn (Guido van Rossum)
 * 2002-11-09 fl  fixed empty sub/subn return type
 * 2003-04-18 mvl fully support 4-byte codes
 * 2003-10-17 gn  implemented non recursive scheme
 *
 * Copyright (c) 1997-2001 by Secret Labs AB.  All rights reserved.
 *
 * This version of the SRE library can be redistributed under CNRI's
 * Python 1.6 license.  For any other use, please contact Secret Labs
 * AB (info@pythonware.com).
 *
 * Portions of this engine have been developed in cooperation with
 * CNRI.  Hewlett-Packard provided funding for 1.6 integration and
 * other compatibility work.
 */

#ifndef SRE_RECURSIVE

static char copyright[] =
    " SRE 2.2.2 Copyright (c) 1997-2002 by Secret Labs AB ";

#define PY_SSIZE_T_CLEAN

#include "Python.h"
#include "structmember.h" /* offsetof */

#include "sre.h"

#include <ctype.h>

/* name of this module, minus the leading underscore */
#if !defined(SRE_MODULE)
#define SRE_MODULE "sre"
#endif

#define SRE_PY_MODULE "re"

/* defining this one enables tracing */
#undef VERBOSE

/* defining this enables unicode support (default under 1.6a1 and later) */
#define HAVE_UNICODE

/* -------------------------------------------------------------------- */
/* optional features */

/* enables fast searching */
#define USE_FAST_SEARCH

/* enables copy/deepcopy handling (work in progress) */
#undef USE_BUILTIN_COPY

#if PY_VERSION_HEX < 0x01060000
#define PyObject_DEL(op) PyMem_DEL((op))
#endif

/* -------------------------------------------------------------------- */

#if defined(_MSC_VER)
#pragma optimize("agtw", on) /* doesn't seem to make much difference... */
#pragma warning(disable: 4710) /* who cares if functions are not inlined ;-) */
/* fastest possible local call under MSVC */
#define LOCAL(type) static __inline type __fastcall
#elif defined(USE_INLINE)
#define LOCAL(type) static inline type
#else
#define LOCAL(type) static type
#endif

/* error codes */
#define SRE_ERROR_ILLEGAL -1 /* illegal opcode */
#define SRE_ERROR_STATE -2 /* illegal state */
#define SRE_ERROR_RECURSION_LIMIT -3 /* runaway recursion */
#define SRE_ERROR_MEMORY -9 /* out of memory */
#define SRE_ERROR_INTERRUPTED -10 /* signal handler raised exception */

#if defined(VERBOSE)
#define TRACE(v) printf v
#else
#define TRACE(v)
#endif

/* -------------------------------------------------------------------- */
/* search engine state */

/* default character predicates (run sre_chars.py to regenerate tables) */

#define SRE_DIGIT_MASK 1
#define SRE_SPACE_MASK 2
#define SRE_LINEBREAK_MASK 4
#define SRE_ALNUM_MASK 8
#define SRE_WORD_MASK 16

/* FIXME: this assumes ASCII.  create tables in init_sre() instead */

static char sre_char_info[128] = { 0, 0, 0, 0, 0, 0, 0, 0, 0, 2, 6, 2,
2, 2, 0, 0, 0, 0, 0, 0, 0, 0, 0, 0, 0, 0, 0, 0, 0, 0, 0, 0, 2, 0, 0,
0, 0, 0, 0, 0, 0, 0, 0, 0, 0, 0, 0, 0, 25, 25, 25, 25, 25, 25, 25, 25,
25, 25, 0, 0, 0, 0, 0, 0, 0, 24, 24, 24, 24, 24, 24, 24, 24, 24, 24,
24, 24, 24, 24, 24, 24, 24, 24, 24, 24, 24, 24, 24, 24, 24, 24, 0, 0,
0, 0, 16, 0, 24, 24, 24, 24, 24, 24, 24, 24, 24, 24, 24, 24, 24, 24,
24, 24, 24, 24, 24, 24, 24, 24, 24, 24, 24, 24, 0, 0, 0, 0, 0 };

static char sre_char_lower[128] = { 0, 1, 2, 3, 4, 5, 6, 7, 8, 9,
10, 11, 12, 13, 14, 15, 16, 17, 18, 19, 20, 21, 22, 23, 24, 25, 26,
27, 28, 29, 30, 31, 32, 33, 34, 35, 36, 37, 38, 39, 40, 41, 42, 43,
44, 45, 46, 47, 48, 49, 50, 51, 52, 53, 54, 55, 56, 57, 58, 59, 60,
61, 62, 63, 64, 97, 98, 99, 100, 101, 102, 103, 104, 105, 106, 107,
108, 109, 110, 111, 112, 113, 114, 115, 116, 117, 118, 119, 120, 121,
122, 91, 92, 93, 94, 95, 96, 97, 98, 99, 100, 101, 102, 103, 104, 105,
106, 107, 108, 109, 110, 111, 112, 113, 114, 115, 116, 117, 118, 119,
120, 121, 122, 123, 124, 125, 126, 127 };

#define SRE_IS_DIGIT(ch)\
    ((ch) < 128 ? (sre_char_info[(ch)] & SRE_DIGIT_MASK) : 0)
#define SRE_IS_SPACE(ch)\
    ((ch) < 128 ? (sre_char_info[(ch)] & SRE_SPACE_MASK) : 0)
#define SRE_IS_LINEBREAK(ch)\
    ((ch) < 128 ? (sre_char_info[(ch)] & SRE_LINEBREAK_MASK) : 0)
#define SRE_IS_ALNUM(ch)\
    ((ch) < 128 ? (sre_char_info[(ch)] & SRE_ALNUM_MASK) : 0)
#define SRE_IS_WORD(ch)\
    ((ch) < 128 ? (sre_char_info[(ch)] & SRE_WORD_MASK) : 0)

static unsigned int sre_lower(unsigned int ch)
{
    return ((ch) < 128 ? (unsigned int)sre_char_lower[ch] : ch);
}

/* locale-specific character predicates */
/* !(c & ~N) == (c < N+1) for any unsigned c, this avoids
 * warnings when c's type supports only numbers < N+1 */
#define SRE_LOC_IS_DIGIT(ch) (!((ch) & ~255) ? isdigit((ch)) : 0)
#define SRE_LOC_IS_SPACE(ch) (!((ch) & ~255) ? isspace((ch)) : 0)
#define SRE_LOC_IS_LINEBREAK(ch) ((ch) == '\n')
#define SRE_LOC_IS_ALNUM(ch) (!((ch) & ~255) ? isalnum((ch)) : 0)
#define SRE_LOC_IS_WORD(ch) (SRE_LOC_IS_ALNUM((ch)) || (ch) == '_')

static unsigned int sre_lower_locale(unsigned int ch)
{
    return ((ch) < 256 ? (unsigned int)tolower((ch)) : ch);
}

/* unicode-specific character predicates */

#define SRE_UNI_IS_DIGIT(ch) Py_UNICODE_ISDECIMAL(ch)
#define SRE_UNI_IS_SPACE(ch) Py_UNICODE_ISSPACE(ch)
#define SRE_UNI_IS_LINEBREAK(ch) Py_UNICODE_ISLINEBREAK(ch)
#define SRE_UNI_IS_ALNUM(ch) Py_UNICODE_ISALNUM(ch)
#define SRE_UNI_IS_WORD(ch) (SRE_UNI_IS_ALNUM(ch) || (ch) == '_')

static unsigned int sre_lower_unicode(unsigned int ch)
{
    return (unsigned int) Py_UNICODE_TOLOWER(ch);
}

LOCAL(int)
sre_category(SRE_CODE category, unsigned int ch)
{
    switch (category) {

    case SRE_CATEGORY_DIGIT:
        return SRE_IS_DIGIT(ch);
    case SRE_CATEGORY_NOT_DIGIT:
        return !SRE_IS_DIGIT(ch);
    case SRE_CATEGORY_SPACE:
        return SRE_IS_SPACE(ch);
    case SRE_CATEGORY_NOT_SPACE:
        return !SRE_IS_SPACE(ch);
    case SRE_CATEGORY_WORD:
        return SRE_IS_WORD(ch);
    case SRE_CATEGORY_NOT_WORD:
        return !SRE_IS_WORD(ch);
    case SRE_CATEGORY_LINEBREAK:
        return SRE_IS_LINEBREAK(ch);
    case SRE_CATEGORY_NOT_LINEBREAK:
        return !SRE_IS_LINEBREAK(ch);

    case SRE_CATEGORY_LOC_WORD:
        return SRE_LOC_IS_WORD(ch);
    case SRE_CATEGORY_LOC_NOT_WORD:
        return !SRE_LOC_IS_WORD(ch);

    case SRE_CATEGORY_UNI_DIGIT:
        return SRE_UNI_IS_DIGIT(ch);
    case SRE_CATEGORY_UNI_NOT_DIGIT:
        return !SRE_UNI_IS_DIGIT(ch);
    case SRE_CATEGORY_UNI_SPACE:
        return SRE_UNI_IS_SPACE(ch);
    case SRE_CATEGORY_UNI_NOT_SPACE:
        return !SRE_UNI_IS_SPACE(ch);
    case SRE_CATEGORY_UNI_WORD:
        return SRE_UNI_IS_WORD(ch);
    case SRE_CATEGORY_UNI_NOT_WORD:
        return !SRE_UNI_IS_WORD(ch);
    case SRE_CATEGORY_UNI_LINEBREAK:
        return SRE_UNI_IS_LINEBREAK(ch);
    case SRE_CATEGORY_UNI_NOT_LINEBREAK:
        return !SRE_UNI_IS_LINEBREAK(ch);
    }
    return 0;
}

/* helpers */

static void
data_stack_dealloc(SRE_STATE* state)
{
    if (state->data_stack) {
        PyMem_FREE(state->data_stack);
        state->data_stack = NULL;
    }
    state->data_stack_size = state->data_stack_base = 0;
}

static int
data_stack_grow(SRE_STATE* state, Py_ssize_t size)
{
    Py_ssize_t minsize, cursize;
    minsize = state->data_stack_base+size;
    cursize = state->data_stack_size;
    if (cursize < minsize) {
        void* stack;
        cursize = minsize+minsize/4+1024;
        TRACE(("allocate/grow stack %d\n", cursize));
        stack = PyMem_REALLOC(state->data_stack, cursize);
        if (!stack) {
            data_stack_dealloc(state);
            return SRE_ERROR_MEMORY;
        }
        state->data_stack = (char *)stack;
        state->data_stack_size = cursize;
    }
    return 0;
}

/* generate 8-bit version */

#define SRE_CHAR unsigned char
#define SRE_CHARGET(state, buf, index) ((unsigned char*)buf)[index]
#define SRE_AT sre_at
#define SRE_COUNT sre_count
#define SRE_CHARSET sre_charset
#define SRE_INFO sre_info
#define SRE_MATCH sre_match
#define SRE_MATCH_CONTEXT sre_match_context
#define SRE_SEARCH sre_search

#define SRE_RECURSIVE
#include "_sre.c"
#undef SRE_RECURSIVE

#undef SRE_SEARCH
#undef SRE_MATCH
#undef SRE_MATCH_CONTEXT
#undef SRE_INFO
#undef SRE_CHARSET
#undef SRE_COUNT
#undef SRE_AT
#undef SRE_CHAR
#undef SRE_CHARGET

/* generate 8/16/32-bit unicode version */

#define SRE_CHAR void
#define SRE_CHARGET(state, buf, index) \
    ((state->charsize==1) ? ((Py_UCS1*)buf)[index] : \
     (state->charsize==2) ? ((Py_UCS2*)buf)[index] : \
     ((Py_UCS4*)buf)[index])
#define SRE_AT sre_uat
#define SRE_COUNT sre_ucount
#define SRE_CHARSET sre_ucharset
#define SRE_INFO sre_uinfo
#define SRE_MATCH sre_umatch
#define SRE_MATCH_CONTEXT sre_umatch_context
#define SRE_SEARCH sre_usearch

#endif /* SRE_RECURSIVE */

/* -------------------------------------------------------------------- */
/* String matching engine */

/* the following section is compiled twice, with different character
   settings */

LOCAL(int)
SRE_AT(SRE_STATE* state, char* ptr, SRE_CODE at)
{
    /* check if pointer is at given position */

    Py_ssize_t thisp, thatp;

    switch (at) {

    case SRE_AT_BEGINNING:
    case SRE_AT_BEGINNING_STRING:
        return ((void*) ptr == state->beginning);

    case SRE_AT_BEGINNING_LINE:
        return ((void*) ptr == state->beginning ||
                SRE_IS_LINEBREAK((int) SRE_CHARGET(state, ptr, -1)));

    case SRE_AT_END:
        return (((void*) (ptr+state->charsize) == state->end &&
                 SRE_IS_LINEBREAK((int) SRE_CHARGET(state, ptr, 0))) ||
                ((void*) ptr == state->end));

    case SRE_AT_END_LINE:
        return ((void*) ptr == state->end ||
                SRE_IS_LINEBREAK((int) SRE_CHARGET(state, ptr, 0)));

    case SRE_AT_END_STRING:
        return ((void*) ptr == state->end);

    case SRE_AT_BOUNDARY:
        if (state->beginning == state->end)
            return 0;
        thatp = ((void*) ptr > state->beginning) ?
            SRE_IS_WORD((int) SRE_CHARGET(state, ptr, -1)) : 0;
        thisp = ((void*) ptr < state->end) ?
            SRE_IS_WORD((int) SRE_CHARGET(state, ptr, 0)) : 0;
        return thisp != thatp;

    case SRE_AT_NON_BOUNDARY:
        if (state->beginning == state->end)
            return 0;
        thatp = ((void*) ptr > state->beginning) ?
            SRE_IS_WORD((int) SRE_CHARGET(state, ptr, -1)) : 0;
        thisp = ((void*) ptr < state->end) ?
            SRE_IS_WORD((int) SRE_CHARGET(state, ptr, 0)) : 0;
        return thisp == thatp;

    case SRE_AT_LOC_BOUNDARY:
        if (state->beginning == state->end)
            return 0;
        thatp = ((void*) ptr > state->beginning) ?
            SRE_LOC_IS_WORD((int) SRE_CHARGET(state, ptr, -1)) : 0;
        thisp = ((void*) ptr < state->end) ?
            SRE_LOC_IS_WORD((int) SRE_CHARGET(state, ptr, 0)) : 0;
        return thisp != thatp;

    case SRE_AT_LOC_NON_BOUNDARY:
        if (state->beginning == state->end)
            return 0;
        thatp = ((void*) ptr > state->beginning) ?
            SRE_LOC_IS_WORD((int) SRE_CHARGET(state, ptr, -1)) : 0;
        thisp = ((void*) ptr < state->end) ?
            SRE_LOC_IS_WORD((int) SRE_CHARGET(state, ptr, 0)) : 0;
        return thisp == thatp;

    case SRE_AT_UNI_BOUNDARY:
        if (state->beginning == state->end)
            return 0;
        thatp = ((void*) ptr > state->beginning) ?
            SRE_UNI_IS_WORD((int) SRE_CHARGET(state, ptr, -1)) : 0;
        thisp = ((void*) ptr < state->end) ?
            SRE_UNI_IS_WORD((int) SRE_CHARGET(state, ptr, 0)) : 0;
        return thisp != thatp;

    case SRE_AT_UNI_NON_BOUNDARY:
        if (state->beginning == state->end)
            return 0;
        thatp = ((void*) ptr > state->beginning) ?
            SRE_UNI_IS_WORD((int) SRE_CHARGET(state, ptr, -1)) : 0;
        thisp = ((void*) ptr < state->end) ?
            SRE_UNI_IS_WORD((int) SRE_CHARGET(state, ptr, 0)) : 0;
        return thisp == thatp;

    }

    return 0;
}

LOCAL(int)
SRE_CHARSET(SRE_CODE* set, SRE_CODE ch)
{
    /* check if character is a member of the given set */

    int ok = 1;

    for (;;) {
        switch (*set++) {

        case SRE_OP_FAILURE:
            return !ok;

        case SRE_OP_LITERAL:
            /* <LITERAL> <code> */
            if (ch == set[0])
                return ok;
            set++;
            break;

        case SRE_OP_CATEGORY:
            /* <CATEGORY> <code> */
            if (sre_category(set[0], (int) ch))
                return ok;
            set += 1;
            break;

        case SRE_OP_CHARSET:
            if (sizeof(SRE_CODE) == 2) {
                /* <CHARSET> <bitmap> (16 bits per code word) */
                if (ch < 256 && (set[ch >> 4] & (1 << (ch & 15))))
                    return ok;
                set += 16;
            }
            else {
                /* <CHARSET> <bitmap> (32 bits per code word) */
                if (ch < 256 && (set[ch >> 5] & (1 << (ch & 31))))
                    return ok;
                set += 8;
            }
            break;

        case SRE_OP_RANGE:
            /* <RANGE> <lower> <upper> */
            if (set[0] <= ch && ch <= set[1])
                return ok;
            set += 2;
            break;

        case SRE_OP_NEGATE:
            ok = !ok;
            break;

        case SRE_OP_BIGCHARSET:
            /* <BIGCHARSET> <blockcount> <256 blockindices> <blocks> */
        {
            Py_ssize_t count, block;
            count = *(set++);

            if (sizeof(SRE_CODE) == 2) {
                block = ((char*)set)[ch >> 8];
                set += 128;
                if (set[block*16 + ((ch & 255)>>4)] & (1 << (ch & 15)))
                    return ok;
                set += count*16;
            }
            else {
                /* !(c & ~N) == (c < N+1) for any unsigned c, this avoids
                 * warnings when c's type supports only numbers < N+1 */
                if (!(ch & ~65535))
                    block = ((char*)set)[ch >> 8];
                else
                    block = -1;
                set += 64;
                if (block >=0 &&
                    (set[block*8 + ((ch & 255)>>5)] & (1 << (ch & 31))))
                    return ok;
                set += count*8;
            }
            break;
        }

        default:
            /* internal error -- there's not much we can do about it
               here, so let's just pretend it didn't match... */
            return 0;
        }
    }
}

LOCAL(Py_ssize_t) SRE_MATCH(SRE_STATE* state, SRE_CODE* pattern);

LOCAL(Py_ssize_t)
SRE_COUNT(SRE_STATE* state, SRE_CODE* pattern, Py_ssize_t maxcount)
{
    SRE_CODE chr;
    char* ptr = (char *)state->ptr;
    char* end = (char *)state->end;
    Py_ssize_t i;

    /* adjust end */
    if (maxcount < end - ptr && maxcount != 65535)
        end = ptr + maxcount*state->charsize;

    switch (pattern[0]) {

    case SRE_OP_IN:
        /* repeated set */
        TRACE(("|%p|%p|COUNT IN\n", pattern, ptr));
        while (ptr < end &&
               SRE_CHARSET(pattern + 2, SRE_CHARGET(state, ptr, 0)))
            ptr += state->charsize;
        break;

    case SRE_OP_ANY:
        /* repeated dot wildcard. */
        TRACE(("|%p|%p|COUNT ANY\n", pattern, ptr));
        while (ptr < end && !SRE_IS_LINEBREAK(SRE_CHARGET(state, ptr, 0)))
            ptr += state->charsize;
        break;

    case SRE_OP_ANY_ALL:
        /* repeated dot wildcard.  skip to the end of the target
           string, and backtrack from there */
        TRACE(("|%p|%p|COUNT ANY_ALL\n", pattern, ptr));
        ptr = end;
        break;

    case SRE_OP_LITERAL:
        /* repeated literal */
        chr = pattern[1];
        TRACE(("|%p|%p|COUNT LITERAL %d\n", pattern, ptr, chr));
        while (ptr < end && (SRE_CODE) SRE_CHARGET(state, ptr, 0) == chr)
            ptr += state->charsize;
        break;

    case SRE_OP_LITERAL_IGNORE:
        /* repeated literal */
        chr = pattern[1];
        TRACE(("|%p|%p|COUNT LITERAL_IGNORE %d\n", pattern, ptr, chr));
        while (ptr < end && (SRE_CODE) state->lower(SRE_CHARGET(state, ptr, 0)) == chr)
            ptr += state->charsize;
        break;

    case SRE_OP_NOT_LITERAL:
        /* repeated non-literal */
        chr = pattern[1];
        TRACE(("|%p|%p|COUNT NOT_LITERAL %d\n", pattern, ptr, chr));
        while (ptr < end && (SRE_CODE) SRE_CHARGET(state, ptr, 0) != chr)
            ptr += state->charsize;
        break;

    case SRE_OP_NOT_LITERAL_IGNORE:
        /* repeated non-literal */
        chr = pattern[1];
        TRACE(("|%p|%p|COUNT NOT_LITERAL_IGNORE %d\n", pattern, ptr, chr));
        while (ptr < end && (SRE_CODE) state->lower(SRE_CHARGET(state, ptr, 0)) != chr)
            ptr += state->charsize;
        break;

    default:
        /* repeated single character pattern */
        TRACE(("|%p|%p|COUNT SUBPATTERN\n", pattern, ptr));
        while ((char*) state->ptr < end) {
            i = SRE_MATCH(state, pattern);
            if (i < 0)
                return i;
            if (!i)
                break;
        }
        TRACE(("|%p|%p|COUNT %d\n", pattern, ptr,
               ((char*)state->ptr - ptr)/state->charsize));
        return ((char*)state->ptr - ptr)/state->charsize;
    }

    TRACE(("|%p|%p|COUNT %d\n", pattern, ptr, (ptr - (char*) state->ptr)/state->charsize));
    return (ptr - (char*) state->ptr)/state->charsize;
}

#if 0 /* not used in this release */
LOCAL(int)
SRE_INFO(SRE_STATE* state, SRE_CODE* pattern)
{
    /* check if an SRE_OP_INFO block matches at the current position.
       returns the number of SRE_CODE objects to skip if successful, 0
       if no match */

    char* end = state->end;
    char* ptr = state->ptr;
    Py_ssize_t i;

    /* check minimal length */
    if (pattern[3] && (end - ptr) < pattern[3])
        return 0;

    /* check known prefix */
    if (pattern[2] & SRE_INFO_PREFIX && pattern[5] > 1) {
        /* <length> <skip> <prefix data> <overlap data> */
        for (i = 0; i < pattern[5]; i++)
            if ((SRE_CODE) SRE_CHARGET(state, ptr, i) != pattern[7 + i])
                return 0;
        return pattern[0] + 2 * pattern[6];
    }
    return pattern[0];
}
#endif

/* The macros below should be used to protect recursive SRE_MATCH()
 * calls that *failed* and do *not* return immediately (IOW, those
 * that will backtrack). Explaining:
 *
 * - Recursive SRE_MATCH() returned true: that's usually a success
 *   (besides atypical cases like ASSERT_NOT), therefore there's no
 *   reason to restore lastmark;
 *
 * - Recursive SRE_MATCH() returned false but the current SRE_MATCH()
 *   is returning to the caller: If the current SRE_MATCH() is the
 *   top function of the recursion, returning false will be a matching
 *   failure, and it doesn't matter where lastmark is pointing to.
 *   If it's *not* the top function, it will be a recursive SRE_MATCH()
 *   failure by itself, and the calling SRE_MATCH() will have to deal
 *   with the failure by the same rules explained here (it will restore
 *   lastmark by itself if necessary);
 *
 * - Recursive SRE_MATCH() returned false, and will continue the
 *   outside 'for' loop: must be protected when breaking, since the next
 *   OP could potentially depend on lastmark;
 *
 * - Recursive SRE_MATCH() returned false, and will be called again
 *   inside a local for/while loop: must be protected between each
 *   loop iteration, since the recursive SRE_MATCH() could do anything,
 *   and could potentially depend on lastmark.
 *
 * For more information, check the discussion at SF patch #712900.
 */
#define LASTMARK_SAVE()     \
    do { \
        ctx->lastmark = state->lastmark; \
        ctx->lastindex = state->lastindex; \
    } while (0)
#define LASTMARK_RESTORE()  \
    do { \
        state->lastmark = ctx->lastmark; \
        state->lastindex = ctx->lastindex; \
    } while (0)

#define RETURN_ERROR(i) do { return i; } while(0)
#define RETURN_FAILURE do { ret = 0; goto exit; } while(0)
#define RETURN_SUCCESS do { ret = 1; goto exit; } while(0)

#define RETURN_ON_ERROR(i) \
    do { if (i < 0) RETURN_ERROR(i); } while (0)
#define RETURN_ON_SUCCESS(i) \
    do { RETURN_ON_ERROR(i); if (i > 0) RETURN_SUCCESS; } while (0)
#define RETURN_ON_FAILURE(i) \
    do { RETURN_ON_ERROR(i); if (i == 0) RETURN_FAILURE; } while (0)

#define SFY(x) #x

#define DATA_STACK_ALLOC(state, type, ptr) \
do { \
    alloc_pos = state->data_stack_base; \
    TRACE(("allocating %s in %d (%d)\n", \
           SFY(type), alloc_pos, sizeof(type))); \
    if (state->data_stack_size < alloc_pos+sizeof(type)) { \
        int j = data_stack_grow(state, sizeof(type)); \
        if (j < 0) return j; \
        if (ctx_pos != -1) \
            DATA_STACK_LOOKUP_AT(state, SRE_MATCH_CONTEXT, ctx, ctx_pos); \
    } \
    ptr = (type*)(state->data_stack+alloc_pos); \
    state->data_stack_base += sizeof(type); \
} while (0)

#define DATA_STACK_LOOKUP_AT(state, type, ptr, pos) \
do { \
    TRACE(("looking up %s at %d\n", SFY(type), pos)); \
    ptr = (type*)(state->data_stack+pos); \
} while (0)

#define DATA_STACK_PUSH(state, data, size) \
do { \
    TRACE(("copy data in %p to %d (%d)\n", \
           data, state->data_stack_base, size)); \
    if (state->data_stack_size < state->data_stack_base+size) { \
        int j = data_stack_grow(state, size); \
        if (j < 0) return j; \
        if (ctx_pos != -1) \
            DATA_STACK_LOOKUP_AT(state, SRE_MATCH_CONTEXT, ctx, ctx_pos); \
    } \
    memcpy(state->data_stack+state->data_stack_base, data, size); \
    state->data_stack_base += size; \
} while (0)

#define DATA_STACK_POP(state, data, size, discard) \
do { \
    TRACE(("copy data to %p from %d (%d)\n", \
           data, state->data_stack_base-size, size)); \
    memcpy(data, state->data_stack+state->data_stack_base-size, size); \
    if (discard) \
        state->data_stack_base -= size; \
} while (0)

#define DATA_STACK_POP_DISCARD(state, size) \
do { \
    TRACE(("discard data from %d (%d)\n", \
           state->data_stack_base-size, size)); \
    state->data_stack_base -= size; \
} while(0)

#define DATA_PUSH(x) \
    DATA_STACK_PUSH(state, (x), sizeof(*(x)))
#define DATA_POP(x) \
    DATA_STACK_POP(state, (x), sizeof(*(x)), 1)
#define DATA_POP_DISCARD(x) \
    DATA_STACK_POP_DISCARD(state, sizeof(*(x)))
#define DATA_ALLOC(t,p) \
    DATA_STACK_ALLOC(state, t, p)
#define DATA_LOOKUP_AT(t,p,pos) \
    DATA_STACK_LOOKUP_AT(state,t,p,pos)

#define MARK_PUSH(lastmark) \
    do if (lastmark > 0) { \
        i = lastmark; /* ctx->lastmark may change if reallocated */ \
        DATA_STACK_PUSH(state, state->mark, (i+1)*sizeof(void*)); \
    } while (0)
#define MARK_POP(lastmark) \
    do if (lastmark > 0) { \
        DATA_STACK_POP(state, state->mark, (lastmark+1)*sizeof(void*), 1); \
    } while (0)
#define MARK_POP_KEEP(lastmark) \
    do if (lastmark > 0) { \
        DATA_STACK_POP(state, state->mark, (lastmark+1)*sizeof(void*), 0); \
    } while (0)
#define MARK_POP_DISCARD(lastmark) \
    do if (lastmark > 0) { \
        DATA_STACK_POP_DISCARD(state, (lastmark+1)*sizeof(void*)); \
    } while (0)

#define JUMP_NONE            0
#define JUMP_MAX_UNTIL_1     1
#define JUMP_MAX_UNTIL_2     2
#define JUMP_MAX_UNTIL_3     3
#define JUMP_MIN_UNTIL_1     4
#define JUMP_MIN_UNTIL_2     5
#define JUMP_MIN_UNTIL_3     6
#define JUMP_REPEAT          7
#define JUMP_REPEAT_ONE_1    8
#define JUMP_REPEAT_ONE_2    9
#define JUMP_MIN_REPEAT_ONE  10
#define JUMP_BRANCH          11
#define JUMP_ASSERT          12
#define JUMP_ASSERT_NOT      13

#define DO_JUMP(jumpvalue, jumplabel, nextpattern) \
    DATA_ALLOC(SRE_MATCH_CONTEXT, nextctx); \
    nextctx->last_ctx_pos = ctx_pos; \
    nextctx->jump = jumpvalue; \
    nextctx->pattern = nextpattern; \
    ctx_pos = alloc_pos; \
    ctx = nextctx; \
    goto entrance; \
    jumplabel: \
    while (0) /* gcc doesn't like labels at end of scopes */ \

typedef struct {
    Py_ssize_t last_ctx_pos;
    Py_ssize_t jump;
    char* ptr;
    SRE_CODE* pattern;
    Py_ssize_t count;
    Py_ssize_t lastmark;
    Py_ssize_t lastindex;
    union {
        SRE_CODE chr;
        SRE_REPEAT* rep;
    } u;
} SRE_MATCH_CONTEXT;

/* check if string matches the given pattern.  returns <0 for
   error, 0 for failure, and 1 for success */
LOCAL(Py_ssize_t)
SRE_MATCH(SRE_STATE* state, SRE_CODE* pattern)
{
    char* end = (char*)state->end;
    Py_ssize_t alloc_pos, ctx_pos = -1;
    Py_ssize_t i, ret = 0;
    Py_ssize_t jump;
    unsigned int sigcount=0;

    SRE_MATCH_CONTEXT* ctx;
    SRE_MATCH_CONTEXT* nextctx;

    TRACE(("|%p|%p|ENTER\n", pattern, state->ptr));

    DATA_ALLOC(SRE_MATCH_CONTEXT, ctx);
    ctx->last_ctx_pos = -1;
    ctx->jump = JUMP_NONE;
    ctx->pattern = pattern;
    ctx_pos = alloc_pos;

entrance:

    ctx->ptr = (char *)state->ptr;

    if (ctx->pattern[0] == SRE_OP_INFO) {
        /* optimization info block */
        /* <INFO> <1=skip> <2=flags> <3=min> ... */
        if (ctx->pattern[3] && (end - ctx->ptr)/state->charsize < ctx->pattern[3]) {
            TRACE(("reject (got %d chars, need %d)\n",
                   (end - ctx->ptr), ctx->pattern[3]));
            RETURN_FAILURE;
        }
        ctx->pattern += ctx->pattern[1] + 1;
    }

    for (;;) {
        ++sigcount;
        if ((0 == (sigcount & 0xfff)) && PyErr_CheckSignals())
            RETURN_ERROR(SRE_ERROR_INTERRUPTED);

        switch (*ctx->pattern++) {

        case SRE_OP_MARK:
            /* set mark */
            /* <MARK> <gid> */
            TRACE(("|%p|%p|MARK %d\n", ctx->pattern,
                   ctx->ptr, ctx->pattern[0]));
            i = ctx->pattern[0];
            if (i & 1)
                state->lastindex = i/2 + 1;
            if (i > state->lastmark) {
                /* state->lastmark is the highest valid index in the
                   state->mark array.  If it is increased by more than 1,
                   the intervening marks must be set to NULL to signal
                   that these marks have not been encountered. */
                Py_ssize_t j = state->lastmark + 1;
                while (j < i)
                    state->mark[j++] = NULL;
                state->lastmark = i;
            }
            state->mark[i] = ctx->ptr;
            ctx->pattern++;
            break;

        case SRE_OP_LITERAL:
            /* match literal string */
            /* <LITERAL> <code> */
            TRACE(("|%p|%p|LITERAL %d\n", ctx->pattern,
                   ctx->ptr, *ctx->pattern));
            if (ctx->ptr >= end || (SRE_CODE) SRE_CHARGET(state, ctx->ptr, 0) != ctx->pattern[0])
                RETURN_FAILURE;
            ctx->pattern++;
            ctx->ptr += state->charsize;
            break;

        case SRE_OP_NOT_LITERAL:
            /* match anything that is not literal character */
            /* <NOT_LITERAL> <code> */
            TRACE(("|%p|%p|NOT_LITERAL %d\n", ctx->pattern,
                   ctx->ptr, *ctx->pattern));
            if (ctx->ptr >= end || (SRE_CODE) SRE_CHARGET(state, ctx->ptr, 0) == ctx->pattern[0])
                RETURN_FAILURE;
            ctx->pattern++;
            ctx->ptr += state->charsize;
            break;

        case SRE_OP_SUCCESS:
            /* end of pattern */
            TRACE(("|%p|%p|SUCCESS\n", ctx->pattern, ctx->ptr));
            state->ptr = ctx->ptr;
            RETURN_SUCCESS;

        case SRE_OP_AT:
            /* match at given position */
            /* <AT> <code> */
            TRACE(("|%p|%p|AT %d\n", ctx->pattern, ctx->ptr, *ctx->pattern));
            if (!SRE_AT(state, ctx->ptr, *ctx->pattern))
                RETURN_FAILURE;
            ctx->pattern++;
            break;

        case SRE_OP_CATEGORY:
            /* match at given category */
            /* <CATEGORY> <code> */
            TRACE(("|%p|%p|CATEGORY %d\n", ctx->pattern,
                   ctx->ptr, *ctx->pattern));
            if (ctx->ptr >= end || !sre_category(ctx->pattern[0], SRE_CHARGET(state, ctx->ptr, 0)))
                RETURN_FAILURE;
            ctx->pattern++;
            ctx->ptr += state->charsize;
            break;

        case SRE_OP_ANY:
            /* match anything (except a newline) */
            /* <ANY> */
            TRACE(("|%p|%p|ANY\n", ctx->pattern, ctx->ptr));
                if (ctx->ptr >= end || SRE_IS_LINEBREAK(SRE_CHARGET(state, ctx->ptr, 0)))
                    RETURN_FAILURE;
            ctx->ptr += state->charsize;
            break;

        case SRE_OP_ANY_ALL:
            /* match anything */
            /* <ANY_ALL> */
            TRACE(("|%p|%p|ANY_ALL\n", ctx->pattern, ctx->ptr));
            if (ctx->ptr >= end)
                RETURN_FAILURE;
            ctx->ptr += state->charsize;
            break;

        case SRE_OP_IN:
            /* match set member (or non_member) */
            /* <IN> <skip> <set> */
            TRACE(("|%p|%p|IN\n", ctx->pattern, ctx->ptr));
                if (ctx->ptr >= end || !SRE_CHARSET(ctx->pattern + 1, SRE_CHARGET(state, ctx->ptr, 0)))
                    RETURN_FAILURE;
            ctx->pattern += ctx->pattern[0];
            ctx->ptr += state->charsize;
            break;

        case SRE_OP_LITERAL_IGNORE:
            TRACE(("|%p|%p|LITERAL_IGNORE %d\n",
                   ctx->pattern, ctx->ptr, ctx->pattern[0]));
            if (ctx->ptr >= end ||
                state->lower(SRE_CHARGET(state, ctx->ptr, 0)) != state->lower(*ctx->pattern))
                RETURN_FAILURE;
            ctx->pattern++;
            ctx->ptr += state->charsize;
            break;

        case SRE_OP_NOT_LITERAL_IGNORE:
            TRACE(("|%p|%p|NOT_LITERAL_IGNORE %d\n",
                   ctx->pattern, ctx->ptr, *ctx->pattern));
            if (ctx->ptr >= end ||
                state->lower(SRE_CHARGET(state, ctx->ptr, 0)) == state->lower(*ctx->pattern))
                RETURN_FAILURE;
            ctx->pattern++;
            ctx->ptr += state->charsize;
            break;

        case SRE_OP_IN_IGNORE:
            TRACE(("|%p|%p|IN_IGNORE\n", ctx->pattern, ctx->ptr));
            if (ctx->ptr >= end
                || !SRE_CHARSET(ctx->pattern+1,
                                (SRE_CODE)state->lower(SRE_CHARGET(state, ctx->ptr, 0))))
                RETURN_FAILURE;
            ctx->pattern += ctx->pattern[0];
            ctx->ptr += state->charsize;
            break;

        case SRE_OP_JUMP:
        case SRE_OP_INFO:
            /* jump forward */
            /* <JUMP> <offset> */
            TRACE(("|%p|%p|JUMP %d\n", ctx->pattern,
                   ctx->ptr, ctx->pattern[0]));
            ctx->pattern += ctx->pattern[0];
            break;

        case SRE_OP_BRANCH:
            /* alternation */
            /* <BRANCH> <0=skip> code <JUMP> ... <NULL> */
            TRACE(("|%p|%p|BRANCH\n", ctx->pattern, ctx->ptr));
            LASTMARK_SAVE();
            ctx->u.rep = state->repeat;
            if (ctx->u.rep)
                MARK_PUSH(ctx->lastmark);
            for (; ctx->pattern[0]; ctx->pattern += ctx->pattern[0]) {
                if (ctx->pattern[1] == SRE_OP_LITERAL &&
                    (ctx->ptr >= end ||
                     (SRE_CODE) SRE_CHARGET(state, ctx->ptr, 0) != ctx->pattern[2]))
                    continue;
                if (ctx->pattern[1] == SRE_OP_IN &&
                    (ctx->ptr >= end ||
                     !SRE_CHARSET(ctx->pattern + 3, (SRE_CODE) SRE_CHARGET(state, ctx->ptr, 0))))
                    continue;
                state->ptr = ctx->ptr;
                DO_JUMP(JUMP_BRANCH, jump_branch, ctx->pattern+1);
                if (ret) {
                    if (ctx->u.rep)
                        MARK_POP_DISCARD(ctx->lastmark);
                    RETURN_ON_ERROR(ret);
                    RETURN_SUCCESS;
                }
                if (ctx->u.rep)
                    MARK_POP_KEEP(ctx->lastmark);
                LASTMARK_RESTORE();
            }
            if (ctx->u.rep)
                MARK_POP_DISCARD(ctx->lastmark);
            RETURN_FAILURE;

        case SRE_OP_REPEAT_ONE:
            /* match repeated sequence (maximizing regexp) */

            /* this operator only works if the repeated item is
               exactly one character wide, and we're not already
               collecting backtracking points.  for other cases,
               use the MAX_REPEAT operator */

            /* <REPEAT_ONE> <skip> <1=min> <2=max> item <SUCCESS> tail */

            TRACE(("|%p|%p|REPEAT_ONE %d %d\n", ctx->pattern, ctx->ptr,
                   ctx->pattern[1], ctx->pattern[2]));

            if (ctx->ptr + state->charsize * ctx->pattern[1] > end)
                RETURN_FAILURE; /* cannot match */

            state->ptr = ctx->ptr;

            ret = SRE_COUNT(state, ctx->pattern+3, ctx->pattern[2]);
            RETURN_ON_ERROR(ret);
            DATA_LOOKUP_AT(SRE_MATCH_CONTEXT, ctx, ctx_pos);
            ctx->count = ret;
            ctx->ptr += state->charsize * ctx->count;

            /* when we arrive here, count contains the number of
               matches, and ctx->ptr points to the tail of the target
               string.  check if the rest of the pattern matches,
               and backtrack if not. */

            if (ctx->count < (Py_ssize_t) ctx->pattern[1])
                RETURN_FAILURE;

            if (ctx->pattern[ctx->pattern[0]] == SRE_OP_SUCCESS) {
                /* tail is empty.  we're finished */
                state->ptr = ctx->ptr;
                RETURN_SUCCESS;
            }

            LASTMARK_SAVE();

            if (ctx->pattern[ctx->pattern[0]] == SRE_OP_LITERAL) {
                /* tail starts with a literal. skip positions where
                   the rest of the pattern cannot possibly match */
                ctx->u.chr = ctx->pattern[ctx->pattern[0]+1];
                for (;;) {
                    while (ctx->count >= (Py_ssize_t) ctx->pattern[1] &&
                           (ctx->ptr >= end ||
                            SRE_CHARGET(state, ctx->ptr, 0) != ctx->u.chr)) {
                        ctx->ptr -= state->charsize;
                        ctx->count--;
                    }
                    if (ctx->count < (Py_ssize_t) ctx->pattern[1])
                        break;
                    state->ptr = ctx->ptr;
                    DO_JUMP(JUMP_REPEAT_ONE_1, jump_repeat_one_1,
                            ctx->pattern+ctx->pattern[0]);
                    if (ret) {
                        RETURN_ON_ERROR(ret);
                        RETURN_SUCCESS;
                    }

                    LASTMARK_RESTORE();

                    ctx->ptr -= state->charsize;
                    ctx->count--;
                }

            } else {
                /* general case */
                while (ctx->count >= (Py_ssize_t) ctx->pattern[1]) {
                    state->ptr = ctx->ptr;
                    DO_JUMP(JUMP_REPEAT_ONE_2, jump_repeat_one_2,
                            ctx->pattern+ctx->pattern[0]);
                    if (ret) {
                        RETURN_ON_ERROR(ret);
                        RETURN_SUCCESS;
                    }
                    ctx->ptr -= state->charsize;
                    ctx->count--;
                    LASTMARK_RESTORE();
                }
            }
            RETURN_FAILURE;

        case SRE_OP_MIN_REPEAT_ONE:
            /* match repeated sequence (minimizing regexp) */

            /* this operator only works if the repeated item is
               exactly one character wide, and we're not already
               collecting backtracking points.  for other cases,
               use the MIN_REPEAT operator */

            /* <MIN_REPEAT_ONE> <skip> <1=min> <2=max> item <SUCCESS> tail */

            TRACE(("|%p|%p|MIN_REPEAT_ONE %d %d\n", ctx->pattern, ctx->ptr,
                   ctx->pattern[1], ctx->pattern[2]));

            if (ctx->ptr + state->charsize * ctx->pattern[1] > end)
                RETURN_FAILURE; /* cannot match */

            state->ptr = ctx->ptr;

            if (ctx->pattern[1] == 0)
                ctx->count = 0;
            else {
                /* count using pattern min as the maximum */
                ret = SRE_COUNT(state, ctx->pattern+3, ctx->pattern[1]);
                RETURN_ON_ERROR(ret);
                DATA_LOOKUP_AT(SRE_MATCH_CONTEXT, ctx, ctx_pos);
                if (ret < (Py_ssize_t) ctx->pattern[1])
                    /* didn't match minimum number of times */
                    RETURN_FAILURE;
                /* advance past minimum matches of repeat */
                ctx->count = ret;
                ctx->ptr += state->charsize * ctx->count;
            }

            if (ctx->pattern[ctx->pattern[0]] == SRE_OP_SUCCESS) {
                /* tail is empty.  we're finished */
                state->ptr = ctx->ptr;
                RETURN_SUCCESS;

            } else {
                /* general case */
                LASTMARK_SAVE();
                while ((Py_ssize_t)ctx->pattern[2] == 65535
                       || ctx->count <= (Py_ssize_t)ctx->pattern[2]) {
                    state->ptr = ctx->ptr;
                    DO_JUMP(JUMP_MIN_REPEAT_ONE,jump_min_repeat_one,
                            ctx->pattern+ctx->pattern[0]);
                    if (ret) {
                        RETURN_ON_ERROR(ret);
                        RETURN_SUCCESS;
                    }
                    state->ptr = ctx->ptr;
                    ret = SRE_COUNT(state, ctx->pattern+3, 1);
                    RETURN_ON_ERROR(ret);
                    DATA_LOOKUP_AT(SRE_MATCH_CONTEXT, ctx, ctx_pos);
                    if (ret == 0)
                        break;
                    assert(ret == 1);
                    ctx->ptr += state->charsize;
                    ctx->count++;
                    LASTMARK_RESTORE();
                }
            }
            RETURN_FAILURE;

        case SRE_OP_REPEAT:
            /* create repeat context.  all the hard work is done
               by the UNTIL operator (MAX_UNTIL, MIN_UNTIL) */
            /* <REPEAT> <skip> <1=min> <2=max> item <UNTIL> tail */
            TRACE(("|%p|%p|REPEAT %d %d\n", ctx->pattern, ctx->ptr,
                   ctx->pattern[1], ctx->pattern[2]));

            /* install new repeat context */
            ctx->u.rep = (SRE_REPEAT*) PyObject_MALLOC(sizeof(*ctx->u.rep));
            if (!ctx->u.rep) {
                PyErr_NoMemory();
                RETURN_FAILURE;
            }
            ctx->u.rep->count = -1;
            ctx->u.rep->pattern = ctx->pattern;
            ctx->u.rep->prev = state->repeat;
            ctx->u.rep->last_ptr = NULL;
            state->repeat = ctx->u.rep;

            state->ptr = ctx->ptr;
            DO_JUMP(JUMP_REPEAT, jump_repeat, ctx->pattern+ctx->pattern[0]);
            state->repeat = ctx->u.rep->prev;
            PyObject_FREE(ctx->u.rep);

            if (ret) {
                RETURN_ON_ERROR(ret);
                RETURN_SUCCESS;
            }
            RETURN_FAILURE;

        case SRE_OP_MAX_UNTIL:
            /* maximizing repeat */
            /* <REPEAT> <skip> <1=min> <2=max> item <MAX_UNTIL> tail */

            /* FIXME: we probably need to deal with zero-width
               matches in here... */

            ctx->u.rep = state->repeat;
            if (!ctx->u.rep)
                RETURN_ERROR(SRE_ERROR_STATE);

            state->ptr = ctx->ptr;

            ctx->count = ctx->u.rep->count+1;

            TRACE(("|%p|%p|MAX_UNTIL %d\n", ctx->pattern,
                   ctx->ptr, ctx->count));

            if (ctx->count < ctx->u.rep->pattern[1]) {
                /* not enough matches */
                ctx->u.rep->count = ctx->count;
                DO_JUMP(JUMP_MAX_UNTIL_1, jump_max_until_1,
                        ctx->u.rep->pattern+3);
                if (ret) {
                    RETURN_ON_ERROR(ret);
                    RETURN_SUCCESS;
                }
                ctx->u.rep->count = ctx->count-1;
                state->ptr = ctx->ptr;
                RETURN_FAILURE;
            }

            if ((ctx->count < ctx->u.rep->pattern[2] ||
                ctx->u.rep->pattern[2] == 65535) &&
                state->ptr != ctx->u.rep->last_ptr) {
                /* we may have enough matches, but if we can
                   match another item, do so */
                ctx->u.rep->count = ctx->count;
                LASTMARK_SAVE();
                MARK_PUSH(ctx->lastmark);
                /* zero-width match protection */
                DATA_PUSH(&ctx->u.rep->last_ptr);
                ctx->u.rep->last_ptr = state->ptr;
                DO_JUMP(JUMP_MAX_UNTIL_2, jump_max_until_2,
                        ctx->u.rep->pattern+3);
                DATA_POP(&ctx->u.rep->last_ptr);
                if (ret) {
                    MARK_POP_DISCARD(ctx->lastmark);
                    RETURN_ON_ERROR(ret);
                    RETURN_SUCCESS;
                }
                MARK_POP(ctx->lastmark);
                LASTMARK_RESTORE();
                ctx->u.rep->count = ctx->count-1;
                state->ptr = ctx->ptr;
            }

            /* cannot match more repeated items here.  make sure the
               tail matches */
            state->repeat = ctx->u.rep->prev;
            DO_JUMP(JUMP_MAX_UNTIL_3, jump_max_until_3, ctx->pattern);
            RETURN_ON_SUCCESS(ret);
            state->repeat = ctx->u.rep;
            state->ptr = ctx->ptr;
            RETURN_FAILURE;

        case SRE_OP_MIN_UNTIL:
            /* minimizing repeat */
            /* <REPEAT> <skip> <1=min> <2=max> item <MIN_UNTIL> tail */

            ctx->u.rep = state->repeat;
            if (!ctx->u.rep)
                RETURN_ERROR(SRE_ERROR_STATE);

            state->ptr = ctx->ptr;

            ctx->count = ctx->u.rep->count+1;

            TRACE(("|%p|%p|MIN_UNTIL %d %p\n", ctx->pattern,
                   ctx->ptr, ctx->count, ctx->u.rep->pattern));

            if (ctx->count < ctx->u.rep->pattern[1]) {
                /* not enough matches */
                ctx->u.rep->count = ctx->count;
                DO_JUMP(JUMP_MIN_UNTIL_1, jump_min_until_1,
                        ctx->u.rep->pattern+3);
                if (ret) {
                    RETURN_ON_ERROR(ret);
                    RETURN_SUCCESS;
                }
                ctx->u.rep->count = ctx->count-1;
                state->ptr = ctx->ptr;
                RETURN_FAILURE;
            }

            LASTMARK_SAVE();

            /* see if the tail matches */
            state->repeat = ctx->u.rep->prev;
            DO_JUMP(JUMP_MIN_UNTIL_2, jump_min_until_2, ctx->pattern);
            if (ret) {
                RETURN_ON_ERROR(ret);
                RETURN_SUCCESS;
            }

            state->repeat = ctx->u.rep;
            state->ptr = ctx->ptr;

            LASTMARK_RESTORE();

            if (ctx->count >= ctx->u.rep->pattern[2]
                && ctx->u.rep->pattern[2] != 65535)
                RETURN_FAILURE;

            ctx->u.rep->count = ctx->count;
            DO_JUMP(JUMP_MIN_UNTIL_3,jump_min_until_3,
                    ctx->u.rep->pattern+3);
            if (ret) {
                RETURN_ON_ERROR(ret);
                RETURN_SUCCESS;
            }
            ctx->u.rep->count = ctx->count-1;
            state->ptr = ctx->ptr;
            RETURN_FAILURE;

        case SRE_OP_GROUPREF:
            /* match backreference */
            TRACE(("|%p|%p|GROUPREF %d\n", ctx->pattern,
                   ctx->ptr, ctx->pattern[0]));
            i = ctx->pattern[0];
            {
                Py_ssize_t groupref = i+i;
                if (groupref >= state->lastmark) {
                    RETURN_FAILURE;
                } else {
                    char* p = (char*) state->mark[groupref];
                    char* e = (char*) state->mark[groupref+1];
                    if (!p || !e || e < p)
                        RETURN_FAILURE;
                    while (p < e) {
                        if (ctx->ptr >= end ||
                            SRE_CHARGET(state, ctx->ptr, 0) != SRE_CHARGET(state, p, 0))
                            RETURN_FAILURE;
                        p += state->charsize;
                        ctx->ptr += state->charsize;
                    }
                }
            }
            ctx->pattern++;
            break;

        case SRE_OP_GROUPREF_IGNORE:
            /* match backreference */
            TRACE(("|%p|%p|GROUPREF_IGNORE %d\n", ctx->pattern,
                   ctx->ptr, ctx->pattern[0]));
            i = ctx->pattern[0];
            {
                Py_ssize_t groupref = i+i;
                if (groupref >= state->lastmark) {
                    RETURN_FAILURE;
                } else {
                    char* p = (char*) state->mark[groupref];
                    char* e = (char*) state->mark[groupref+1];
                    if (!p || !e || e < p)
                        RETURN_FAILURE;
                    while (p < e) {
                        if (ctx->ptr >= end ||
                            state->lower(SRE_CHARGET(state, ctx->ptr, 0)) != state->lower(*p))
                            RETURN_FAILURE;
                        p++;
                        ctx->ptr += state->charsize;
                    }
                }
            }
            ctx->pattern++;
            break;

        case SRE_OP_GROUPREF_EXISTS:
            TRACE(("|%p|%p|GROUPREF_EXISTS %d\n", ctx->pattern,
                   ctx->ptr, ctx->pattern[0]));
            /* <GROUPREF_EXISTS> <group> <skip> codeyes <JUMP> codeno ... */
            i = ctx->pattern[0];
            {
                Py_ssize_t groupref = i+i;
                if (groupref >= state->lastmark) {
                    ctx->pattern += ctx->pattern[1];
                    break;
                } else {
                    SRE_CHAR* p = (SRE_CHAR*) state->mark[groupref];
                    SRE_CHAR* e = (SRE_CHAR*) state->mark[groupref+1];
                    if (!p || !e || e < p) {
                        ctx->pattern += ctx->pattern[1];
                        break;
                    }
                }
            }
            ctx->pattern += 2;
            break;

        case SRE_OP_ASSERT:
            /* assert subpattern */
            /* <ASSERT> <skip> <back> <pattern> */
            TRACE(("|%p|%p|ASSERT %d\n", ctx->pattern,
                   ctx->ptr, ctx->pattern[1]));
            state->ptr = ctx->ptr - state->charsize * ctx->pattern[1];
            if (state->ptr < state->beginning)
                RETURN_FAILURE;
            DO_JUMP(JUMP_ASSERT, jump_assert, ctx->pattern+2);
            RETURN_ON_FAILURE(ret);
            ctx->pattern += ctx->pattern[0];
            break;

        case SRE_OP_ASSERT_NOT:
            /* assert not subpattern */
            /* <ASSERT_NOT> <skip> <back> <pattern> */
            TRACE(("|%p|%p|ASSERT_NOT %d\n", ctx->pattern,
                   ctx->ptr, ctx->pattern[1]));
            state->ptr = ctx->ptr - state->charsize * ctx->pattern[1];
            if (state->ptr >= state->beginning) {
                DO_JUMP(JUMP_ASSERT_NOT, jump_assert_not, ctx->pattern+2);
                if (ret) {
                    RETURN_ON_ERROR(ret);
                    RETURN_FAILURE;
                }
            }
            ctx->pattern += ctx->pattern[0];
            break;

        case SRE_OP_FAILURE:
            /* immediate failure */
            TRACE(("|%p|%p|FAILURE\n", ctx->pattern, ctx->ptr));
            RETURN_FAILURE;

        default:
            TRACE(("|%p|%p|UNKNOWN %d\n", ctx->pattern, ctx->ptr,
                   ctx->pattern[-1]));
            RETURN_ERROR(SRE_ERROR_ILLEGAL);
        }
    }

exit:
    ctx_pos = ctx->last_ctx_pos;
    jump = ctx->jump;
    DATA_POP_DISCARD(ctx);
    if (ctx_pos == -1)
        return ret;
    DATA_LOOKUP_AT(SRE_MATCH_CONTEXT, ctx, ctx_pos);

    switch (jump) {
        case JUMP_MAX_UNTIL_2:
            TRACE(("|%p|%p|JUMP_MAX_UNTIL_2\n", ctx->pattern, ctx->ptr));
            goto jump_max_until_2;
        case JUMP_MAX_UNTIL_3:
            TRACE(("|%p|%p|JUMP_MAX_UNTIL_3\n", ctx->pattern, ctx->ptr));
            goto jump_max_until_3;
        case JUMP_MIN_UNTIL_2:
            TRACE(("|%p|%p|JUMP_MIN_UNTIL_2\n", ctx->pattern, ctx->ptr));
            goto jump_min_until_2;
        case JUMP_MIN_UNTIL_3:
            TRACE(("|%p|%p|JUMP_MIN_UNTIL_3\n", ctx->pattern, ctx->ptr));
            goto jump_min_until_3;
        case JUMP_BRANCH:
            TRACE(("|%p|%p|JUMP_BRANCH\n", ctx->pattern, ctx->ptr));
            goto jump_branch;
        case JUMP_MAX_UNTIL_1:
            TRACE(("|%p|%p|JUMP_MAX_UNTIL_1\n", ctx->pattern, ctx->ptr));
            goto jump_max_until_1;
        case JUMP_MIN_UNTIL_1:
            TRACE(("|%p|%p|JUMP_MIN_UNTIL_1\n", ctx->pattern, ctx->ptr));
            goto jump_min_until_1;
        case JUMP_REPEAT:
            TRACE(("|%p|%p|JUMP_REPEAT\n", ctx->pattern, ctx->ptr));
            goto jump_repeat;
        case JUMP_REPEAT_ONE_1:
            TRACE(("|%p|%p|JUMP_REPEAT_ONE_1\n", ctx->pattern, ctx->ptr));
            goto jump_repeat_one_1;
        case JUMP_REPEAT_ONE_2:
            TRACE(("|%p|%p|JUMP_REPEAT_ONE_2\n", ctx->pattern, ctx->ptr));
            goto jump_repeat_one_2;
        case JUMP_MIN_REPEAT_ONE:
            TRACE(("|%p|%p|JUMP_MIN_REPEAT_ONE\n", ctx->pattern, ctx->ptr));
            goto jump_min_repeat_one;
        case JUMP_ASSERT:
            TRACE(("|%p|%p|JUMP_ASSERT\n", ctx->pattern, ctx->ptr));
            goto jump_assert;
        case JUMP_ASSERT_NOT:
            TRACE(("|%p|%p|JUMP_ASSERT_NOT\n", ctx->pattern, ctx->ptr));
            goto jump_assert_not;
        case JUMP_NONE:
            TRACE(("|%p|%p|RETURN %d\n", ctx->pattern, ctx->ptr, ret));
            break;
    }

    return ret; /* should never get here */
}

LOCAL(Py_ssize_t)
SRE_SEARCH(SRE_STATE* state, SRE_CODE* pattern)
{
    char* ptr = (char*)state->start;
    char* end = (char*)state->end;
    Py_ssize_t status = 0;
    Py_ssize_t prefix_len = 0;
    Py_ssize_t prefix_skip = 0;
    SRE_CODE* prefix = NULL;
    SRE_CODE* charset = NULL;
    SRE_CODE* overlap = NULL;
    int flags = 0;

    if (pattern[0] == SRE_OP_INFO) {
        /* optimization info block */
        /* <INFO> <1=skip> <2=flags> <3=min> <4=max> <5=prefix info>  */

        flags = pattern[2];

        if (pattern[3] > 1) {
            /* adjust end point (but make sure we leave at least one
               character in there, so literal search will work) */
            end -= (pattern[3]-1) * state->charsize;
            if (end <= ptr)
                end = ptr + state->charsize;
        }

        if (flags & SRE_INFO_PREFIX) {
            /* pattern starts with a known prefix */
            /* <length> <skip> <prefix data> <overlap data> */
            prefix_len = pattern[5];
            prefix_skip = pattern[6];
            prefix = pattern + 7;
            overlap = prefix + prefix_len - 1;
        } else if (flags & SRE_INFO_CHARSET)
            /* pattern starts with a character from a known set */
            /* <charset> */
            charset = pattern + 5;

        pattern += 1 + pattern[1];
    }

    TRACE(("prefix = %p %d %d\n", prefix, prefix_len, prefix_skip));
    TRACE(("charset = %p\n", charset));

#if defined(USE_FAST_SEARCH)
    if (prefix_len > 1) {
        /* pattern starts with a known prefix.  use the overlap
           table to skip forward as fast as we possibly can */
        Py_ssize_t i = 0;
        end = (char *)state->end;
        while (ptr < end) {
            for (;;) {
                if ((SRE_CODE) SRE_CHARGET(state, ptr, 0) != prefix[i]) {
                    if (!i)
                        break;
                    else
                        i = overlap[i];
                } else {
                    if (++i == prefix_len) {
                        /* found a potential match */
                        TRACE(("|%p|%p|SEARCH SCAN\n", pattern, ptr));
                        state->start = ptr - (prefix_len - 1) * state->charsize;
                        state->ptr = ptr - (prefix_len - prefix_skip - 1) * state->charsize;
                        if (flags & SRE_INFO_LITERAL)
                            return 1; /* we got all of it */
                        status = SRE_MATCH(state, pattern + 2*prefix_skip);
                        if (status != 0)
                            return status;
                        /* close but no cigar -- try again */
                        i = overlap[i];
                    }
                    break;
                }
            }
            ptr += state->charsize;
        }
        return 0;
    }
#endif

    if (pattern[0] == SRE_OP_LITERAL) {
        /* pattern starts with a literal character.  this is used
           for short prefixes, and if fast search is disabled */
        SRE_CODE chr = pattern[1];
        end = (char*)state->end;
        for (;;) {
            while (ptr < end && (SRE_CODE) SRE_CHARGET(state, ptr, 0) != chr)
                ptr += state->charsize;
            if (ptr >= end)
                return 0;
            TRACE(("|%p|%p|SEARCH LITERAL\n", pattern, ptr));
            state->start = ptr;
            ptr += state->charsize;
            state->ptr = ptr;
            if (flags & SRE_INFO_LITERAL)
                return 1; /* we got all of it */
            status = SRE_MATCH(state, pattern + 2);
            if (status != 0)
                break;
        }
    } else if (charset) {
        /* pattern starts with a character from a known set */
        end = (char*)state->end;
        for (;;) {
            while (ptr < end && !SRE_CHARSET(charset, SRE_CHARGET(state, ptr, 0)))
                ptr += state->charsize;
            if (ptr >= end)
                return 0;
            TRACE(("|%p|%p|SEARCH CHARSET\n", pattern, ptr));
            state->start = ptr;
            state->ptr = ptr;
            status = SRE_MATCH(state, pattern);
            if (status != 0)
                break;
            ptr += state->charsize;
        }
    } else
        /* general case */
        while (ptr <= end) {
            TRACE(("|%p|%p|SEARCH\n", pattern, ptr));
            state->start = state->ptr = ptr;
            ptr += state->charsize;
            status = SRE_MATCH(state, pattern);
            if (status != 0)
                break;
        }

    return status;
}

#if !defined(SRE_RECURSIVE)

/* -------------------------------------------------------------------- */
/* factories and destructors */

/* see sre.h for object declarations */
static PyObject*pattern_new_match(PatternObject*, SRE_STATE*, int);
static PyObject*pattern_scanner(PatternObject*, PyObject*, PyObject* kw);

static int
sre_literal_template(int charsize, char* ptr, Py_ssize_t len)
{
    /* check if given string is a literal template (i.e. no escapes) */
    struct {
        int charsize;
    } state = {
        charsize
    };
    while (len-- > 0) {
        if (SRE_CHARGET((&state), ptr, 0) == '\\')
            return 0;
        ptr += charsize;
    }
    return 1;
}

static PyObject *
sre_codesize(PyObject* self, PyObject *unused)
{
    return Py_BuildValue("l", sizeof(SRE_CODE));
}

static PyObject *
sre_getlower(PyObject* self, PyObject* args)
{
    int character, flags;
    if (!PyArg_ParseTuple(args, "ii", &character, &flags))
        return NULL;
    if (flags & SRE_FLAG_LOCALE)
        return Py_BuildValue("i", sre_lower_locale(character));
    if (flags & SRE_FLAG_UNICODE)
        return Py_BuildValue("i", sre_lower_unicode(character));
    return Py_BuildValue("i", sre_lower(character));
}

LOCAL(void)
state_reset(SRE_STATE* state)
{
    /* FIXME: dynamic! */
    /*memset(state->mark, 0, sizeof(*state->mark) * SRE_MARK_SIZE);*/

    state->lastmark = -1;
    state->lastindex = -1;

    state->repeat = NULL;

    data_stack_dealloc(state);
}

static void*
getstring(PyObject* string, Py_ssize_t* p_length,
          int* p_logical_charsize, int* p_charsize,
          Py_buffer *view)
{
    /* given a python object, return a data pointer, a length (in
       characters), and a character size.  return NULL if the object
       is not a string (or not compatible) */

    PyBufferProcs *buffer;
    Py_ssize_t size, bytes;
    int charsize;
    void* ptr;

    /* Unicode objects do not support the buffer API. So, get the data
       directly instead. */
    if (PyUnicode_Check(string)) {
        if (PyUnicode_READY(string) == -1)
            return NULL;
        ptr = PyUnicode_DATA(string);
        *p_length = PyUnicode_GET_LENGTH(string);
        *p_charsize = PyUnicode_KIND(string);
        *p_logical_charsize = 4;
        return ptr;
    }

    /* get pointer to byte string buffer */
    view->len = -1;
    buffer = Py_TYPE(string)->tp_as_buffer;
    if (!buffer || !buffer->bf_getbuffer ||
        (*buffer->bf_getbuffer)(string, view, PyBUF_SIMPLE) < 0) {
            PyErr_SetString(PyExc_TypeError, "expected string or buffer");
            return NULL;
    }

    /* determine buffer size */
    bytes = view->len;
    ptr = view->buf;

    if (bytes < 0) {
        PyErr_SetString(PyExc_TypeError, "buffer has negative size");
        goto err;
    }

    /* determine character size */
    size = PyObject_Size(string);

    if (PyBytes_Check(string) || bytes == size)
        charsize = 1;
    else {
        PyErr_SetString(PyExc_TypeError, "buffer size mismatch");
        goto err;
    }

    *p_length = size;
    *p_charsize = charsize;
    *p_logical_charsize = charsize;

    if (ptr == NULL) {
            PyErr_SetString(PyExc_ValueError,
                            "Buffer is NULL");
            goto err;
    }
    return ptr;
  err:
    PyBuffer_Release(view);
    view->buf = NULL;
    return NULL;
}

LOCAL(PyObject*)
state_init(SRE_STATE* state, PatternObject* pattern, PyObject* string,
           Py_ssize_t start, Py_ssize_t end)
{
    /* prepare state object */

    Py_ssize_t length;
    int logical_charsize, charsize;
    void* ptr;

    memset(state, 0, sizeof(SRE_STATE));

    state->lastmark = -1;
    state->lastindex = -1;

    state->buffer.buf = NULL;
    ptr = getstring(string, &length, &logical_charsize, &charsize, &state->buffer);
    if (!ptr)
        goto err;

    if (logical_charsize == 1 && pattern->logical_charsize > 1) {
        PyErr_SetString(PyExc_TypeError,
                        "can't use a string pattern on a bytes-like object");
        goto err;
    }
    if (logical_charsize > 1 && pattern->logical_charsize == 1) {
        PyErr_SetString(PyExc_TypeError,
                        "can't use a bytes pattern on a string-like object");
        goto err;
    }

    /* adjust boundaries */
    if (start < 0)
        start = 0;
    else if (start > length)
        start = length;

    if (end < 0)
        end = 0;
    else if (end > length)
        end = length;

    state->logical_charsize = logical_charsize;
    state->charsize = charsize;

    state->beginning = ptr;

    state->start = (void*) ((char*) ptr + start * state->charsize);
    state->end = (void*) ((char*) ptr + end * state->charsize);

    Py_INCREF(string);
    state->string = string;
    state->pos = start;
    state->endpos = end;

    if (pattern->flags & SRE_FLAG_LOCALE)
        state->lower = sre_lower_locale;
    else if (pattern->flags & SRE_FLAG_UNICODE)
        state->lower = sre_lower_unicode;
    else
        state->lower = sre_lower;

    return string;
  err:
    if (state->buffer.buf)
        PyBuffer_Release(&state->buffer);
    return NULL;
}

LOCAL(void)
state_fini(SRE_STATE* state)
{
    if (state->buffer.buf)
        PyBuffer_Release(&state->buffer);
    Py_XDECREF(state->string);
    data_stack_dealloc(state);
}

/* calculate offset from start of string */
#define STATE_OFFSET(state, member)\
    (((char*)(member) - (char*)(state)->beginning) / (state)->charsize)

LOCAL(PyObject*)
state_getslice(SRE_STATE* state, Py_ssize_t index, PyObject* string, int empty)
{
    Py_ssize_t i, j;

    index = (index - 1) * 2;

    if (string == Py_None || index >= state->lastmark || !state->mark[index] || !state->mark[index+1]) {
        if (empty)
            /* want empty string */
            i = j = 0;
        else {
            Py_INCREF(Py_None);
            return Py_None;
        }
    } else {
        i = STATE_OFFSET(state, state->mark[index]);
        j = STATE_OFFSET(state, state->mark[index+1]);
    }

    return PySequence_GetSlice(string, i, j);
}

static void
pattern_error(int status)
{
    switch (status) {
    case SRE_ERROR_RECURSION_LIMIT:
        PyErr_SetString(
            PyExc_RuntimeError,
            "maximum recursion limit exceeded"
            );
        break;
    case SRE_ERROR_MEMORY:
        PyErr_NoMemory();
        break;
    case SRE_ERROR_INTERRUPTED:
    /* An exception has already been raised, so let it fly */
        break;
    default:
        /* other error codes indicate compiler/engine bugs */
        PyErr_SetString(
            PyExc_RuntimeError,
            "internal error in regular expression engine"
            );
    }
}

static void
pattern_dealloc(PatternObject* self)
{
    if (self->weakreflist != NULL)
        PyObject_ClearWeakRefs((PyObject *) self);
    if (self->view.buf)
        PyBuffer_Release(&self->view);
    Py_XDECREF(self->pattern);
    Py_XDECREF(self->groupindex);
    Py_XDECREF(self->indexgroup);
    PyObject_DEL(self);
}

static PyObject*
pattern_match(PatternObject* self, PyObject* args, PyObject* kw)
{
    SRE_STATE state;
    Py_ssize_t status;

    PyObject* string;
    Py_ssize_t start = 0;
    Py_ssize_t end = PY_SSIZE_T_MAX;
    static char* kwlist[] = { "pattern", "pos", "endpos", NULL };
    if (!PyArg_ParseTupleAndKeywords(args, kw, "O|nn:match", kwlist,
                                     &string, &start, &end))
        return NULL;

    string = state_init(&state, self, string, start, end);
    if (!string)
        return NULL;

    state.ptr = state.start;

    TRACE(("|%p|%p|MATCH\n", PatternObject_GetCode(self), state.ptr));

    if (state.logical_charsize == 1) {
        status = sre_match(&state, PatternObject_GetCode(self));
    } else {
        status = sre_umatch(&state, PatternObject_GetCode(self));
    }

    TRACE(("|%p|%p|END\n", PatternObject_GetCode(self), state.ptr));
    if (PyErr_Occurred())
        return NULL;

    state_fini(&state);

    return pattern_new_match(self, &state, status);
}

static PyObject*
pattern_search(PatternObject* self, PyObject* args, PyObject* kw)
{
    SRE_STATE state;
    int status;

    PyObject* string;
    Py_ssize_t start = 0;
    Py_ssize_t end = PY_SSIZE_T_MAX;
    static char* kwlist[] = { "pattern", "pos", "endpos", NULL };
    if (!PyArg_ParseTupleAndKeywords(args, kw, "O|nn:search", kwlist,
                                     &string, &start, &end))
        return NULL;

    string = state_init(&state, self, string, start, end);
    if (!string)
        return NULL;

    TRACE(("|%p|%p|SEARCH\n", PatternObject_GetCode(self), state.ptr));

    if (state.logical_charsize == 1) {
        status = sre_search(&state, PatternObject_GetCode(self));
    } else {
        status = sre_usearch(&state, PatternObject_GetCode(self));
    }

    TRACE(("|%p|%p|END\n", PatternObject_GetCode(self), state.ptr));

    state_fini(&state);

    if (PyErr_Occurred())
        return NULL;

    return pattern_new_match(self, &state, status);
}

static PyObject*
call(char* module, char* function, PyObject* args)
{
    PyObject* name;
    PyObject* mod;
    PyObject* func;
    PyObject* result;

    if (!args)
        return NULL;
    name = PyUnicode_FromString(module);
    if (!name)
        return NULL;
    mod = PyImport_Import(name);
    Py_DECREF(name);
    if (!mod)
        return NULL;
    func = PyObject_GetAttrString(mod, function);
    Py_DECREF(mod);
    if (!func)
        return NULL;
    result = PyObject_CallObject(func, args);
    Py_DECREF(func);
    Py_DECREF(args);
    return result;
}

#ifdef USE_BUILTIN_COPY
static int
deepcopy(PyObject** object, PyObject* memo)
{
    PyObject* copy;

    copy = call(
        "copy", "deepcopy",
        PyTuple_Pack(2, *object, memo)
        );
    if (!copy)
        return 0;

    Py_DECREF(*object);
    *object = copy;

    return 1; /* success */
}
#endif

static PyObject*
join_list(PyObject* list, PyObject* string)
{
    /* join list elements */

    PyObject* joiner;
#if PY_VERSION_HEX >= 0x01060000
    PyObject* function;
    PyObject* args;
#endif
    PyObject* result;

    joiner = PySequence_GetSlice(string, 0, 0);
    if (!joiner)
        return NULL;

    if (PyList_GET_SIZE(list) == 0) {
        Py_DECREF(list);
        return joiner;
    }

#if PY_VERSION_HEX >= 0x01060000
    function = PyObject_GetAttrString(joiner, "join");
    if (!function) {
        Py_DECREF(joiner);
        return NULL;
    }
    args = PyTuple_New(1);
    if (!args) {
        Py_DECREF(function);
        Py_DECREF(joiner);
        return NULL;
    }
    PyTuple_SET_ITEM(args, 0, list);
    result = PyObject_CallObject(function, args);
    Py_DECREF(args); /* also removes list */
    Py_DECREF(function);
#else
    result = call(
        "string", "join",
        PyTuple_Pack(2, list, joiner)
        );
#endif
    Py_DECREF(joiner);

    return result;
}

static PyObject*
pattern_findall(PatternObject* self, PyObject* args, PyObject* kw)
{
    SRE_STATE state;
    PyObject* list;
    Py_ssize_t status;
    Py_ssize_t i, b, e;

    PyObject* string;
    Py_ssize_t start = 0;
    Py_ssize_t end = PY_SSIZE_T_MAX;
    static char* kwlist[] = { "source", "pos", "endpos", NULL };
    if (!PyArg_ParseTupleAndKeywords(args, kw, "O|nn:findall", kwlist,
                                     &string, &start, &end))
        return NULL;

    string = state_init(&state, self, string, start, end);
    if (!string)
        return NULL;

    list = PyList_New(0);
    if (!list) {
        state_fini(&state);
        return NULL;
    }

    while (state.start <= state.end) {

        PyObject* item;

        state_reset(&state);

        state.ptr = state.start;

        if (state.logical_charsize == 1) {
            status = sre_search(&state, PatternObject_GetCode(self));
        } else {
            status = sre_usearch(&state, PatternObject_GetCode(self));
        }

        if (PyErr_Occurred())
            goto error;

        if (status <= 0) {
            if (status == 0)
                break;
            pattern_error(status);
            goto error;
        }

        /* don't bother to build a match object */
        switch (self->groups) {
        case 0:
            b = STATE_OFFSET(&state, state.start);
            e = STATE_OFFSET(&state, state.ptr);
            item = PySequence_GetSlice(string, b, e);
            if (!item)
                goto error;
            break;
        case 1:
            item = state_getslice(&state, 1, string, 1);
            if (!item)
                goto error;
            break;
        default:
            item = PyTuple_New(self->groups);
            if (!item)
                goto error;
            for (i = 0; i < self->groups; i++) {
                PyObject* o = state_getslice(&state, i+1, string, 1);
                if (!o) {
                    Py_DECREF(item);
                    goto error;
                }
                PyTuple_SET_ITEM(item, i, o);
            }
            break;
        }

        status = PyList_Append(list, item);
        Py_DECREF(item);
        if (status < 0)
            goto error;

        if (state.ptr == state.start)
            state.start = (void*) ((char*) state.ptr + state.charsize);
        else
            state.start = state.ptr;

    }

    state_fini(&state);
    return list;

error:
    Py_DECREF(list);
    state_fini(&state);
    return NULL;

}

#if PY_VERSION_HEX >= 0x02020000
static PyObject*
pattern_finditer(PatternObject* pattern, PyObject* args, PyObject* kw)
{
    PyObject* scanner;
    PyObject* search;
    PyObject* iterator;

    scanner = pattern_scanner(pattern, args, kw);
    if (!scanner)
        return NULL;

    search = PyObject_GetAttrString(scanner, "search");
    Py_DECREF(scanner);
    if (!search)
        return NULL;

    iterator = PyCallIter_New(search, Py_None);
    Py_DECREF(search);

    return iterator;
}
#endif

static PyObject*
pattern_split(PatternObject* self, PyObject* args, PyObject* kw)
{
    SRE_STATE state;
    PyObject* list;
    PyObject* item;
    Py_ssize_t status;
    Py_ssize_t n;
    Py_ssize_t i;
    void* last;

    PyObject* string;
    Py_ssize_t maxsplit = 0;
    static char* kwlist[] = { "source", "maxsplit", NULL };
    if (!PyArg_ParseTupleAndKeywords(args, kw, "O|n:split", kwlist,
                                     &string, &maxsplit))
        return NULL;

    string = state_init(&state, self, string, 0, PY_SSIZE_T_MAX);
    if (!string)
        return NULL;

    list = PyList_New(0);
    if (!list) {
        state_fini(&state);
        return NULL;
    }

    n = 0;
    last = state.start;

    while (!maxsplit || n < maxsplit) {

        state_reset(&state);

        state.ptr = state.start;

        if (state.logical_charsize == 1) {
            status = sre_search(&state, PatternObject_GetCode(self));
        } else {
            status = sre_usearch(&state, PatternObject_GetCode(self));
        }

        if (PyErr_Occurred())
            goto error;

        if (status <= 0) {
            if (status == 0)
                break;
            pattern_error(status);
            goto error;
        }

        if (state.start == state.ptr) {
            if (last == state.end)
                break;
            /* skip one character */
            state.start = (void*) ((char*) state.ptr + state.charsize);
            continue;
        }

        /* get segment before this match */
        item = PySequence_GetSlice(
            string, STATE_OFFSET(&state, last),
            STATE_OFFSET(&state, state.start)
            );
        if (!item)
            goto error;
        status = PyList_Append(list, item);
        Py_DECREF(item);
        if (status < 0)
            goto error;

        /* add groups (if any) */
        for (i = 0; i < self->groups; i++) {
            item = state_getslice(&state, i+1, string, 0);
            if (!item)
                goto error;
            status = PyList_Append(list, item);
            Py_DECREF(item);
            if (status < 0)
                goto error;
        }

        n = n + 1;

        last = state.start = state.ptr;

    }

    /* get segment following last match (even if empty) */
    item = PySequence_GetSlice(
        string, STATE_OFFSET(&state, last), state.endpos
        );
    if (!item)
        goto error;
    status = PyList_Append(list, item);
    Py_DECREF(item);
    if (status < 0)
        goto error;

    state_fini(&state);
    return list;

error:
    Py_DECREF(list);
    state_fini(&state);
    return NULL;

}

static PyObject*
pattern_subx(PatternObject* self, PyObject* ptemplate, PyObject* string,
             Py_ssize_t count, Py_ssize_t subn)
{
    SRE_STATE state;
    PyObject* list;
    PyObject* item;
    PyObject* filter;
    PyObject* args;
    PyObject* match;
    void* ptr;
    Py_ssize_t status;
    Py_ssize_t n;
    Py_ssize_t i, b, e;
    int logical_charsize, charsize;
    int filter_is_callable;
    Py_buffer view;

    if (PyCallable_Check(ptemplate)) {
        /* sub/subn takes either a function or a template */
        filter = ptemplate;
        Py_INCREF(filter);
        filter_is_callable = 1;
    } else {
        /* if not callable, check if it's a literal string */
        int literal;
        view.buf = NULL;
        ptr = getstring(ptemplate, &n, &logical_charsize, &charsize, &view);
        b = charsize;
        if (ptr) {
<<<<<<< HEAD
            literal = sre_literal_template(b, ptr, n);
=======
            literal = sre_literal_template(charsize, ptr, n);
>>>>>>> aa29e3e1
        } else {
            PyErr_Clear();
            literal = 0;
        }
        if (view.buf)
            PyBuffer_Release(&view);
        if (literal) {
            filter = ptemplate;
            Py_INCREF(filter);
            filter_is_callable = 0;
        } else {
            /* not a literal; hand it over to the template compiler */
            filter = call(
                SRE_PY_MODULE, "_subx",
                PyTuple_Pack(2, self, ptemplate)
                );
            if (!filter)
                return NULL;
            filter_is_callable = PyCallable_Check(filter);
        }
    }

    string = state_init(&state, self, string, 0, PY_SSIZE_T_MAX);
    if (!string) {
        Py_DECREF(filter);
        return NULL;
    }

    list = PyList_New(0);
    if (!list) {
        Py_DECREF(filter);
        state_fini(&state);
        return NULL;
    }

    n = i = 0;

    while (!count || n < count) {

        state_reset(&state);

        state.ptr = state.start;

        if (state.logical_charsize == 1) {
            status = sre_search(&state, PatternObject_GetCode(self));
        } else {
            status = sre_usearch(&state, PatternObject_GetCode(self));
        }

        if (PyErr_Occurred())
            goto error;

        if (status <= 0) {
            if (status == 0)
                break;
            pattern_error(status);
            goto error;
        }

        b = STATE_OFFSET(&state, state.start);
        e = STATE_OFFSET(&state, state.ptr);

        if (i < b) {
            /* get segment before this match */
            item = PySequence_GetSlice(string, i, b);
            if (!item)
                goto error;
            status = PyList_Append(list, item);
            Py_DECREF(item);
            if (status < 0)
                goto error;

        } else if (i == b && i == e && n > 0)
            /* ignore empty match on latest position */
            goto next;

        if (filter_is_callable) {
            /* pass match object through filter */
            match = pattern_new_match(self, &state, 1);
            if (!match)
                goto error;
            args = PyTuple_Pack(1, match);
            if (!args) {
                Py_DECREF(match);
                goto error;
            }
            item = PyObject_CallObject(filter, args);
            Py_DECREF(args);
            Py_DECREF(match);
            if (!item)
                goto error;
        } else {
            /* filter is literal string */
            item = filter;
            Py_INCREF(item);
        }

        /* add to list */
        if (item != Py_None) {
            status = PyList_Append(list, item);
            Py_DECREF(item);
            if (status < 0)
                goto error;
        }

        i = e;
        n = n + 1;

next:
        /* move on */
        if (state.ptr == state.start)
            state.start = (void*) ((char*) state.ptr + state.charsize);
        else
            state.start = state.ptr;

    }

    /* get segment following last match */
    if (i < state.endpos) {
        item = PySequence_GetSlice(string, i, state.endpos);
        if (!item)
            goto error;
        status = PyList_Append(list, item);
        Py_DECREF(item);
        if (status < 0)
            goto error;
    }

    state_fini(&state);

    Py_DECREF(filter);

    /* convert list to single string (also removes list) */
    item = join_list(list, string);

    if (!item)
        return NULL;

    if (subn)
        return Py_BuildValue("Ni", item, n);

    return item;

error:
    Py_DECREF(list);
    state_fini(&state);
    Py_DECREF(filter);
    return NULL;

}

static PyObject*
pattern_sub(PatternObject* self, PyObject* args, PyObject* kw)
{
    PyObject* ptemplate;
    PyObject* string;
    Py_ssize_t count = 0;
    static char* kwlist[] = { "repl", "string", "count", NULL };
    if (!PyArg_ParseTupleAndKeywords(args, kw, "OO|n:sub", kwlist,
                                     &ptemplate, &string, &count))
        return NULL;

    return pattern_subx(self, ptemplate, string, count, 0);
}

static PyObject*
pattern_subn(PatternObject* self, PyObject* args, PyObject* kw)
{
    PyObject* ptemplate;
    PyObject* string;
    Py_ssize_t count = 0;
    static char* kwlist[] = { "repl", "string", "count", NULL };
    if (!PyArg_ParseTupleAndKeywords(args, kw, "OO|n:subn", kwlist,
                                     &ptemplate, &string, &count))
        return NULL;

    return pattern_subx(self, ptemplate, string, count, 1);
}

static PyObject*
pattern_copy(PatternObject* self, PyObject *unused)
{
#ifdef USE_BUILTIN_COPY
    PatternObject* copy;
    int offset;

    copy = PyObject_NEW_VAR(PatternObject, &Pattern_Type, self->codesize);
    if (!copy)
        return NULL;

    offset = offsetof(PatternObject, groups);

    Py_XINCREF(self->groupindex);
    Py_XINCREF(self->indexgroup);
    Py_XINCREF(self->pattern);

    memcpy((char*) copy + offset, (char*) self + offset,
           sizeof(PatternObject) + self->codesize * sizeof(SRE_CODE) - offset);
    copy->weakreflist = NULL;

    return (PyObject*) copy;
#else
    PyErr_SetString(PyExc_TypeError, "cannot copy this pattern object");
    return NULL;
#endif
}

static PyObject*
pattern_deepcopy(PatternObject* self, PyObject* memo)
{
#ifdef USE_BUILTIN_COPY
    PatternObject* copy;

    copy = (PatternObject*) pattern_copy(self);
    if (!copy)
        return NULL;

    if (!deepcopy(&copy->groupindex, memo) ||
        !deepcopy(&copy->indexgroup, memo) ||
        !deepcopy(&copy->pattern, memo)) {
        Py_DECREF(copy);
        return NULL;
    }

#else
    PyErr_SetString(PyExc_TypeError, "cannot deepcopy this pattern object");
    return NULL;
#endif
}

PyDoc_STRVAR(pattern_match_doc,
"match(string[, pos[, endpos]]) --> match object or None.\n\
    Matches zero or more characters at the beginning of the string");

PyDoc_STRVAR(pattern_search_doc,
"search(string[, pos[, endpos]]) --> match object or None.\n\
    Scan through string looking for a match, and return a corresponding\n\
    MatchObject instance. Return None if no position in the string matches.");

PyDoc_STRVAR(pattern_split_doc,
"split(string[, maxsplit = 0])  --> list.\n\
    Split string by the occurrences of pattern.");

PyDoc_STRVAR(pattern_findall_doc,
"findall(string[, pos[, endpos]]) --> list.\n\
   Return a list of all non-overlapping matches of pattern in string.");

PyDoc_STRVAR(pattern_finditer_doc,
"finditer(string[, pos[, endpos]]) --> iterator.\n\
    Return an iterator over all non-overlapping matches for the \n\
    RE pattern in string. For each match, the iterator returns a\n\
    match object.");

PyDoc_STRVAR(pattern_sub_doc,
"sub(repl, string[, count = 0]) --> newstring\n\
    Return the string obtained by replacing the leftmost non-overlapping\n\
    occurrences of pattern in string by the replacement repl.");

PyDoc_STRVAR(pattern_subn_doc,
"subn(repl, string[, count = 0]) --> (newstring, number of subs)\n\
    Return the tuple (new_string, number_of_subs_made) found by replacing\n\
    the leftmost non-overlapping occurrences of pattern with the\n\
    replacement repl.");

PyDoc_STRVAR(pattern_doc, "Compiled regular expression objects");

static PyMethodDef pattern_methods[] = {
    {"match", (PyCFunction) pattern_match, METH_VARARGS|METH_KEYWORDS,
        pattern_match_doc},
    {"search", (PyCFunction) pattern_search, METH_VARARGS|METH_KEYWORDS,
        pattern_search_doc},
    {"sub", (PyCFunction) pattern_sub, METH_VARARGS|METH_KEYWORDS,
        pattern_sub_doc},
    {"subn", (PyCFunction) pattern_subn, METH_VARARGS|METH_KEYWORDS,
        pattern_subn_doc},
    {"split", (PyCFunction) pattern_split, METH_VARARGS|METH_KEYWORDS,
        pattern_split_doc},
    {"findall", (PyCFunction) pattern_findall, METH_VARARGS|METH_KEYWORDS,
        pattern_findall_doc},
#if PY_VERSION_HEX >= 0x02020000
    {"finditer", (PyCFunction) pattern_finditer, METH_VARARGS|METH_KEYWORDS,
        pattern_finditer_doc},
#endif
    {"scanner", (PyCFunction) pattern_scanner, METH_VARARGS|METH_KEYWORDS},
    {"__copy__", (PyCFunction) pattern_copy, METH_NOARGS},
    {"__deepcopy__", (PyCFunction) pattern_deepcopy, METH_O},
    {NULL, NULL}
};

#define PAT_OFF(x) offsetof(PatternObject, x)
static PyMemberDef pattern_members[] = {
    {"pattern",    T_OBJECT,    PAT_OFF(pattern),       READONLY},
    {"flags",      T_INT,       PAT_OFF(flags),         READONLY},
    {"groups",     T_PYSSIZET,  PAT_OFF(groups),        READONLY},
    {"groupindex", T_OBJECT,    PAT_OFF(groupindex),    READONLY},
    {NULL}  /* Sentinel */
};

static PyTypeObject Pattern_Type = {
    PyVarObject_HEAD_INIT(NULL, 0)
    "_" SRE_MODULE ".SRE_Pattern",
    sizeof(PatternObject), sizeof(SRE_CODE),
    (destructor)pattern_dealloc,        /* tp_dealloc */
    0,                                  /* tp_print */
    0,                                  /* tp_getattr */
    0,                                  /* tp_setattr */
    0,                                  /* tp_reserved */
    0,                                  /* tp_repr */
    0,                                  /* tp_as_number */
    0,                                  /* tp_as_sequence */
    0,                                  /* tp_as_mapping */
    0,                                  /* tp_hash */
    0,                                  /* tp_call */
    0,                                  /* tp_str */
    0,                                  /* tp_getattro */
    0,                                  /* tp_setattro */
    0,                                  /* tp_as_buffer */
    Py_TPFLAGS_DEFAULT,                 /* tp_flags */
    pattern_doc,                        /* tp_doc */
    0,                                  /* tp_traverse */
    0,                                  /* tp_clear */
    0,                                  /* tp_richcompare */
    offsetof(PatternObject, weakreflist),       /* tp_weaklistoffset */
    0,                                  /* tp_iter */
    0,                                  /* tp_iternext */
    pattern_methods,                    /* tp_methods */
    pattern_members,                    /* tp_members */
};

static int _validate(PatternObject *self); /* Forward */

static PyObject *
_compile(PyObject* self_, PyObject* args)
{
    /* "compile" pattern descriptor to pattern object */

    PatternObject* self;
    Py_ssize_t i, n;

    PyObject* pattern;
    int flags = 0;
    PyObject* code;
    Py_ssize_t groups = 0;
    PyObject* groupindex = NULL;
    PyObject* indexgroup = NULL;

    if (!PyArg_ParseTuple(args, "OiO!|nOO", &pattern, &flags,
                          &PyList_Type, &code, &groups,
                          &groupindex, &indexgroup))
        return NULL;

    n = PyList_GET_SIZE(code);
    /* coverity[ampersand_in_size] */
    self = PyObject_NEW_VAR(PatternObject, &Pattern_Type, n);
    if (!self)
        return NULL;
    self->weakreflist = NULL;
    self->pattern = NULL;
    self->groupindex = NULL;
    self->indexgroup = NULL;
    self->view.buf = NULL;

    self->codesize = n;

    for (i = 0; i < n; i++) {
        PyObject *o = PyList_GET_ITEM(code, i);
        unsigned long value = PyLong_AsUnsignedLong(o);
        self->code[i] = (SRE_CODE) value;
        if ((unsigned long) self->code[i] != value) {
            PyErr_SetString(PyExc_OverflowError,
                            "regular expression code size limit exceeded");
            break;
        }
    }

    if (PyErr_Occurred()) {
        Py_DECREF(self);
        return NULL;
    }

    if (pattern == Py_None) {
        self->logical_charsize = -1;
        self->charsize = -1;
    }
    else {
        Py_ssize_t p_length;
        if (!getstring(pattern, &p_length, &self->logical_charsize,
                       &self->charsize, &self->view)) {
            Py_DECREF(self);
            return NULL;
        }
    }

    Py_INCREF(pattern);
    self->pattern = pattern;

    self->flags = flags;

    self->groups = groups;

    Py_XINCREF(groupindex);
    self->groupindex = groupindex;

    Py_XINCREF(indexgroup);
    self->indexgroup = indexgroup;

    self->weakreflist = NULL;

    if (!_validate(self)) {
        Py_DECREF(self);
        return NULL;
    }

    return (PyObject*) self;
}

/* -------------------------------------------------------------------- */
/* Code validation */

/* To learn more about this code, have a look at the _compile() function in
   Lib/sre_compile.py.  The validation functions below checks the code array
   for conformance with the code patterns generated there.

   The nice thing about the generated code is that it is position-independent:
   all jumps are relative jumps forward.  Also, jumps don't cross each other:
   the target of a later jump is always earlier than the target of an earlier
   jump.  IOW, this is okay:

   J---------J-------T--------T
    \         \_____/        /
     \______________________/

   but this is not:

   J---------J-------T--------T
    \_________\_____/        /
               \____________/

   It also helps that SRE_CODE is always an unsigned type, either 2 bytes or 4
   bytes wide (the latter if Python is compiled for "wide" unicode support).
*/

/* Defining this one enables tracing of the validator */
#undef VVERBOSE

/* Trace macro for the validator */
#if defined(VVERBOSE)
#define VTRACE(v) printf v
#else
#define VTRACE(v) do {} while(0)  /* do nothing */
#endif

/* Report failure */
#define FAIL do { VTRACE(("FAIL: %d\n", __LINE__)); return 0; } while (0)

/* Extract opcode, argument, or skip count from code array */
#define GET_OP                                          \
    do {                                                \
        VTRACE(("%p: ", code));                         \
        if (code >= end) FAIL;                          \
        op = *code++;                                   \
        VTRACE(("%lu (op)\n", (unsigned long)op));      \
    } while (0)
#define GET_ARG                                         \
    do {                                                \
        VTRACE(("%p= ", code));                         \
        if (code >= end) FAIL;                          \
        arg = *code++;                                  \
        VTRACE(("%lu (arg)\n", (unsigned long)arg));    \
    } while (0)
#define GET_SKIP_ADJ(adj)                               \
    do {                                                \
        VTRACE(("%p= ", code));                         \
        if (code >= end) FAIL;                          \
        skip = *code;                                   \
        VTRACE(("%lu (skip to %p)\n",                   \
               (unsigned long)skip, code+skip));        \
        if (code+skip-adj < code || code+skip-adj > end)\
            FAIL;                                       \
        code++;                                         \
    } while (0)
#define GET_SKIP GET_SKIP_ADJ(0)

static int
_validate_charset(SRE_CODE *code, SRE_CODE *end)
{
    /* Some variables are manipulated by the macros above */
    SRE_CODE op;
    SRE_CODE arg;
    SRE_CODE offset;
    int i;

    while (code < end) {
        GET_OP;
        switch (op) {

        case SRE_OP_NEGATE:
            break;

        case SRE_OP_LITERAL:
            GET_ARG;
            break;

        case SRE_OP_RANGE:
            GET_ARG;
            GET_ARG;
            break;

        case SRE_OP_CHARSET:
            offset = 32/sizeof(SRE_CODE); /* 32-byte bitmap */
            if (code+offset < code || code+offset > end)
                FAIL;
            code += offset;
            break;

        case SRE_OP_BIGCHARSET:
            GET_ARG; /* Number of blocks */
            offset = 256/sizeof(SRE_CODE); /* 256-byte table */
            if (code+offset < code || code+offset > end)
                FAIL;
            /* Make sure that each byte points to a valid block */
            for (i = 0; i < 256; i++) {
                if (((unsigned char *)code)[i] >= arg)
                    FAIL;
            }
            code += offset;
            offset = arg * 32/sizeof(SRE_CODE); /* 32-byte bitmap times arg */
            if (code+offset < code || code+offset > end)
                FAIL;
            code += offset;
            break;

        case SRE_OP_CATEGORY:
            GET_ARG;
            switch (arg) {
            case SRE_CATEGORY_DIGIT:
            case SRE_CATEGORY_NOT_DIGIT:
            case SRE_CATEGORY_SPACE:
            case SRE_CATEGORY_NOT_SPACE:
            case SRE_CATEGORY_WORD:
            case SRE_CATEGORY_NOT_WORD:
            case SRE_CATEGORY_LINEBREAK:
            case SRE_CATEGORY_NOT_LINEBREAK:
            case SRE_CATEGORY_LOC_WORD:
            case SRE_CATEGORY_LOC_NOT_WORD:
            case SRE_CATEGORY_UNI_DIGIT:
            case SRE_CATEGORY_UNI_NOT_DIGIT:
            case SRE_CATEGORY_UNI_SPACE:
            case SRE_CATEGORY_UNI_NOT_SPACE:
            case SRE_CATEGORY_UNI_WORD:
            case SRE_CATEGORY_UNI_NOT_WORD:
            case SRE_CATEGORY_UNI_LINEBREAK:
            case SRE_CATEGORY_UNI_NOT_LINEBREAK:
                break;
            default:
                FAIL;
            }
            break;

        default:
            FAIL;

        }
    }

    return 1;
}

static int
_validate_inner(SRE_CODE *code, SRE_CODE *end, Py_ssize_t groups)
{
    /* Some variables are manipulated by the macros above */
    SRE_CODE op;
    SRE_CODE arg;
    SRE_CODE skip;

    VTRACE(("code=%p, end=%p\n", code, end));

    if (code > end)
        FAIL;

    while (code < end) {
        GET_OP;
        switch (op) {

        case SRE_OP_MARK:
            /* We don't check whether marks are properly nested; the
               sre_match() code is robust even if they don't, and the worst
               you can get is nonsensical match results. */
            GET_ARG;
            if (arg > 2*groups+1) {
                VTRACE(("arg=%d, groups=%d\n", (int)arg, (int)groups));
                FAIL;
            }
            break;

        case SRE_OP_LITERAL:
        case SRE_OP_NOT_LITERAL:
        case SRE_OP_LITERAL_IGNORE:
        case SRE_OP_NOT_LITERAL_IGNORE:
            GET_ARG;
            /* The arg is just a character, nothing to check */
            break;

        case SRE_OP_SUCCESS:
        case SRE_OP_FAILURE:
            /* Nothing to check; these normally end the matching process */
            break;

        case SRE_OP_AT:
            GET_ARG;
            switch (arg) {
            case SRE_AT_BEGINNING:
            case SRE_AT_BEGINNING_STRING:
            case SRE_AT_BEGINNING_LINE:
            case SRE_AT_END:
            case SRE_AT_END_LINE:
            case SRE_AT_END_STRING:
            case SRE_AT_BOUNDARY:
            case SRE_AT_NON_BOUNDARY:
            case SRE_AT_LOC_BOUNDARY:
            case SRE_AT_LOC_NON_BOUNDARY:
            case SRE_AT_UNI_BOUNDARY:
            case SRE_AT_UNI_NON_BOUNDARY:
                break;
            default:
                FAIL;
            }
            break;

        case SRE_OP_ANY:
        case SRE_OP_ANY_ALL:
            /* These have no operands */
            break;

        case SRE_OP_IN:
        case SRE_OP_IN_IGNORE:
            GET_SKIP;
            /* Stop 1 before the end; we check the FAILURE below */
            if (!_validate_charset(code, code+skip-2))
                FAIL;
            if (code[skip-2] != SRE_OP_FAILURE)
                FAIL;
            code += skip-1;
            break;

        case SRE_OP_INFO:
            {
                /* A minimal info field is
                   <INFO> <1=skip> <2=flags> <3=min> <4=max>;
                   If SRE_INFO_PREFIX or SRE_INFO_CHARSET is in the flags,
                   more follows. */
                SRE_CODE flags, i;
                SRE_CODE *newcode;
                GET_SKIP;
                newcode = code+skip-1;
                GET_ARG; flags = arg;
                GET_ARG;
                GET_ARG;
                /* Check that only valid flags are present */
                if ((flags & ~(SRE_INFO_PREFIX |
                               SRE_INFO_LITERAL |
                               SRE_INFO_CHARSET)) != 0)
                    FAIL;
                /* PREFIX and CHARSET are mutually exclusive */
                if ((flags & SRE_INFO_PREFIX) &&
                    (flags & SRE_INFO_CHARSET))
                    FAIL;
                /* LITERAL implies PREFIX */
                if ((flags & SRE_INFO_LITERAL) &&
                    !(flags & SRE_INFO_PREFIX))
                    FAIL;
                /* Validate the prefix */
                if (flags & SRE_INFO_PREFIX) {
                    SRE_CODE prefix_len;
                    GET_ARG; prefix_len = arg;
                    GET_ARG;
                    /* Here comes the prefix string */
                    if (code+prefix_len < code || code+prefix_len > newcode)
                        FAIL;
                    code += prefix_len;
                    /* And here comes the overlap table */
                    if (code+prefix_len < code || code+prefix_len > newcode)
                        FAIL;
                    /* Each overlap value should be < prefix_len */
                    for (i = 0; i < prefix_len; i++) {
                        if (code[i] >= prefix_len)
                            FAIL;
                    }
                    code += prefix_len;
                }
                /* Validate the charset */
                if (flags & SRE_INFO_CHARSET) {
                    if (!_validate_charset(code, newcode-1))
                        FAIL;
                    if (newcode[-1] != SRE_OP_FAILURE)
                        FAIL;
                    code = newcode;
                }
                else if (code != newcode) {
                  VTRACE(("code=%p, newcode=%p\n", code, newcode));
                    FAIL;
                }
            }
            break;

        case SRE_OP_BRANCH:
            {
                SRE_CODE *target = NULL;
                for (;;) {
                    GET_SKIP;
                    if (skip == 0)
                        break;
                    /* Stop 2 before the end; we check the JUMP below */
                    if (!_validate_inner(code, code+skip-3, groups))
                        FAIL;
                    code += skip-3;
                    /* Check that it ends with a JUMP, and that each JUMP
                       has the same target */
                    GET_OP;
                    if (op != SRE_OP_JUMP)
                        FAIL;
                    GET_SKIP;
                    if (target == NULL)
                        target = code+skip-1;
                    else if (code+skip-1 != target)
                        FAIL;
                }
            }
            break;

        case SRE_OP_REPEAT_ONE:
        case SRE_OP_MIN_REPEAT_ONE:
            {
                SRE_CODE min, max;
                GET_SKIP;
                GET_ARG; min = arg;
                GET_ARG; max = arg;
                if (min > max)
                    FAIL;
                if (max > 65535)
                    FAIL;
                if (!_validate_inner(code, code+skip-4, groups))
                    FAIL;
                code += skip-4;
                GET_OP;
                if (op != SRE_OP_SUCCESS)
                    FAIL;
            }
            break;

        case SRE_OP_REPEAT:
            {
                SRE_CODE min, max;
                GET_SKIP;
                GET_ARG; min = arg;
                GET_ARG; max = arg;
                if (min > max)
                    FAIL;
                if (max > 65535)
                    FAIL;
                if (!_validate_inner(code, code+skip-3, groups))
                    FAIL;
                code += skip-3;
                GET_OP;
                if (op != SRE_OP_MAX_UNTIL && op != SRE_OP_MIN_UNTIL)
                    FAIL;
            }
            break;

        case SRE_OP_GROUPREF:
        case SRE_OP_GROUPREF_IGNORE:
            GET_ARG;
            if (arg >= groups)
                FAIL;
            break;

        case SRE_OP_GROUPREF_EXISTS:
            /* The regex syntax for this is: '(?(group)then|else)', where
               'group' is either an integer group number or a group name,
               'then' and 'else' are sub-regexes, and 'else' is optional. */
            GET_ARG;
            if (arg >= groups)
                FAIL;
            GET_SKIP_ADJ(1);
            code--; /* The skip is relative to the first arg! */
            /* There are two possibilities here: if there is both a 'then'
               part and an 'else' part, the generated code looks like:

               GROUPREF_EXISTS
               <group>
               <skipyes>
               ...then part...
               JUMP
               <skipno>
               (<skipyes> jumps here)
               ...else part...
               (<skipno> jumps here)

               If there is only a 'then' part, it looks like:

               GROUPREF_EXISTS
               <group>
               <skip>
               ...then part...
               (<skip> jumps here)

               There is no direct way to decide which it is, and we don't want
               to allow arbitrary jumps anywhere in the code; so we just look
               for a JUMP opcode preceding our skip target.
            */
            if (skip >= 3 && code+skip-3 >= code &&
                code[skip-3] == SRE_OP_JUMP)
            {
                VTRACE(("both then and else parts present\n"));
                if (!_validate_inner(code+1, code+skip-3, groups))
                    FAIL;
                code += skip-2; /* Position after JUMP, at <skipno> */
                GET_SKIP;
                if (!_validate_inner(code, code+skip-1, groups))
                    FAIL;
                code += skip-1;
            }
            else {
                VTRACE(("only a then part present\n"));
                if (!_validate_inner(code+1, code+skip-1, groups))
                    FAIL;
                code += skip-1;
            }
            break;

        case SRE_OP_ASSERT:
        case SRE_OP_ASSERT_NOT:
            GET_SKIP;
            GET_ARG; /* 0 for lookahead, width for lookbehind */
            code--; /* Back up over arg to simplify math below */
            if (arg & 0x80000000)
                FAIL; /* Width too large */
            /* Stop 1 before the end; we check the SUCCESS below */
            if (!_validate_inner(code+1, code+skip-2, groups))
                FAIL;
            code += skip-2;
            GET_OP;
            if (op != SRE_OP_SUCCESS)
                FAIL;
            break;

        default:
            FAIL;

        }
    }

    VTRACE(("okay\n"));
    return 1;
}

static int
_validate_outer(SRE_CODE *code, SRE_CODE *end, Py_ssize_t groups)
{
    if (groups < 0 || groups > 100 || code >= end || end[-1] != SRE_OP_SUCCESS)
        FAIL;
    if (groups == 0)  /* fix for simplejson */
        groups = 100; /* 100 groups should always be safe */
    return _validate_inner(code, end-1, groups);
}

static int
_validate(PatternObject *self)
{
    if (!_validate_outer(self->code, self->code+self->codesize, self->groups))
    {
        PyErr_SetString(PyExc_RuntimeError, "invalid SRE code");
        return 0;
    }
    else
        VTRACE(("Success!\n"));
    return 1;
}

/* -------------------------------------------------------------------- */
/* match methods */

static void
match_dealloc(MatchObject* self)
{
    Py_XDECREF(self->regs);
    Py_XDECREF(self->string);
    Py_DECREF(self->pattern);
    PyObject_DEL(self);
}

static PyObject*
match_getslice_by_index(MatchObject* self, Py_ssize_t index, PyObject* def)
{
    if (index < 0 || index >= self->groups) {
        /* raise IndexError if we were given a bad group number */
        PyErr_SetString(
            PyExc_IndexError,
            "no such group"
            );
        return NULL;
    }

    index *= 2;

    if (self->string == Py_None || self->mark[index] < 0) {
        /* return default value if the string or group is undefined */
        Py_INCREF(def);
        return def;
    }

    return PySequence_GetSlice(
        self->string, self->mark[index], self->mark[index+1]
        );
}

static Py_ssize_t
match_getindex(MatchObject* self, PyObject* index)
{
    Py_ssize_t i;

    if (index == NULL)
        /* Default value */
        return 0;

    if (PyLong_Check(index))
        return PyLong_AsSsize_t(index);

    i = -1;

    if (self->pattern->groupindex) {
        index = PyObject_GetItem(self->pattern->groupindex, index);
        if (index) {
            if (PyLong_Check(index))
                i = PyLong_AsSsize_t(index);
            Py_DECREF(index);
        } else
            PyErr_Clear();
    }

    return i;
}

static PyObject*
match_getslice(MatchObject* self, PyObject* index, PyObject* def)
{
    return match_getslice_by_index(self, match_getindex(self, index), def);
}

static PyObject*
match_expand(MatchObject* self, PyObject* ptemplate)
{
    /* delegate to Python code */
    return call(
        SRE_PY_MODULE, "_expand",
        PyTuple_Pack(3, self->pattern, self, ptemplate)
        );
}

static PyObject*
match_group(MatchObject* self, PyObject* args)
{
    PyObject* result;
    Py_ssize_t i, size;

    size = PyTuple_GET_SIZE(args);

    switch (size) {
    case 0:
        result = match_getslice(self, Py_False, Py_None);
        break;
    case 1:
        result = match_getslice(self, PyTuple_GET_ITEM(args, 0), Py_None);
        break;
    default:
        /* fetch multiple items */
        result = PyTuple_New(size);
        if (!result)
            return NULL;
        for (i = 0; i < size; i++) {
            PyObject* item = match_getslice(
                self, PyTuple_GET_ITEM(args, i), Py_None
                );
            if (!item) {
                Py_DECREF(result);
                return NULL;
            }
            PyTuple_SET_ITEM(result, i, item);
        }
        break;
    }
    return result;
}

static PyObject*
match_groups(MatchObject* self, PyObject* args, PyObject* kw)
{
    PyObject* result;
    Py_ssize_t index;

    PyObject* def = Py_None;
    static char* kwlist[] = { "default", NULL };
    if (!PyArg_ParseTupleAndKeywords(args, kw, "|O:groups", kwlist, &def))
        return NULL;

    result = PyTuple_New(self->groups-1);
    if (!result)
        return NULL;

    for (index = 1; index < self->groups; index++) {
        PyObject* item;
        item = match_getslice_by_index(self, index, def);
        if (!item) {
            Py_DECREF(result);
            return NULL;
        }
        PyTuple_SET_ITEM(result, index-1, item);
    }

    return result;
}

static PyObject*
match_groupdict(MatchObject* self, PyObject* args, PyObject* kw)
{
    PyObject* result;
    PyObject* keys;
    Py_ssize_t index;

    PyObject* def = Py_None;
    static char* kwlist[] = { "default", NULL };
    if (!PyArg_ParseTupleAndKeywords(args, kw, "|O:groupdict", kwlist, &def))
        return NULL;

    result = PyDict_New();
    if (!result || !self->pattern->groupindex)
        return result;

    keys = PyMapping_Keys(self->pattern->groupindex);
    if (!keys)
        goto failed;

    for (index = 0; index < PyList_GET_SIZE(keys); index++) {
        int status;
        PyObject* key;
        PyObject* value;
        key = PyList_GET_ITEM(keys, index);
        if (!key)
            goto failed;
        value = match_getslice(self, key, def);
        if (!value) {
            Py_DECREF(key);
            goto failed;
        }
        status = PyDict_SetItem(result, key, value);
        Py_DECREF(value);
        if (status < 0)
            goto failed;
    }

    Py_DECREF(keys);

    return result;

failed:
    Py_XDECREF(keys);
    Py_DECREF(result);
    return NULL;
}

static PyObject*
match_start(MatchObject* self, PyObject* args)
{
    Py_ssize_t index;

    PyObject* index_ = NULL;
    if (!PyArg_UnpackTuple(args, "start", 0, 1, &index_))
        return NULL;

    index = match_getindex(self, index_);

    if (index < 0 || index >= self->groups) {
        PyErr_SetString(
            PyExc_IndexError,
            "no such group"
            );
        return NULL;
    }

    /* mark is -1 if group is undefined */
    return Py_BuildValue("i", self->mark[index*2]);
}

static PyObject*
match_end(MatchObject* self, PyObject* args)
{
    Py_ssize_t index;

    PyObject* index_ = NULL;
    if (!PyArg_UnpackTuple(args, "end", 0, 1, &index_))
        return NULL;

    index = match_getindex(self, index_);

    if (index < 0 || index >= self->groups) {
        PyErr_SetString(
            PyExc_IndexError,
            "no such group"
            );
        return NULL;
    }

    /* mark is -1 if group is undefined */
    return Py_BuildValue("i", self->mark[index*2+1]);
}

LOCAL(PyObject*)
_pair(Py_ssize_t i1, Py_ssize_t i2)
{
    PyObject* pair;
    PyObject* item;

    pair = PyTuple_New(2);
    if (!pair)
        return NULL;

    item = PyLong_FromSsize_t(i1);
    if (!item)
        goto error;
    PyTuple_SET_ITEM(pair, 0, item);

    item = PyLong_FromSsize_t(i2);
    if (!item)
        goto error;
    PyTuple_SET_ITEM(pair, 1, item);

    return pair;

  error:
    Py_DECREF(pair);
    return NULL;
}

static PyObject*
match_span(MatchObject* self, PyObject* args)
{
    Py_ssize_t index;

    PyObject* index_ = NULL;
    if (!PyArg_UnpackTuple(args, "span", 0, 1, &index_))
        return NULL;

    index = match_getindex(self, index_);

    if (index < 0 || index >= self->groups) {
        PyErr_SetString(
            PyExc_IndexError,
            "no such group"
            );
        return NULL;
    }

    /* marks are -1 if group is undefined */
    return _pair(self->mark[index*2], self->mark[index*2+1]);
}

static PyObject*
match_regs(MatchObject* self)
{
    PyObject* regs;
    PyObject* item;
    Py_ssize_t index;

    regs = PyTuple_New(self->groups);
    if (!regs)
        return NULL;

    for (index = 0; index < self->groups; index++) {
        item = _pair(self->mark[index*2], self->mark[index*2+1]);
        if (!item) {
            Py_DECREF(regs);
            return NULL;
        }
        PyTuple_SET_ITEM(regs, index, item);
    }

    Py_INCREF(regs);
    self->regs = regs;

    return regs;
}

static PyObject*
match_copy(MatchObject* self, PyObject *unused)
{
#ifdef USE_BUILTIN_COPY
    MatchObject* copy;
    Py_ssize_t slots, offset;

    slots = 2 * (self->pattern->groups+1);

    copy = PyObject_NEW_VAR(MatchObject, &Match_Type, slots);
    if (!copy)
        return NULL;

    /* this value a constant, but any compiler should be able to
       figure that out all by itself */
    offset = offsetof(MatchObject, string);

    Py_XINCREF(self->pattern);
    Py_XINCREF(self->string);
    Py_XINCREF(self->regs);

    memcpy((char*) copy + offset, (char*) self + offset,
           sizeof(MatchObject) + slots * sizeof(Py_ssize_t) - offset);

    return (PyObject*) copy;
#else
    PyErr_SetString(PyExc_TypeError, "cannot copy this match object");
    return NULL;
#endif
}

static PyObject*
match_deepcopy(MatchObject* self, PyObject* memo)
{
#ifdef USE_BUILTIN_COPY
    MatchObject* copy;

    copy = (MatchObject*) match_copy(self);
    if (!copy)
        return NULL;

    if (!deepcopy((PyObject**) &copy->pattern, memo) ||
        !deepcopy(&copy->string, memo) ||
        !deepcopy(&copy->regs, memo)) {
        Py_DECREF(copy);
        return NULL;
    }

#else
    PyErr_SetString(PyExc_TypeError, "cannot deepcopy this match object");
    return NULL;
#endif
}

static PyMethodDef match_methods[] = {
    {"group", (PyCFunction) match_group, METH_VARARGS},
    {"start", (PyCFunction) match_start, METH_VARARGS},
    {"end", (PyCFunction) match_end, METH_VARARGS},
    {"span", (PyCFunction) match_span, METH_VARARGS},
    {"groups", (PyCFunction) match_groups, METH_VARARGS|METH_KEYWORDS},
    {"groupdict", (PyCFunction) match_groupdict, METH_VARARGS|METH_KEYWORDS},
    {"expand", (PyCFunction) match_expand, METH_O},
    {"__copy__", (PyCFunction) match_copy, METH_NOARGS},
    {"__deepcopy__", (PyCFunction) match_deepcopy, METH_O},
    {NULL, NULL}
};

static PyObject *
match_lastindex_get(MatchObject *self)
{
    if (self->lastindex >= 0)
        return Py_BuildValue("i", self->lastindex);
    Py_INCREF(Py_None);
    return Py_None;
}

static PyObject *
match_lastgroup_get(MatchObject *self)
{
    if (self->pattern->indexgroup && self->lastindex >= 0) {
        PyObject* result = PySequence_GetItem(
            self->pattern->indexgroup, self->lastindex
            );
        if (result)
            return result;
        PyErr_Clear();
    }
    Py_INCREF(Py_None);
    return Py_None;
}

static PyObject *
match_regs_get(MatchObject *self)
{
    if (self->regs) {
        Py_INCREF(self->regs);
        return self->regs;
    } else
        return match_regs(self);
}

static PyGetSetDef match_getset[] = {
    {"lastindex", (getter)match_lastindex_get, (setter)NULL},
    {"lastgroup", (getter)match_lastgroup_get, (setter)NULL},
    {"regs",      (getter)match_regs_get,      (setter)NULL},
    {NULL}
};

#define MATCH_OFF(x) offsetof(MatchObject, x)
static PyMemberDef match_members[] = {
    {"string",  T_OBJECT,   MATCH_OFF(string),  READONLY},
    {"re",      T_OBJECT,   MATCH_OFF(pattern), READONLY},
    {"pos",     T_PYSSIZET, MATCH_OFF(pos),     READONLY},
    {"endpos",  T_PYSSIZET, MATCH_OFF(endpos),  READONLY},
    {NULL}
};

/* FIXME: implement setattr("string", None) as a special case (to
   detach the associated string, if any */

static PyTypeObject Match_Type = {
    PyVarObject_HEAD_INIT(NULL,0)
    "_" SRE_MODULE ".SRE_Match",
    sizeof(MatchObject), sizeof(Py_ssize_t),
    (destructor)match_dealloc,  /* tp_dealloc */
    0,                          /* tp_print */
    0,                          /* tp_getattr */
    0,                          /* tp_setattr */
    0,                          /* tp_reserved */
    0,                          /* tp_repr */
    0,                          /* tp_as_number */
    0,                          /* tp_as_sequence */
    0,                          /* tp_as_mapping */
    0,                          /* tp_hash */
    0,                          /* tp_call */
    0,                          /* tp_str */
    0,                          /* tp_getattro */
    0,                          /* tp_setattro */
    0,                          /* tp_as_buffer */
    Py_TPFLAGS_DEFAULT,         /* tp_flags */
    0,                          /* tp_doc */
    0,                          /* tp_traverse */
    0,                          /* tp_clear */
    0,                          /* tp_richcompare */
    0,                          /* tp_weaklistoffset */
    0,                          /* tp_iter */
    0,                          /* tp_iternext */
    match_methods,              /* tp_methods */
    match_members,              /* tp_members */
    match_getset,               /* tp_getset */
};

static PyObject*
pattern_new_match(PatternObject* pattern, SRE_STATE* state, int status)
{
    /* create match object (from state object) */

    MatchObject* match;
    Py_ssize_t i, j;
    char* base;
    int n;

    if (status > 0) {

        /* create match object (with room for extra group marks) */
        /* coverity[ampersand_in_size] */
        match = PyObject_NEW_VAR(MatchObject, &Match_Type,
                                 2*(pattern->groups+1));
        if (!match)
            return NULL;

        Py_INCREF(pattern);
        match->pattern = pattern;

        Py_INCREF(state->string);
        match->string = state->string;

        match->regs = NULL;
        match->groups = pattern->groups+1;

        /* fill in group slices */

        base = (char*) state->beginning;
        n = state->charsize;

        match->mark[0] = ((char*) state->start - base) / n;
        match->mark[1] = ((char*) state->ptr - base) / n;

        for (i = j = 0; i < pattern->groups; i++, j+=2)
            if (j+1 <= state->lastmark && state->mark[j] && state->mark[j+1]) {
                match->mark[j+2] = ((char*) state->mark[j] - base) / n;
                match->mark[j+3] = ((char*) state->mark[j+1] - base) / n;
            } else
                match->mark[j+2] = match->mark[j+3] = -1; /* undefined */

        match->pos = state->pos;
        match->endpos = state->endpos;

        match->lastindex = state->lastindex;

        return (PyObject*) match;

    } else if (status == 0) {

        /* no match */
        Py_INCREF(Py_None);
        return Py_None;

    }

    /* internal error */
    pattern_error(status);
    return NULL;
}


/* -------------------------------------------------------------------- */
/* scanner methods (experimental) */

static void
scanner_dealloc(ScannerObject* self)
{
    state_fini(&self->state);
    Py_XDECREF(self->pattern);
    PyObject_DEL(self);
}

static PyObject*
scanner_match(ScannerObject* self, PyObject *unused)
{
    SRE_STATE* state = &self->state;
    PyObject* match;
    Py_ssize_t status;

    state_reset(state);

    state->ptr = state->start;

    if (state->logical_charsize == 1) {
        status = sre_match(state, PatternObject_GetCode(self->pattern));
    } else {
        status = sre_umatch(state, PatternObject_GetCode(self->pattern));
    }
    if (PyErr_Occurred())
        return NULL;

    match = pattern_new_match((PatternObject*) self->pattern,
                               state, status);

    if (status == 0 || state->ptr == state->start)
        state->start = (void*) ((char*) state->ptr + state->charsize);
    else
        state->start = state->ptr;

    return match;
}


static PyObject*
scanner_search(ScannerObject* self, PyObject *unused)
{
    SRE_STATE* state = &self->state;
    PyObject* match;
    Py_ssize_t status;

    state_reset(state);

    state->ptr = state->start;

    if (state->logical_charsize == 1) {
        status = sre_search(state, PatternObject_GetCode(self->pattern));
    } else {
        status = sre_usearch(state, PatternObject_GetCode(self->pattern));
    }
    if (PyErr_Occurred())
        return NULL;

    match = pattern_new_match((PatternObject*) self->pattern,
                               state, status);

    if (status == 0 || state->ptr == state->start)
        state->start = (void*) ((char*) state->ptr + state->charsize);
    else
        state->start = state->ptr;

    return match;
}

static PyMethodDef scanner_methods[] = {
    {"match", (PyCFunction) scanner_match, METH_NOARGS},
    {"search", (PyCFunction) scanner_search, METH_NOARGS},
    {NULL, NULL}
};

#define SCAN_OFF(x) offsetof(ScannerObject, x)
static PyMemberDef scanner_members[] = {
    {"pattern", T_OBJECT, SCAN_OFF(pattern), READONLY},
    {NULL}  /* Sentinel */
};

static PyTypeObject Scanner_Type = {
    PyVarObject_HEAD_INIT(NULL, 0)
    "_" SRE_MODULE ".SRE_Scanner",
    sizeof(ScannerObject), 0,
    (destructor)scanner_dealloc,/* tp_dealloc */
    0,                          /* tp_print */
    0,                          /* tp_getattr */
    0,                          /* tp_setattr */
    0,                          /* tp_reserved */
    0,                          /* tp_repr */
    0,                          /* tp_as_number */
    0,                          /* tp_as_sequence */
    0,                          /* tp_as_mapping */
    0,                          /* tp_hash */
    0,                          /* tp_call */
    0,                          /* tp_str */
    0,                          /* tp_getattro */
    0,                          /* tp_setattro */
    0,                          /* tp_as_buffer */
    Py_TPFLAGS_DEFAULT,         /* tp_flags */
    0,                          /* tp_doc */
    0,                          /* tp_traverse */
    0,                          /* tp_clear */
    0,                          /* tp_richcompare */
    0,                          /* tp_weaklistoffset */
    0,                          /* tp_iter */
    0,                          /* tp_iternext */
    scanner_methods,            /* tp_methods */
    scanner_members,            /* tp_members */
    0,                          /* tp_getset */
};

static PyObject*
pattern_scanner(PatternObject* pattern, PyObject* args, PyObject* kw)
{
    /* create search state object */

    ScannerObject* self;

    PyObject* string;
    Py_ssize_t start = 0;
    Py_ssize_t end = PY_SSIZE_T_MAX;
    static char* kwlist[] = { "source", "pos", "endpos", NULL };
    if (!PyArg_ParseTupleAndKeywords(args, kw, "O|nn:scanner", kwlist,
                                     &string, &start, &end))
        return NULL;

    /* create scanner object */
    self = PyObject_NEW(ScannerObject, &Scanner_Type);
    if (!self)
        return NULL;
    self->pattern = NULL;

    string = state_init(&self->state, pattern, string, start, end);
    if (!string) {
        Py_DECREF(self);
        return NULL;
    }

    Py_INCREF(pattern);
    self->pattern = (PyObject*) pattern;

    return (PyObject*) self;
}

static PyMethodDef _functions[] = {
    {"compile", _compile, METH_VARARGS},
    {"getcodesize", sre_codesize, METH_NOARGS},
    {"getlower", sre_getlower, METH_VARARGS},
    {NULL, NULL}
};

static struct PyModuleDef sremodule = {
        PyModuleDef_HEAD_INIT,
        "_" SRE_MODULE,
        NULL,
        -1,
        _functions,
        NULL,
        NULL,
        NULL,
        NULL
};

PyMODINIT_FUNC PyInit__sre(void)
{
    PyObject* m;
    PyObject* d;
    PyObject* x;

    /* Patch object types */
    if (PyType_Ready(&Pattern_Type) || PyType_Ready(&Match_Type) ||
        PyType_Ready(&Scanner_Type))
        return NULL;

    m = PyModule_Create(&sremodule);
    if (m == NULL)
        return NULL;
    d = PyModule_GetDict(m);

    x = PyLong_FromLong(SRE_MAGIC);
    if (x) {
        PyDict_SetItemString(d, "MAGIC", x);
        Py_DECREF(x);
    }

    x = PyLong_FromLong(sizeof(SRE_CODE));
    if (x) {
        PyDict_SetItemString(d, "CODESIZE", x);
        Py_DECREF(x);
    }

    x = PyUnicode_FromString(copyright);
    if (x) {
        PyDict_SetItemString(d, "copyright", x);
        Py_DECREF(x);
    }
    return m;
}

#endif /* !defined(SRE_RECURSIVE) */

/* vim:ts=4:sw=4:et
*/<|MERGE_RESOLUTION|>--- conflicted
+++ resolved
@@ -2295,11 +2295,7 @@
         ptr = getstring(ptemplate, &n, &logical_charsize, &charsize, &view);
         b = charsize;
         if (ptr) {
-<<<<<<< HEAD
-            literal = sre_literal_template(b, ptr, n);
-=======
             literal = sre_literal_template(charsize, ptr, n);
->>>>>>> aa29e3e1
         } else {
             PyErr_Clear();
             literal = 0;
