#include "Python.h"
#include "structmember.h"

/* collections module implementation of a deque() datatype
   Written and maintained by Raymond D. Hettinger <python@rcn.com>
   Copyright (c) 2004 Python Software Foundation.
   All rights reserved.
*/

/* The block length may be set to any number over 1.  Larger numbers
 * reduce the number of calls to the memory allocator but take more
 * memory.  Ideally, BLOCKLEN should be set with an eye to the
 * length of a cache line.
 */

#define BLOCKLEN 62
#define CENTER ((BLOCKLEN - 1) / 2)

/* A `dequeobject` is composed of a doubly-linked list of `block` nodes.
 * This list is not circular (the leftmost block has leftlink==NULL,
 * and the rightmost block has rightlink==NULL).  A deque d's first
 * element is at d.leftblock[leftindex] and its last element is at
 * d.rightblock[rightindex]; note that, unlike as for Python slice
 * indices, these indices are inclusive on both ends.  By being inclusive
 * on both ends, algorithms for left and right operations become
 * symmetrical which simplifies the design.
 *
 * The list of blocks is never empty, so d.leftblock and d.rightblock
 * are never equal to NULL.
 *
 * The indices, d.leftindex and d.rightindex are always in the range
 *     0 <= index < BLOCKLEN.
 * Their exact relationship is:
 *     (d.leftindex + d.len - 1) % BLOCKLEN == d.rightindex.
 *
 * Empty deques have d.len == 0; d.leftblock==d.rightblock;
 * d.leftindex == CENTER+1; and d.rightindex == CENTER.
 * Checking for d.len == 0 is the intended way to see whether d is empty.
 *
 * Whenever d.leftblock == d.rightblock,
 *     d.leftindex + d.len - 1 == d.rightindex.
 *
 * However, when d.leftblock != d.rightblock, d.leftindex and d.rightindex
 * become indices into distinct blocks and either may be larger than the
 * other.
 */

typedef struct BLOCK {
    struct BLOCK *leftlink;
    struct BLOCK *rightlink;
    PyObject *data[BLOCKLEN];
} block;

#define MAXFREEBLOCKS 10
static Py_ssize_t numfreeblocks = 0;
static block *freeblocks[MAXFREEBLOCKS];

static block *
newblock(block *leftlink, block *rightlink, Py_ssize_t len) {
    block *b;
    /* To prevent len from overflowing PY_SSIZE_T_MAX on 64-bit machines, we
     * refuse to allocate new blocks if the current len is dangerously
     * close.  There is some extra margin to prevent spurious arithmetic
     * overflows at various places.  The following check ensures that
     * the blocks allocated to the deque, in the worst case, can only
     * have PY_SSIZE_T_MAX-2 entries in total.
     */
    if (len >= PY_SSIZE_T_MAX - 2*BLOCKLEN) {
        PyErr_SetString(PyExc_OverflowError,
                        "cannot add more blocks to the deque");
        return NULL;
    }
    if (numfreeblocks) {
        numfreeblocks -= 1;
        b = freeblocks[numfreeblocks];
    } else {
        b = PyMem_Malloc(sizeof(block));
        if (b == NULL) {
            PyErr_NoMemory();
            return NULL;
        }
    }
    b->leftlink = leftlink;
    b->rightlink = rightlink;
    return b;
}

static void
freeblock(block *b)
{
    if (numfreeblocks < MAXFREEBLOCKS) {
        freeblocks[numfreeblocks] = b;
        numfreeblocks++;
    } else {
        PyMem_Free(b);
    }
}

typedef struct {
    PyObject_HEAD
    block *leftblock;
    block *rightblock;
    Py_ssize_t leftindex;       /* in range(BLOCKLEN) */
    Py_ssize_t rightindex;      /* in range(BLOCKLEN) */
    Py_ssize_t len;
    Py_ssize_t maxlen;
    long state;         /* incremented whenever the indices move */
    PyObject *weakreflist; /* List of weak references */
} dequeobject;

/* The deque's size limit is d.maxlen.  The limit can be zero or positive.
 * If there is no limit, then d.maxlen == -1.
 *
 * After an item is added to a deque, we check to see if the size has grown past
 * the limit. If it has, we get the size back down to the limit by popping an
 * item off of the opposite end.  The methods that can trigger this are append(),
 * appendleft(), extend(), and extendleft().
 */

#define TRIM(d, popfunction)                                    \
    if (d->maxlen != -1 && d->len > d->maxlen) {                \
        PyObject *rv = popfunction(d, NULL);                \
        assert(rv != NULL  &&  d->len <= d->maxlen);        \
        Py_DECREF(rv);                                      \
    }

static PyTypeObject deque_type;

static PyObject *
deque_new(PyTypeObject *type, PyObject *args, PyObject *kwds)
{
    dequeobject *deque;
    block *b;

    /* create dequeobject structure */
    deque = (dequeobject *)type->tp_alloc(type, 0);
    if (deque == NULL)
        return NULL;

    b = newblock(NULL, NULL, 0);
    if (b == NULL) {
        Py_DECREF(deque);
        return NULL;
    }

    assert(BLOCKLEN >= 2);
    deque->leftblock = b;
    deque->rightblock = b;
    deque->leftindex = CENTER + 1;
    deque->rightindex = CENTER;
    deque->len = 0;
    deque->state = 0;
    deque->weakreflist = NULL;
    deque->maxlen = -1;

    return (PyObject *)deque;
}

static PyObject *
deque_pop(dequeobject *deque, PyObject *unused)
{
    PyObject *item;
    block *prevblock;

    if (deque->len == 0) {
        PyErr_SetString(PyExc_IndexError, "pop from an empty deque");
        return NULL;
    }
    item = deque->rightblock->data[deque->rightindex];
    deque->rightindex--;
    deque->len--;
    deque->state++;

    if (deque->rightindex == -1) {
        if (deque->len == 0) {
            assert(deque->leftblock == deque->rightblock);
            assert(deque->leftindex == deque->rightindex+1);
            /* re-center instead of freeing a block */
            deque->leftindex = CENTER + 1;
            deque->rightindex = CENTER;
        } else {
            prevblock = deque->rightblock->leftlink;
            assert(deque->leftblock != deque->rightblock);
            freeblock(deque->rightblock);
            prevblock->rightlink = NULL;
            deque->rightblock = prevblock;
            deque->rightindex = BLOCKLEN - 1;
        }
    }
    return item;
}

PyDoc_STRVAR(pop_doc, "Remove and return the rightmost element.");

static PyObject *
deque_popleft(dequeobject *deque, PyObject *unused)
{
    PyObject *item;
    block *prevblock;

    if (deque->len == 0) {
        PyErr_SetString(PyExc_IndexError, "pop from an empty deque");
        return NULL;
    }
    assert(deque->leftblock != NULL);
    item = deque->leftblock->data[deque->leftindex];
    deque->leftindex++;
    deque->len--;
    deque->state++;

    if (deque->leftindex == BLOCKLEN) {
        if (deque->len == 0) {
            assert(deque->leftblock == deque->rightblock);
            assert(deque->leftindex == deque->rightindex+1);
            /* re-center instead of freeing a block */
            deque->leftindex = CENTER + 1;
            deque->rightindex = CENTER;
        } else {
            assert(deque->leftblock != deque->rightblock);
            prevblock = deque->leftblock->rightlink;
            freeblock(deque->leftblock);
            assert(prevblock != NULL);
            prevblock->leftlink = NULL;
            deque->leftblock = prevblock;
            deque->leftindex = 0;
        }
    }
    return item;
}

PyDoc_STRVAR(popleft_doc, "Remove and return the leftmost element.");

static PyObject *
deque_append(dequeobject *deque, PyObject *item)
{
    deque->state++;
    if (deque->rightindex == BLOCKLEN-1) {
        block *b = newblock(deque->rightblock, NULL, deque->len);
        if (b == NULL)
            return NULL;
        assert(deque->rightblock->rightlink == NULL);
        deque->rightblock->rightlink = b;
        deque->rightblock = b;
        deque->rightindex = -1;
    }
    Py_INCREF(item);
    deque->len++;
    deque->rightindex++;
    deque->rightblock->data[deque->rightindex] = item;
    TRIM(deque, deque_popleft);
    Py_RETURN_NONE;
}

PyDoc_STRVAR(append_doc, "Add an element to the right side of the deque.");

static PyObject *
deque_appendleft(dequeobject *deque, PyObject *item)
{
    deque->state++;
    if (deque->leftindex == 0) {
        block *b = newblock(NULL, deque->leftblock, deque->len);
        if (b == NULL)
            return NULL;
        assert(deque->leftblock->leftlink == NULL);
        deque->leftblock->leftlink = b;
        deque->leftblock = b;
        deque->leftindex = BLOCKLEN;
    }
    Py_INCREF(item);
    deque->len++;
    deque->leftindex--;
    deque->leftblock->data[deque->leftindex] = item;
    TRIM(deque, deque_pop);
    Py_RETURN_NONE;
}

PyDoc_STRVAR(appendleft_doc, "Add an element to the left side of the deque.");


/* Run an iterator to exhaustion.  Shortcut for
   the extend/extendleft methods when maxlen == 0. */
static PyObject*
consume_iterator(PyObject *it)
{
    PyObject *item;

    while ((item = PyIter_Next(it)) != NULL) {
        Py_DECREF(item);
    }
    Py_DECREF(it);
    if (PyErr_Occurred())
        return NULL;
    Py_RETURN_NONE;
}

static PyObject *
deque_extend(dequeobject *deque, PyObject *iterable)
{
    PyObject *it, *item;

    /* Handle case where id(deque) == id(iterable) */
    if ((PyObject *)deque == iterable) {
        PyObject *result;
        PyObject *s = PySequence_List(iterable);
        if (s == NULL)
            return NULL;
        result = deque_extend(deque, s);
        Py_DECREF(s);
        return result;
    }

    it = PyObject_GetIter(iterable);
    if (it == NULL)
        return NULL;

    if (deque->maxlen == 0)
        return consume_iterator(it);

    while ((item = PyIter_Next(it)) != NULL) {
        deque->state++;
        if (deque->rightindex == BLOCKLEN-1) {
            block *b = newblock(deque->rightblock, NULL,
                                deque->len);
            if (b == NULL) {
                Py_DECREF(item);
                Py_DECREF(it);
                return NULL;
            }
            assert(deque->rightblock->rightlink == NULL);
            deque->rightblock->rightlink = b;
            deque->rightblock = b;
            deque->rightindex = -1;
        }
        deque->len++;
        deque->rightindex++;
        deque->rightblock->data[deque->rightindex] = item;
        TRIM(deque, deque_popleft);
    }
    Py_DECREF(it);
    if (PyErr_Occurred())
        return NULL;
    Py_RETURN_NONE;
}

PyDoc_STRVAR(extend_doc,
"Extend the right side of the deque with elements from the iterable");

static PyObject *
deque_extendleft(dequeobject *deque, PyObject *iterable)
{
    PyObject *it, *item;

    /* Handle case where id(deque) == id(iterable) */
    if ((PyObject *)deque == iterable) {
        PyObject *result;
        PyObject *s = PySequence_List(iterable);
        if (s == NULL)
            return NULL;
        result = deque_extendleft(deque, s);
        Py_DECREF(s);
        return result;
    }

    it = PyObject_GetIter(iterable);
    if (it == NULL)
        return NULL;

    if (deque->maxlen == 0)
        return consume_iterator(it);

    while ((item = PyIter_Next(it)) != NULL) {
        deque->state++;
        if (deque->leftindex == 0) {
            block *b = newblock(NULL, deque->leftblock,
                                deque->len);
            if (b == NULL) {
                Py_DECREF(item);
                Py_DECREF(it);
                return NULL;
            }
            assert(deque->leftblock->leftlink == NULL);
            deque->leftblock->leftlink = b;
            deque->leftblock = b;
            deque->leftindex = BLOCKLEN;
        }
        deque->len++;
        deque->leftindex--;
        deque->leftblock->data[deque->leftindex] = item;
        TRIM(deque, deque_pop);
    }
    Py_DECREF(it);
    if (PyErr_Occurred())
        return NULL;
    Py_RETURN_NONE;
}

PyDoc_STRVAR(extendleft_doc,
"Extend the left side of the deque with elements from the iterable");

static PyObject *
deque_inplace_concat(dequeobject *deque, PyObject *other)
{
    PyObject *result;

    result = deque_extend(deque, other);
    if (result == NULL)
        return result;
    Py_DECREF(result);
    Py_INCREF(deque);
    return (PyObject *)deque;
}

static int
_deque_rotate(dequeobject *deque, Py_ssize_t n)
{
    Py_ssize_t i, len=deque->len, halflen=(len+1)>>1;
    PyObject *item, *rv;

    if (len == 0)
        return 0;
    if (n > halflen || n < -halflen) {
        n %= len;
        if (n > halflen)
            n -= len;
        else if (n < -halflen)
            n += len;
    }

    for (i=0 ; i<n ; i++) {
        item = deque_pop(deque, NULL);
        assert (item != NULL);
        rv = deque_appendleft(deque, item);
        Py_DECREF(item);
        if (rv == NULL)
            return -1;
        Py_DECREF(rv);
    }
    for (i=0 ; i>n ; i--) {
        item = deque_popleft(deque, NULL);
        assert (item != NULL);
        rv = deque_append(deque, item);
        Py_DECREF(item);
        if (rv == NULL)
            return -1;
        Py_DECREF(rv);
    }
    return 0;
}

static PyObject *
deque_rotate(dequeobject *deque, PyObject *args)
{
    Py_ssize_t n=1;

    if (!PyArg_ParseTuple(args, "|n:rotate", &n))
        return NULL;
    if (_deque_rotate(deque, n) == 0)
        Py_RETURN_NONE;
    return NULL;
}

PyDoc_STRVAR(rotate_doc,
"Rotate the deque n steps to the right (default n=1).  If n is negative, rotates left.");

static PyObject *
deque_reverse(dequeobject *deque, PyObject *unused)
{
    block *leftblock = deque->leftblock;
    block *rightblock = deque->rightblock;
    Py_ssize_t leftindex = deque->leftindex;
    Py_ssize_t rightindex = deque->rightindex;
    Py_ssize_t n = (deque->len)/2;
    Py_ssize_t i;
    PyObject *tmp;

    for (i=0 ; i<n ; i++) {
        /* Validate that pointers haven't met in the middle */
        assert(leftblock != rightblock || leftindex < rightindex);

        /* Swap */
        tmp = leftblock->data[leftindex];
        leftblock->data[leftindex] = rightblock->data[rightindex];
        rightblock->data[rightindex] = tmp;

        /* Advance left block/index pair */
        leftindex++;
        if (leftindex == BLOCKLEN) {
            if (leftblock->rightlink == NULL)
                break;
            leftblock = leftblock->rightlink;
            leftindex = 0;
        }

        /* Step backwards with the right block/index pair */
        rightindex--;
        if (rightindex == -1) {
            if (rightblock->leftlink == NULL)
                break;
            rightblock = rightblock->leftlink;
            rightindex = BLOCKLEN - 1;
        }
    }
    Py_RETURN_NONE;
}

PyDoc_STRVAR(reverse_doc,
"D.reverse() -- reverse *IN PLACE*");

static PyObject *
deque_count(dequeobject *deque, PyObject *v)
{
    block *leftblock = deque->leftblock;
    Py_ssize_t leftindex = deque->leftindex;
    Py_ssize_t n = deque->len;
    Py_ssize_t i;
    Py_ssize_t count = 0;
    PyObject *item;
    long start_state = deque->state;
    int cmp;

    for (i=0 ; i<n ; i++) {
        item = leftblock->data[leftindex];
        cmp = PyObject_RichCompareBool(item, v, Py_EQ);
        if (cmp > 0)
            count++;
        else if (cmp < 0)
            return NULL;

        if (start_state != deque->state) {
            PyErr_SetString(PyExc_RuntimeError,
                            "deque mutated during iteration");
            return NULL;
        }

        /* Advance left block/index pair */
        leftindex++;
        if (leftindex == BLOCKLEN) {
            if (leftblock->rightlink == NULL)  /* can occur when i==n-1 */
                break;
            leftblock = leftblock->rightlink;
            leftindex = 0;
        }
    }
    return PyLong_FromSsize_t(count);
}

PyDoc_STRVAR(count_doc,
"D.count(value) -> integer -- return number of occurrences of value");

static Py_ssize_t
deque_len(dequeobject *deque)
{
    return deque->len;
}

static PyObject *
deque_remove(dequeobject *deque, PyObject *value)
{
    Py_ssize_t i, n=deque->len;

    for (i=0 ; i<n ; i++) {
        PyObject *item = deque->leftblock->data[deque->leftindex];
        int cmp = PyObject_RichCompareBool(item, value, Py_EQ);

        if (deque->len != n) {
            PyErr_SetString(PyExc_IndexError,
                "deque mutated during remove().");
            return NULL;
        }
        if (cmp > 0) {
            PyObject *tgt = deque_popleft(deque, NULL);
            assert (tgt != NULL);
            Py_DECREF(tgt);
            if (_deque_rotate(deque, i) == -1)
                return NULL;
            Py_RETURN_NONE;
        }
        else if (cmp < 0) {
            _deque_rotate(deque, i);
            return NULL;
        }
        _deque_rotate(deque, -1);
    }
    PyErr_SetString(PyExc_ValueError, "deque.remove(x): x not in deque");
    return NULL;
}

PyDoc_STRVAR(remove_doc,
"D.remove(value) -- remove first occurrence of value.");

static int
deque_clear(dequeobject *deque)
{
    PyObject *item;

    while (deque->len) {
        item = deque_pop(deque, NULL);
        assert (item != NULL);
        Py_DECREF(item);
    }
    assert(deque->leftblock == deque->rightblock &&
           deque->leftindex - 1 == deque->rightindex &&
           deque->len == 0);
    return 0;
}

static PyObject *
deque_item(dequeobject *deque, Py_ssize_t i)
{
    block *b;
    PyObject *item;
    Py_ssize_t n, index=i;

    if (i < 0 || i >= deque->len) {
        PyErr_SetString(PyExc_IndexError,
                        "deque index out of range");
        return NULL;
    }

    if (i == 0) {
        i = deque->leftindex;
        b = deque->leftblock;
    } else if (i == deque->len - 1) {
        i = deque->rightindex;
        b = deque->rightblock;
    } else {
        i += deque->leftindex;
        n = i / BLOCKLEN;
        i %= BLOCKLEN;
        if (index < (deque->len >> 1)) {
            b = deque->leftblock;
            while (n--)
                b = b->rightlink;
        } else {
            n = (deque->leftindex + deque->len - 1) / BLOCKLEN - n;
            b = deque->rightblock;
            while (n--)
                b = b->leftlink;
        }
    }
    item = b->data[i];
    Py_INCREF(item);
    return item;
}

/* delitem() implemented in terms of rotate for simplicity and reasonable
   performance near the end points.  If for some reason this method becomes
   popular, it is not hard to re-implement this using direct data movement
   (similar to code in list slice assignment) and achieve a two or threefold
   performance boost.
*/

static int
deque_del_item(dequeobject *deque, Py_ssize_t i)
{
    PyObject *item;

    assert (i >= 0 && i < deque->len);
    if (_deque_rotate(deque, -i) == -1)
        return -1;

    item = deque_popleft(deque, NULL);
    assert (item != NULL);
    Py_DECREF(item);

    return _deque_rotate(deque, i);
}

static int
deque_ass_item(dequeobject *deque, Py_ssize_t i, PyObject *v)
{
    PyObject *old_value;
    block *b;
    Py_ssize_t n, len=deque->len, halflen=(len+1)>>1, index=i;

    if (i < 0 || i >= len) {
        PyErr_SetString(PyExc_IndexError,
                        "deque index out of range");
        return -1;
    }
    if (v == NULL)
        return deque_del_item(deque, i);

    i += deque->leftindex;
    n = i / BLOCKLEN;
    i %= BLOCKLEN;
    if (index <= halflen) {
        b = deque->leftblock;
        while (n--)
            b = b->rightlink;
    } else {
        n = (deque->leftindex + len - 1) / BLOCKLEN - n;
        b = deque->rightblock;
        while (n--)
            b = b->leftlink;
    }
    Py_INCREF(v);
    old_value = b->data[i];
    b->data[i] = v;
    Py_DECREF(old_value);
    return 0;
}

static PyObject *
deque_clearmethod(dequeobject *deque)
{
    int rv;

    rv = deque_clear(deque);
    assert (rv != -1);
    Py_RETURN_NONE;
}

PyDoc_STRVAR(clear_doc, "Remove all elements from the deque.");

static void
deque_dealloc(dequeobject *deque)
{
    PyObject_GC_UnTrack(deque);
    if (deque->weakreflist != NULL)
        PyObject_ClearWeakRefs((PyObject *) deque);
    if (deque->leftblock != NULL) {
        deque_clear(deque);
        assert(deque->leftblock != NULL);
        freeblock(deque->leftblock);
    }
    deque->leftblock = NULL;
    deque->rightblock = NULL;
    Py_TYPE(deque)->tp_free(deque);
}

static int
deque_traverse(dequeobject *deque, visitproc visit, void *arg)
{
    block *b;
    PyObject *item;
    Py_ssize_t index;
    Py_ssize_t indexlo = deque->leftindex;

    for (b = deque->leftblock; b != NULL; b = b->rightlink) {
        const Py_ssize_t indexhi = b == deque->rightblock ?
                                 deque->rightindex :
                     BLOCKLEN - 1;

        for (index = indexlo; index <= indexhi; ++index) {
            item = b->data[index];
            Py_VISIT(item);
        }
        indexlo = 0;
    }
    return 0;
}

static PyObject *
deque_copy(PyObject *deque)
{
    if (((dequeobject *)deque)->maxlen == -1)
        return PyObject_CallFunction((PyObject *)(Py_TYPE(deque)), "O", deque, NULL);
    else
        return PyObject_CallFunction((PyObject *)(Py_TYPE(deque)), "Oi",
            deque, ((dequeobject *)deque)->maxlen, NULL);
}

PyDoc_STRVAR(copy_doc, "Return a shallow copy of a deque.");

static PyObject *
deque_reduce(dequeobject *deque)
{
    PyObject *dict, *result, *aslist;

    dict = PyObject_GetAttrString((PyObject *)deque, "__dict__");
    if (dict == NULL)
        PyErr_Clear();
    aslist = PySequence_List((PyObject *)deque);
    if (aslist == NULL) {
        Py_XDECREF(dict);
        return NULL;
    }
    if (dict == NULL) {
        if (deque->maxlen == -1)
            result = Py_BuildValue("O(O)", Py_TYPE(deque), aslist);
        else
            result = Py_BuildValue("O(On)", Py_TYPE(deque), aslist, deque->maxlen);
    } else {
        if (deque->maxlen == -1)
            result = Py_BuildValue("O(OO)O", Py_TYPE(deque), aslist, Py_None, dict);
        else
            result = Py_BuildValue("O(On)O", Py_TYPE(deque), aslist, deque->maxlen, dict);
    }
    Py_XDECREF(dict);
    Py_DECREF(aslist);
    return result;
}

PyDoc_STRVAR(reduce_doc, "Return state information for pickling.");

static PyObject *
deque_repr(PyObject *deque)
{
    PyObject *aslist, *result;
    int i;

    i = Py_ReprEnter(deque);
    if (i != 0) {
        if (i < 0)
            return NULL;
        return PyUnicode_FromString("[...]");
    }

    aslist = PySequence_List(deque);
    if (aslist == NULL) {
        Py_ReprLeave(deque);
        return NULL;
    }
    if (((dequeobject *)deque)->maxlen != -1)

        result = PyUnicode_FromFormat("deque(%R, maxlen=%zd)",
                                      aslist, ((dequeobject *)deque)->maxlen);
    else
        result = PyUnicode_FromFormat("deque(%R)", aslist);
    Py_DECREF(aslist);
    Py_ReprLeave(deque);
    return result;
}

static PyObject *
deque_richcompare(PyObject *v, PyObject *w, int op)
{
    PyObject *it1=NULL, *it2=NULL, *x, *y;
    Py_ssize_t vs, ws;
    int b, cmp=-1;

    if (!PyObject_TypeCheck(v, &deque_type) ||
        !PyObject_TypeCheck(w, &deque_type)) {
        Py_INCREF(Py_NotImplemented);
        return Py_NotImplemented;
    }

    /* Shortcuts */
    vs = ((dequeobject *)v)->len;
    ws = ((dequeobject *)w)->len;
    if (op == Py_EQ) {
        if (v == w)
            Py_RETURN_TRUE;
        if (vs != ws)
            Py_RETURN_FALSE;
    }
    if (op == Py_NE) {
        if (v == w)
            Py_RETURN_FALSE;
        if (vs != ws)
            Py_RETURN_TRUE;
    }

    /* Search for the first index where items are different */
    it1 = PyObject_GetIter(v);
    if (it1 == NULL)
        goto done;
    it2 = PyObject_GetIter(w);
    if (it2 == NULL)
        goto done;
    for (;;) {
        x = PyIter_Next(it1);
        if (x == NULL && PyErr_Occurred())
            goto done;
        y = PyIter_Next(it2);
        if (x == NULL || y == NULL)
            break;
        b = PyObject_RichCompareBool(x, y, Py_EQ);
        if (b == 0) {
            cmp = PyObject_RichCompareBool(x, y, op);
            Py_DECREF(x);
            Py_DECREF(y);
            goto done;
        }
        Py_DECREF(x);
        Py_DECREF(y);
        if (b == -1)
            goto done;
    }
    /* We reached the end of one deque or both */
    Py_XDECREF(x);
    Py_XDECREF(y);
    if (PyErr_Occurred())
        goto done;
    switch (op) {
    case Py_LT: cmp = y != NULL; break;  /* if w was longer */
    case Py_LE: cmp = x == NULL; break;  /* if v was not longer */
    case Py_EQ: cmp = x == y;    break;  /* if we reached the end of both */
    case Py_NE: cmp = x != y;    break;  /* if one deque continues */
    case Py_GT: cmp = x != NULL; break;  /* if v was longer */
    case Py_GE: cmp = y == NULL; break;  /* if w was not longer */
    }

done:
    Py_XDECREF(it1);
    Py_XDECREF(it2);
    if (cmp == 1)
        Py_RETURN_TRUE;
    if (cmp == 0)
        Py_RETURN_FALSE;
    return NULL;
}

static int
deque_init(dequeobject *deque, PyObject *args, PyObject *kwdargs)
{
    PyObject *iterable = NULL;
    PyObject *maxlenobj = NULL;
    Py_ssize_t maxlen = -1;
    char *kwlist[] = {"iterable", "maxlen", 0};

    if (!PyArg_ParseTupleAndKeywords(args, kwdargs, "|OO:deque", kwlist, &iterable, &maxlenobj))
        return -1;
    if (maxlenobj != NULL && maxlenobj != Py_None) {
        maxlen = PyLong_AsSsize_t(maxlenobj);
        if (maxlen == -1 && PyErr_Occurred())
            return -1;
        if (maxlen < 0) {
            PyErr_SetString(PyExc_ValueError, "maxlen must be non-negative");
            return -1;
        }
    }
    deque->maxlen = maxlen;
    deque_clear(deque);
    if (iterable != NULL) {
        PyObject *rv = deque_extend(deque, iterable);
        if (rv == NULL)
            return -1;
        Py_DECREF(rv);
    }
    return 0;
}

static PyObject *
deque_get_maxlen(dequeobject *deque)
{
    if (deque->maxlen == -1)
        Py_RETURN_NONE;
    return PyLong_FromSsize_t(deque->maxlen);
}

static PyGetSetDef deque_getset[] = {
    {"maxlen", (getter)deque_get_maxlen, (setter)NULL,
     "maximum size of a deque or None if unbounded"},
    {0}
};

static PySequenceMethods deque_as_sequence = {
    (lenfunc)deque_len,                 /* sq_length */
    0,                                  /* sq_concat */
    0,                                  /* sq_repeat */
    (ssizeargfunc)deque_item,           /* sq_item */
    0,                                  /* sq_slice */
    (ssizeobjargproc)deque_ass_item,            /* sq_ass_item */
    0,                                  /* sq_ass_slice */
    0,                                  /* sq_contains */
    (binaryfunc)deque_inplace_concat,           /* sq_inplace_concat */
    0,                                  /* sq_inplace_repeat */

};

/* deque object ********************************************************/

static PyObject *deque_iter(dequeobject *deque);
static PyObject *deque_reviter(dequeobject *deque);
PyDoc_STRVAR(reversed_doc,
    "D.__reversed__() -- return a reverse iterator over the deque");

static PyMethodDef deque_methods[] = {
    {"append",                  (PyCFunction)deque_append,
        METH_O,                  append_doc},
    {"appendleft",              (PyCFunction)deque_appendleft,
        METH_O,                  appendleft_doc},
    {"clear",                   (PyCFunction)deque_clearmethod,
        METH_NOARGS,             clear_doc},
    {"__copy__",                (PyCFunction)deque_copy,
        METH_NOARGS,             copy_doc},
    {"count",                   (PyCFunction)deque_count,
        METH_O,                         count_doc},
    {"extend",                  (PyCFunction)deque_extend,
        METH_O,                  extend_doc},
    {"extendleft",              (PyCFunction)deque_extendleft,
        METH_O,                  extendleft_doc},
    {"pop",                     (PyCFunction)deque_pop,
        METH_NOARGS,             pop_doc},
    {"popleft",                 (PyCFunction)deque_popleft,
        METH_NOARGS,             popleft_doc},
    {"__reduce__",      (PyCFunction)deque_reduce,
        METH_NOARGS,             reduce_doc},
    {"remove",                  (PyCFunction)deque_remove,
        METH_O,                  remove_doc},
    {"__reversed__",            (PyCFunction)deque_reviter,
        METH_NOARGS,             reversed_doc},
    {"reverse",                 (PyCFunction)deque_reverse,
        METH_NOARGS,             reverse_doc},
    {"rotate",                  (PyCFunction)deque_rotate,
        METH_VARARGS,           rotate_doc},
    {NULL,              NULL}   /* sentinel */
};

PyDoc_STRVAR(deque_doc,
"deque(iterable[, maxlen]) --> deque object\n\
\n\
Build an ordered collection with optimized access from its endpoints.");

static PyTypeObject deque_type = {
    PyVarObject_HEAD_INIT(NULL, 0)
    "collections.deque",                /* tp_name */
    sizeof(dequeobject),                /* tp_basicsize */
    0,                                  /* tp_itemsize */
    /* methods */
    (destructor)deque_dealloc,          /* tp_dealloc */
    0,                                  /* tp_print */
    0,                                  /* tp_getattr */
    0,                                  /* tp_setattr */
    0,                                  /* tp_reserved */
    deque_repr,                         /* tp_repr */
    0,                                  /* tp_as_number */
    &deque_as_sequence,                 /* tp_as_sequence */
    0,                                  /* tp_as_mapping */
    PyObject_HashNotImplemented,        /* tp_hash */
    0,                                  /* tp_call */
    0,                                  /* tp_str */
    PyObject_GenericGetAttr,            /* tp_getattro */
    0,                                  /* tp_setattro */
    0,                                  /* tp_as_buffer */
    Py_TPFLAGS_DEFAULT | Py_TPFLAGS_BASETYPE | Py_TPFLAGS_HAVE_GC,
                                        /* tp_flags */
    deque_doc,                          /* tp_doc */
    (traverseproc)deque_traverse,       /* tp_traverse */
    (inquiry)deque_clear,               /* tp_clear */
    (richcmpfunc)deque_richcompare,     /* tp_richcompare */
    offsetof(dequeobject, weakreflist), /* tp_weaklistoffset*/
    (getiterfunc)deque_iter,            /* tp_iter */
    0,                                  /* tp_iternext */
    deque_methods,                      /* tp_methods */
    0,                                  /* tp_members */
    deque_getset,                       /* tp_getset */
    0,                                  /* tp_base */
    0,                                  /* tp_dict */
    0,                                  /* tp_descr_get */
    0,                                  /* tp_descr_set */
    0,                                  /* tp_dictoffset */
    (initproc)deque_init,               /* tp_init */
    PyType_GenericAlloc,                /* tp_alloc */
    deque_new,                          /* tp_new */
    PyObject_GC_Del,                    /* tp_free */
};

/*********************** Deque Iterator **************************/

typedef struct {
    PyObject_HEAD
    Py_ssize_t index;
    block *b;
    dequeobject *deque;
    long state;         /* state when the iterator is created */
    Py_ssize_t counter;    /* number of items remaining for iteration */
} dequeiterobject;

static PyTypeObject dequeiter_type;

static PyObject *
deque_iter(dequeobject *deque)
{
    dequeiterobject *it;

    it = PyObject_GC_New(dequeiterobject, &dequeiter_type);
    if (it == NULL)
        return NULL;
    it->b = deque->leftblock;
    it->index = deque->leftindex;
    Py_INCREF(deque);
    it->deque = deque;
    it->state = deque->state;
    it->counter = deque->len;
    PyObject_GC_Track(it);
    return (PyObject *)it;
}

static int
dequeiter_traverse(dequeiterobject *dio, visitproc visit, void *arg)
{
    Py_VISIT(dio->deque);
    return 0;
}

static void
dequeiter_dealloc(dequeiterobject *dio)
{
    Py_XDECREF(dio->deque);
    PyObject_GC_Del(dio);
}

static PyObject *
dequeiter_next(dequeiterobject *it)
{
    PyObject *item;

    if (it->deque->state != it->state) {
        it->counter = 0;
        PyErr_SetString(PyExc_RuntimeError,
                        "deque mutated during iteration");
        return NULL;
    }
    if (it->counter == 0)
        return NULL;
    assert (!(it->b == it->deque->rightblock &&
              it->index > it->deque->rightindex));

    item = it->b->data[it->index];
    it->index++;
    it->counter--;
    if (it->index == BLOCKLEN && it->counter > 0) {
        assert (it->b->rightlink != NULL);
        it->b = it->b->rightlink;
        it->index = 0;
    }
    Py_INCREF(item);
    return item;
}

static PyObject *
dequeiter_len(dequeiterobject *it)
{
    return PyLong_FromSsize_t(it->counter);
}

PyDoc_STRVAR(length_hint_doc, "Private method returning an estimate of len(list(it)).");

static PyMethodDef dequeiter_methods[] = {
    {"__length_hint__", (PyCFunction)dequeiter_len, METH_NOARGS, length_hint_doc},
    {NULL,              NULL}           /* sentinel */
};

static PyTypeObject dequeiter_type = {
    PyVarObject_HEAD_INIT(NULL, 0)
    "deque_iterator",                           /* tp_name */
    sizeof(dequeiterobject),                    /* tp_basicsize */
    0,                                          /* tp_itemsize */
    /* methods */
    (destructor)dequeiter_dealloc,              /* tp_dealloc */
    0,                                          /* tp_print */
    0,                                          /* tp_getattr */
    0,                                          /* tp_setattr */
    0,                                          /* tp_reserved */
    0,                                          /* tp_repr */
    0,                                          /* tp_as_number */
    0,                                          /* tp_as_sequence */
    0,                                          /* tp_as_mapping */
    0,                                          /* tp_hash */
    0,                                          /* tp_call */
    0,                                          /* tp_str */
    PyObject_GenericGetAttr,                    /* tp_getattro */
    0,                                          /* tp_setattro */
    0,                                          /* tp_as_buffer */
    Py_TPFLAGS_DEFAULT | Py_TPFLAGS_HAVE_GC,/* tp_flags */
    0,                                          /* tp_doc */
    (traverseproc)dequeiter_traverse,           /* tp_traverse */
    0,                                          /* tp_clear */
    0,                                          /* tp_richcompare */
    0,                                          /* tp_weaklistoffset */
    PyObject_SelfIter,                          /* tp_iter */
    (iternextfunc)dequeiter_next,               /* tp_iternext */
    dequeiter_methods,                          /* tp_methods */
    0,
};

/*********************** Deque Reverse Iterator **************************/

static PyTypeObject dequereviter_type;

static PyObject *
deque_reviter(dequeobject *deque)
{
    dequeiterobject *it;

    it = PyObject_GC_New(dequeiterobject, &dequereviter_type);
    if (it == NULL)
        return NULL;
    it->b = deque->rightblock;
    it->index = deque->rightindex;
    Py_INCREF(deque);
    it->deque = deque;
    it->state = deque->state;
    it->counter = deque->len;
    PyObject_GC_Track(it);
    return (PyObject *)it;
}

static PyObject *
dequereviter_next(dequeiterobject *it)
{
    PyObject *item;
    if (it->counter == 0)
        return NULL;

    if (it->deque->state != it->state) {
        it->counter = 0;
        PyErr_SetString(PyExc_RuntimeError,
                        "deque mutated during iteration");
        return NULL;
    }
    assert (!(it->b == it->deque->leftblock &&
              it->index < it->deque->leftindex));

    item = it->b->data[it->index];
    it->index--;
    it->counter--;
    if (it->index == -1 && it->counter > 0) {
        assert (it->b->leftlink != NULL);
        it->b = it->b->leftlink;
        it->index = BLOCKLEN - 1;
    }
    Py_INCREF(item);
    return item;
}

static PyTypeObject dequereviter_type = {
    PyVarObject_HEAD_INIT(NULL, 0)
    "deque_reverse_iterator",                   /* tp_name */
    sizeof(dequeiterobject),                    /* tp_basicsize */
    0,                                          /* tp_itemsize */
    /* methods */
    (destructor)dequeiter_dealloc,              /* tp_dealloc */
    0,                                          /* tp_print */
    0,                                          /* tp_getattr */
    0,                                          /* tp_setattr */
    0,                                          /* tp_reserved */
    0,                                          /* tp_repr */
    0,                                          /* tp_as_number */
    0,                                          /* tp_as_sequence */
    0,                                          /* tp_as_mapping */
    0,                                          /* tp_hash */
    0,                                          /* tp_call */
    0,                                          /* tp_str */
    PyObject_GenericGetAttr,                    /* tp_getattro */
    0,                                          /* tp_setattro */
    0,                                          /* tp_as_buffer */
    Py_TPFLAGS_DEFAULT | Py_TPFLAGS_HAVE_GC,/* tp_flags */
    0,                                          /* tp_doc */
    (traverseproc)dequeiter_traverse,           /* tp_traverse */
    0,                                          /* tp_clear */
    0,                                          /* tp_richcompare */
    0,                                          /* tp_weaklistoffset */
    PyObject_SelfIter,                          /* tp_iter */
    (iternextfunc)dequereviter_next,            /* tp_iternext */
    dequeiter_methods,                          /* tp_methods */
    0,
};

/* defaultdict type *********************************************************/

typedef struct {
    PyDictObject dict;
    PyObject *default_factory;
} defdictobject;

static PyTypeObject defdict_type; /* Forward */

PyDoc_STRVAR(defdict_missing_doc,
"__missing__(key) # Called by __getitem__ for missing key; pseudo-code:\n\
  if self.default_factory is None: raise KeyError((key,))\n\
  self[key] = value = self.default_factory()\n\
  return value\n\
");

static PyObject *
defdict_missing(defdictobject *dd, PyObject *key)
{
    PyObject *factory = dd->default_factory;
    PyObject *value;
    if (factory == NULL || factory == Py_None) {
        /* XXX Call dict.__missing__(key) */
        PyObject *tup;
        tup = PyTuple_Pack(1, key);
        if (!tup) return NULL;
        PyErr_SetObject(PyExc_KeyError, tup);
        Py_DECREF(tup);
        return NULL;
    }
    value = PyEval_CallObject(factory, NULL);
    if (value == NULL)
        return value;
    if (PyObject_SetItem((PyObject *)dd, key, value) < 0) {
        Py_DECREF(value);
        return NULL;
    }
    return value;
}

PyDoc_STRVAR(defdict_copy_doc, "D.copy() -> a shallow copy of D.");

static PyObject *
defdict_copy(defdictobject *dd)
{
    /* This calls the object's class.  That only works for subclasses
       whose class constructor has the same signature.  Subclasses that
       define a different constructor signature must override copy().
    */

    if (dd->default_factory == NULL)
        return PyObject_CallFunctionObjArgs((PyObject*)Py_TYPE(dd), Py_None, dd, NULL);
    return PyObject_CallFunctionObjArgs((PyObject*)Py_TYPE(dd),
                                        dd->default_factory, dd, NULL);
}

static PyObject *
defdict_reduce(defdictobject *dd)
{
    /* __reduce__ must return a 5-tuple as follows:

       - factory function
       - tuple of args for the factory function
       - additional state (here None)
       - sequence iterator (here None)
       - dictionary iterator (yielding successive (key, value) pairs

       This API is used by pickle.py and copy.py.

       For this to be useful with pickle.py, the default_factory
       must be picklable; e.g., None, a built-in, or a global
       function in a module or package.

       Both shallow and deep copying are supported, but for deep
       copying, the default_factory must be deep-copyable; e.g. None,
       or a built-in (functions are not copyable at this time).

       This only works for subclasses as long as their constructor
       signature is compatible; the first argument must be the
       optional default_factory, defaulting to None.
    */
    PyObject *args;
    PyObject *items;
    PyObject *iter;
    PyObject *result;
    if (dd->default_factory == NULL || dd->default_factory == Py_None)
        args = PyTuple_New(0);
    else
        args = PyTuple_Pack(1, dd->default_factory);
    if (args == NULL)
        return NULL;
    items = PyObject_CallMethod((PyObject *)dd, "items", "()");
    if (items == NULL) {
        Py_DECREF(args);
        return NULL;
    }
    iter = PyObject_GetIter(items);
    if (iter == NULL) {
        Py_DECREF(items);
        Py_DECREF(args);
        return NULL;
    }
    result = PyTuple_Pack(5, Py_TYPE(dd), args,
                          Py_None, Py_None, iter);
    Py_DECREF(iter);
    Py_DECREF(items);
    Py_DECREF(args);
    return result;
}

static PyMethodDef defdict_methods[] = {
    {"__missing__", (PyCFunction)defdict_missing, METH_O,
     defdict_missing_doc},
    {"copy", (PyCFunction)defdict_copy, METH_NOARGS,
     defdict_copy_doc},
    {"__copy__", (PyCFunction)defdict_copy, METH_NOARGS,
     defdict_copy_doc},
    {"__reduce__", (PyCFunction)defdict_reduce, METH_NOARGS,
     reduce_doc},
    {NULL}
};

static PyMemberDef defdict_members[] = {
    {"default_factory", T_OBJECT,
     offsetof(defdictobject, default_factory), 0,
     PyDoc_STR("Factory for default value called by __missing__().")},
    {NULL}
};

static void
defdict_dealloc(defdictobject *dd)
{
    Py_CLEAR(dd->default_factory);
    PyDict_Type.tp_dealloc((PyObject *)dd);
}

static PyObject *
defdict_repr(defdictobject *dd)
{
    PyObject *baserepr;
    PyObject *defrepr;
    PyObject *result;
    baserepr = PyDict_Type.tp_repr((PyObject *)dd);
    if (baserepr == NULL)
        return NULL;
    if (dd->default_factory == NULL)
        defrepr = PyUnicode_FromString("None");
    else
    {
        int status = Py_ReprEnter(dd->default_factory);
        if (status != 0) {
            if (status < 0)
                return NULL;
            defrepr = PyUnicode_FromString("...");
        }
        else
            defrepr = PyObject_Repr(dd->default_factory);
        Py_ReprLeave(dd->default_factory);
    }
    if (defrepr == NULL) {
        Py_DECREF(baserepr);
        return NULL;
    }
    result = PyUnicode_FromFormat("defaultdict(%U, %U)",
                                  defrepr, baserepr);
    Py_DECREF(defrepr);
    Py_DECREF(baserepr);
    return result;
}

static int
defdict_traverse(PyObject *self, visitproc visit, void *arg)
{
    Py_VISIT(((defdictobject *)self)->default_factory);
    return PyDict_Type.tp_traverse(self, visit, arg);
}

static int
defdict_tp_clear(defdictobject *dd)
{
    Py_CLEAR(dd->default_factory);
    return PyDict_Type.tp_clear((PyObject *)dd);
}

static int
defdict_init(PyObject *self, PyObject *args, PyObject *kwds)
{
    defdictobject *dd = (defdictobject *)self;
    PyObject *olddefault = dd->default_factory;
    PyObject *newdefault = NULL;
    PyObject *newargs;
    int result;
    if (args == NULL || !PyTuple_Check(args))
        newargs = PyTuple_New(0);
    else {
        Py_ssize_t n = PyTuple_GET_SIZE(args);
        if (n > 0) {
            newdefault = PyTuple_GET_ITEM(args, 0);
            if (!PyCallable_Check(newdefault) && newdefault != Py_None) {
                PyErr_SetString(PyExc_TypeError,
                    "first argument must be callable");
                return -1;
            }
        }
        newargs = PySequence_GetSlice(args, 1, n);
    }
    if (newargs == NULL)
        return -1;
    Py_XINCREF(newdefault);
    dd->default_factory = newdefault;
    result = PyDict_Type.tp_init(self, newargs, kwds);
    Py_DECREF(newargs);
    Py_XDECREF(olddefault);
    return result;
}

PyDoc_STRVAR(defdict_doc,
"defaultdict(default_factory) --> dict with default factory\n\
\n\
The default factory is called without arguments to produce\n\
a new value when a key is not present, in __getitem__ only.\n\
A defaultdict compares equal to a dict with the same items.\n\
");

/* See comment in xxsubtype.c */
#define DEFERRED_ADDRESS(ADDR) 0

static PyTypeObject defdict_type = {
    PyVarObject_HEAD_INIT(DEFERRED_ADDRESS(&PyType_Type), 0)
    "collections.defaultdict",          /* tp_name */
    sizeof(defdictobject),              /* tp_basicsize */
    0,                                  /* tp_itemsize */
    /* methods */
    (destructor)defdict_dealloc,        /* tp_dealloc */
    0,                                  /* tp_print */
    0,                                  /* tp_getattr */
    0,                                  /* tp_setattr */
    0,                                  /* tp_reserved */
    (reprfunc)defdict_repr,             /* tp_repr */
    0,                                  /* tp_as_number */
    0,                                  /* tp_as_sequence */
    0,                                  /* tp_as_mapping */
    0,                                  /* tp_hash */
    0,                                  /* tp_call */
    0,                                  /* tp_str */
    PyObject_GenericGetAttr,            /* tp_getattro */
    0,                                  /* tp_setattro */
    0,                                  /* tp_as_buffer */
    Py_TPFLAGS_DEFAULT | Py_TPFLAGS_BASETYPE | Py_TPFLAGS_HAVE_GC,
                                    /* tp_flags */
    defdict_doc,                        /* tp_doc */
    defdict_traverse,                   /* tp_traverse */
    (inquiry)defdict_tp_clear,          /* tp_clear */
    0,                                  /* tp_richcompare */
    0,                                  /* tp_weaklistoffset*/
    0,                                  /* tp_iter */
    0,                                  /* tp_iternext */
    defdict_methods,                    /* tp_methods */
    defdict_members,                    /* tp_members */
    0,                                  /* tp_getset */
    DEFERRED_ADDRESS(&PyDict_Type),     /* tp_base */
    0,                                  /* tp_dict */
    0,                                  /* tp_descr_get */
    0,                                  /* tp_descr_set */
    0,                                  /* tp_dictoffset */
    defdict_init,                       /* tp_init */
    PyType_GenericAlloc,                /* tp_alloc */
    0,                                  /* tp_new */
    PyObject_GC_Del,                    /* tp_free */
};

/* helper function for Counter  *********************************************/

PyDoc_STRVAR(_count_elements_doc,
"_count_elements(mapping, iterable) -> None\n\
\n\
Count elements in the iterable, updating the mappping");

static PyObject *
_count_elements(PyObject *self, PyObject *args)
{
    PyObject *it, *iterable, *mapping, *oldval;
    PyObject *newval = NULL;
    PyObject *key = NULL;
    PyObject *one = NULL;

    if (!PyArg_UnpackTuple(args, "_count_elements", 2, 2, &mapping, &iterable))
        return NULL;

    it = PyObject_GetIter(iterable);
    if (it == NULL)
        return NULL;

    one = PyLong_FromLong(1);
    if (one == NULL) {
        Py_DECREF(it);
        return NULL;
    }

    if (PyDict_CheckExact(mapping)) {
        while (1) {
            key = PyIter_Next(it);
<<<<<<< HEAD
            if (key == NULL) {
                if (PyErr_Occurred() && PyErr_ExceptionMatches(PyExc_StopIteration))
                    PyErr_Clear();
                else
                    break;
            }
=======
            if (key == NULL)
                break;
>>>>>>> 75dec455
            oldval = PyDict_GetItem(mapping, key);
            if (oldval == NULL) {
                if (PyDict_SetItem(mapping, key, one) == -1)
                    break;
            } else {
                newval = PyNumber_Add(oldval, one);
                if (newval == NULL)
                    break;
                if (PyDict_SetItem(mapping, key, newval) == -1)
                    break;
                Py_CLEAR(newval);
            }
            Py_DECREF(key);
        }
    } else {
        while (1) {
            key = PyIter_Next(it);
<<<<<<< HEAD
            if (key == NULL) {
                if (PyErr_Occurred() && PyErr_ExceptionMatches(PyExc_StopIteration))
                    PyErr_Clear();
                else
                    break;
            }
=======
            if (key == NULL)
                break;
>>>>>>> 75dec455
            oldval = PyObject_GetItem(mapping, key);
            if (oldval == NULL) {
                if (!PyErr_Occurred() || !PyErr_ExceptionMatches(PyExc_KeyError))
                    break;
                PyErr_Clear();
                Py_INCREF(one);
                newval = one;
            } else {
                newval = PyNumber_Add(oldval, one);
                Py_DECREF(oldval);
                if (newval == NULL)
                    break;
            }
            if (PyObject_SetItem(mapping, key, newval) == -1)
                break;
            Py_CLEAR(newval);
            Py_DECREF(key);
        }
    }

    Py_DECREF(it);
    Py_XDECREF(key);
    Py_XDECREF(newval);
    Py_DECREF(one);
    if (PyErr_Occurred())
        return NULL;
    Py_RETURN_NONE;
}

/* module level code ********************************************************/

PyDoc_STRVAR(module_doc,
"High performance data structures.\n\
- deque:        ordered collection accessible from endpoints only\n\
- defaultdict:  dict subclass with a default value factory\n\
");

static struct PyMethodDef module_functions[] = {
    {"_count_elements", _count_elements,    METH_VARARGS,   _count_elements_doc},
    {NULL,       NULL}          /* sentinel */
};

static struct PyModuleDef _collectionsmodule = {
    PyModuleDef_HEAD_INIT,
    "_collections",
    module_doc,
    -1,
    module_functions,
    NULL,
    NULL,
    NULL,
    NULL
};

PyMODINIT_FUNC
PyInit__collections(void)
{
    PyObject *m;

    m = PyModule_Create(&_collectionsmodule);
    if (m == NULL)
        return NULL;

    if (PyType_Ready(&deque_type) < 0)
        return NULL;
    Py_INCREF(&deque_type);
    PyModule_AddObject(m, "deque", (PyObject *)&deque_type);

    defdict_type.tp_base = &PyDict_Type;
    if (PyType_Ready(&defdict_type) < 0)
        return NULL;
    Py_INCREF(&defdict_type);
    PyModule_AddObject(m, "defaultdict", (PyObject *)&defdict_type);

    if (PyType_Ready(&dequeiter_type) < 0)
        return NULL;

    if (PyType_Ready(&dequereviter_type) < 0)
        return NULL;

    return m;
}<|MERGE_RESOLUTION|>--- conflicted
+++ resolved
@@ -1552,17 +1552,8 @@
     if (PyDict_CheckExact(mapping)) {
         while (1) {
             key = PyIter_Next(it);
-<<<<<<< HEAD
-            if (key == NULL) {
-                if (PyErr_Occurred() && PyErr_ExceptionMatches(PyExc_StopIteration))
-                    PyErr_Clear();
-                else
-                    break;
-            }
-=======
             if (key == NULL)
                 break;
->>>>>>> 75dec455
             oldval = PyDict_GetItem(mapping, key);
             if (oldval == NULL) {
                 if (PyDict_SetItem(mapping, key, one) == -1)
@@ -1580,17 +1571,8 @@
     } else {
         while (1) {
             key = PyIter_Next(it);
-<<<<<<< HEAD
-            if (key == NULL) {
-                if (PyErr_Occurred() && PyErr_ExceptionMatches(PyExc_StopIteration))
-                    PyErr_Clear();
-                else
-                    break;
-            }
-=======
             if (key == NULL)
                 break;
->>>>>>> 75dec455
             oldval = PyObject_GetItem(mapping, key);
             if (oldval == NULL) {
                 if (!PyErr_Occurred() || !PyErr_ExceptionMatches(PyExc_KeyError))
