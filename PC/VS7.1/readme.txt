--- conflicted
+++ resolved
@@ -12,11 +12,7 @@
 The proper order to build subprojects:
 
 1) pythoncore (this builds the main Python DLL and library files,
-<<<<<<< HEAD
-               python33.{dll, lib} in Release mode)
-=======
                python34.{dll, lib} in Release mode)
->>>>>>> 8da3bcc1
               NOTE:  in previous releases, this subproject was
               named after the release number, e.g. python20.
 
@@ -30,11 +26,7 @@
    test slave; see SUBPROJECTS below)
 
 When using the Debug setting, the output files have a _d added to
-<<<<<<< HEAD
-their name:  python33_d.dll, python_d.exe, parser_d.pyd, and so on.
-=======
 their name:  python34_d.dll, python_d.exe, parser_d.pyd, and so on.
->>>>>>> 8da3bcc1
 
 SUBPROJECTS
 -----------
