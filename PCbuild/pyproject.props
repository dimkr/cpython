--- conflicted
+++ resolved
@@ -20,14 +20,10 @@
     <sqlite3Dir>$(externalsDir)\sqlite-3.8.3.1</sqlite3Dir>
     <bz2Dir>$(externalsDir)\bzip2-1.0.6</bz2Dir>
     <lzmaDir>$(externalsDir)\xz-5.0.5</lzmaDir>
-<<<<<<< HEAD
     <opensslDir>$(externalsDir)\openssl-1.0.1h</opensslDir>
-=======
-    <opensslDir>$(externalsDir)\openssl-1.0.1g</opensslDir>
     <tclDir>$(externalsDir)\tcl-8.6.1.0</tclDir>
     <tkDir>$(externalsDir)\tk-8.6.1.0</tkDir>
     <tixDir>$(externalsDir)\tix-8.4.3.4</tixDir>
->>>>>>> 516f4456
     <tcltkDir>$(externalsDir)\tcltk</tcltkDir>
   </PropertyGroup>
   <ItemDefinitionGroup>
