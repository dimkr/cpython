/* pyconfig.h.in.  Generated from configure.ac by autoheader.  */


#ifndef Py_PYCONFIG_H
#define Py_PYCONFIG_H


/* Define if building universal (internal helper macro) */
#undef AC_APPLE_UNIVERSAL_BUILD

/* Define for AIX if your compiler is a genuine IBM xlC/xlC_r and you want
   support for AIX C++ shared extension modules. */
#undef AIX_GENUINE_CPLUSPLUS

/* Define if you have the Mach cthreads package */
#undef C_THREADS

/* Define if C doubles are 64-bit IEEE 754 binary format, stored in ARM
   mixed-endian order (byte order 45670123) */
#undef DOUBLE_IS_ARM_MIXED_ENDIAN_IEEE754

/* Define if C doubles are 64-bit IEEE 754 binary format, stored with the most
   significant byte first */
#undef DOUBLE_IS_BIG_ENDIAN_IEEE754

/* Define if C doubles are 64-bit IEEE 754 binary format, stored with the
   least significant byte first */
#undef DOUBLE_IS_LITTLE_ENDIAN_IEEE754

/* Define if --enable-ipv6 is specified */
#undef ENABLE_IPV6

/* Define if flock needs to be linked with bsd library. */
#undef FLOCK_NEEDS_LIBBSD

/* Define if getpgrp() must be called as getpgrp(0). */
#undef GETPGRP_HAVE_ARG

/* Define if gettimeofday() does not have second (timezone) argument This is
   the case on Motorola V4 (R40V4.2) */
#undef GETTIMEOFDAY_NO_TZ

<<<<<<< HEAD
/* Define to 1 if you have the `accept4' function. */
#undef HAVE_ACCEPT4

=======
>>>>>>> 4f5f3481
/* Define to 1 if you have the `acosh' function. */
#undef HAVE_ACOSH

/* struct addrinfo (netdb.h) */
#undef HAVE_ADDRINFO

/* Define to 1 if you have the `alarm' function. */
#undef HAVE_ALARM

/* Define this if your time.h defines altzone. */
#undef HAVE_ALTZONE

/* Define to 1 if you have the `asinh' function. */
#undef HAVE_ASINH

/* Define to 1 if you have the <asm/types.h> header file. */
#undef HAVE_ASM_TYPES_H

/* Define to 1 if you have the `atanh' function. */
#undef HAVE_ATANH

/* Define if GCC supports __attribute__((format(PyArg_ParseTuple, 2, 3))) */
#undef HAVE_ATTRIBUTE_FORMAT_PARSETUPLE

/* Define to 1 if you have the `bind_textdomain_codeset' function. */
#undef HAVE_BIND_TEXTDOMAIN_CODESET

/* Define to 1 if you have the <bluetooth/bluetooth.h> header file. */
#undef HAVE_BLUETOOTH_BLUETOOTH_H

/* Define to 1 if you have the <bluetooth.h> header file. */
#undef HAVE_BLUETOOTH_H

/* Define if mbstowcs(NULL, "text", 0) does not return the number of wide
   chars that would be converted. */
#undef HAVE_BROKEN_MBSTOWCS

/* Define if nice() returns success/failure instead of the new priority. */
#undef HAVE_BROKEN_NICE

/* Define if the system reports an invalid PIPE_BUF value. */
#undef HAVE_BROKEN_PIPE_BUF

/* Define if poll() sets errno on invalid file descriptors. */
#undef HAVE_BROKEN_POLL

/* Define if the Posix semaphores do not work on your system */
#undef HAVE_BROKEN_POSIX_SEMAPHORES

/* Define if pthread_sigmask() does not work on your system. */
#undef HAVE_BROKEN_PTHREAD_SIGMASK

/* define to 1 if your sem_getvalue is broken. */
#undef HAVE_BROKEN_SEM_GETVALUE

<<<<<<< HEAD
/* Define this if you have the type _Bool. */
#undef HAVE_C99_BOOL

/* Define to 1 if you have the `chflags' function. */
=======
/* Define if `unsetenv` does not return an int. */
#undef HAVE_BROKEN_UNSETENV

/* Define this if you have the type _Bool. */
#undef HAVE_C99_BOOL

/* Define to 1 if you have the 'chflags' function. */
>>>>>>> 4f5f3481
#undef HAVE_CHFLAGS

/* Define to 1 if you have the `chown' function. */
#undef HAVE_CHOWN

/* Define if you have the 'chroot' function. */
#undef HAVE_CHROOT

/* Define to 1 if you have the `clock' function. */
#undef HAVE_CLOCK

/* Define if the C compiler supports computed gotos. */
#undef HAVE_COMPUTED_GOTOS

/* Define to 1 if you have the `confstr' function. */
#undef HAVE_CONFSTR

/* Define to 1 if you have the <conio.h> header file. */
#undef HAVE_CONIO_H

/* Define to 1 if you have the `copysign' function. */
#undef HAVE_COPYSIGN

/* Define to 1 if you have the `ctermid' function. */
#undef HAVE_CTERMID

/* Define if you have the 'ctermid_r' function. */
#undef HAVE_CTERMID_R

/* Define to 1 if you have the <curses.h> header file. */
#undef HAVE_CURSES_H

/* Define if you have the 'is_term_resized' function. */
#undef HAVE_CURSES_IS_TERM_RESIZED

/* Define if you have the 'resizeterm' function. */
#undef HAVE_CURSES_RESIZETERM

/* Define if you have the 'resize_term' function. */
#undef HAVE_CURSES_RESIZE_TERM

/* Define to 1 if you have the declaration of `isfinite', and to 0 if you
   don't. */
#undef HAVE_DECL_ISFINITE

/* Define to 1 if you have the declaration of `isinf', and to 0 if you don't.
   */
#undef HAVE_DECL_ISINF

/* Define to 1 if you have the declaration of `isnan', and to 0 if you don't.
   */
#undef HAVE_DECL_ISNAN

/* Define to 1 if you have the declaration of `tzname', and to 0 if you don't.
   */
#undef HAVE_DECL_TZNAME

/* Define to 1 if you have the device macros. */
#undef HAVE_DEVICE_MACROS

/* Define if we have /dev/ptc. */
#undef HAVE_DEV_PTC

/* Define if we have /dev/ptmx. */
#undef HAVE_DEV_PTMX

/* Define to 1 if you have the <direct.h> header file. */
#undef HAVE_DIRECT_H

/* Define to 1 if you have the <dirent.h> header file, and it defines `DIR'.
   */
#undef HAVE_DIRENT_H

/* Define to 1 if you have the <dlfcn.h> header file. */
#undef HAVE_DLFCN_H

/* Define to 1 if you have the `dlopen' function. */
#undef HAVE_DLOPEN

/* Define to 1 if you have the `dup2' function. */
#undef HAVE_DUP2

/* Defined when any dynamic module loading is enabled. */
#undef HAVE_DYNAMIC_LOADING

/* Define if you have the 'epoll' functions. */
#undef HAVE_EPOLL

/* Define to 1 if you have the `erf' function. */
#undef HAVE_ERF

/* Define to 1 if you have the `erfc' function. */
#undef HAVE_ERFC

/* Define to 1 if you have the <errno.h> header file. */
#undef HAVE_ERRNO_H

/* Define to 1 if you have the `execv' function. */
#undef HAVE_EXECV

/* Define to 1 if you have the `expm1' function. */
#undef HAVE_EXPM1

/* Define if you have the 'fchdir' function. */
#undef HAVE_FCHDIR

/* Define to 1 if you have the `fchmod' function. */
#undef HAVE_FCHMOD

/* Define to 1 if you have the `fchown' function. */
#undef HAVE_FCHOWN

/* Define to 1 if you have the <fcntl.h> header file. */
#undef HAVE_FCNTL_H

/* Define if you have the 'fdatasync' function. */
#undef HAVE_FDATASYNC

/* Define to 1 if you have the `finite' function. */
#undef HAVE_FINITE

/* Define to 1 if you have the `flock' function. */
#undef HAVE_FLOCK

/* Define to 1 if you have the `fork' function. */
#undef HAVE_FORK

/* Define to 1 if you have the `forkpty' function. */
#undef HAVE_FORKPTY

/* Define to 1 if you have the `fpathconf' function. */
#undef HAVE_FPATHCONF

/* Define to 1 if you have the `fseek64' function. */
#undef HAVE_FSEEK64

/* Define to 1 if you have the `fseeko' function. */
#undef HAVE_FSEEKO

/* Define to 1 if you have the `fstatvfs' function. */
#undef HAVE_FSTATVFS

/* Define if you have the 'fsync' function. */
#undef HAVE_FSYNC

/* Define to 1 if you have the `ftell64' function. */
#undef HAVE_FTELL64

/* Define to 1 if you have the `ftello' function. */
#undef HAVE_FTELLO

/* Define to 1 if you have the `ftime' function. */
#undef HAVE_FTIME

/* Define to 1 if you have the `ftruncate' function. */
#undef HAVE_FTRUNCATE

/* Define to 1 if you have the `gai_strerror' function. */
#undef HAVE_GAI_STRERROR

/* Define to 1 if you have the `gamma' function. */
#undef HAVE_GAMMA

/* Define if we can use gcc inline assembler to get and set x87 control word
   */
#undef HAVE_GCC_ASM_FOR_X87

/* Define if you have the getaddrinfo function. */
#undef HAVE_GETADDRINFO

/* Define to 1 if you have the `getcwd' function. */
#undef HAVE_GETCWD

/* Define this if you have flockfile(), getc_unlocked(), and funlockfile() */
#undef HAVE_GETC_UNLOCKED

/* Define to 1 if you have the `getgroups' function. */
#undef HAVE_GETGROUPS

/* Define to 1 if you have the `gethostbyname' function. */
#undef HAVE_GETHOSTBYNAME

/* Define this if you have some version of gethostbyname_r() */
#undef HAVE_GETHOSTBYNAME_R

/* Define this if you have the 3-arg version of gethostbyname_r(). */
#undef HAVE_GETHOSTBYNAME_R_3_ARG

/* Define this if you have the 5-arg version of gethostbyname_r(). */
#undef HAVE_GETHOSTBYNAME_R_5_ARG

/* Define this if you have the 6-arg version of gethostbyname_r(). */
#undef HAVE_GETHOSTBYNAME_R_6_ARG

/* Define to 1 if you have the `getitimer' function. */
#undef HAVE_GETITIMER

/* Define to 1 if you have the `getloadavg' function. */
#undef HAVE_GETLOADAVG

/* Define to 1 if you have the `getlogin' function. */
#undef HAVE_GETLOGIN

/* Define to 1 if you have the `getnameinfo' function. */
#undef HAVE_GETNAMEINFO

/* Define if you have the 'getpagesize' function. */
#undef HAVE_GETPAGESIZE

/* Define to 1 if you have the `getpeername' function. */
#undef HAVE_GETPEERNAME

/* Define to 1 if you have the `getpgid' function. */
#undef HAVE_GETPGID

/* Define to 1 if you have the `getpgrp' function. */
#undef HAVE_GETPGRP

/* Define to 1 if you have the `getpid' function. */
#undef HAVE_GETPID

/* Define to 1 if you have the `getpriority' function. */
#undef HAVE_GETPRIORITY

/* Define to 1 if you have the `getpwent' function. */
#undef HAVE_GETPWENT

/* Define to 1 if you have the `getresgid' function. */
#undef HAVE_GETRESGID

/* Define to 1 if you have the `getresuid' function. */
#undef HAVE_GETRESUID

/* Define to 1 if you have the `getsid' function. */
#undef HAVE_GETSID

/* Define to 1 if you have the `getspent' function. */
#undef HAVE_GETSPENT

/* Define to 1 if you have the `getspnam' function. */
#undef HAVE_GETSPNAM

/* Define to 1 if you have the `gettimeofday' function. */
#undef HAVE_GETTIMEOFDAY

/* Define to 1 if you have the `getwd' function. */
#undef HAVE_GETWD

/* Define to 1 if you have the <grp.h> header file. */
#undef HAVE_GRP_H

/* Define if you have the 'hstrerror' function. */
#undef HAVE_HSTRERROR

/* Define to 1 if you have the `hypot' function. */
#undef HAVE_HYPOT

/* Define to 1 if you have the <ieeefp.h> header file. */
#undef HAVE_IEEEFP_H

/* Define if you have the 'inet_aton' function. */
#undef HAVE_INET_ATON

/* Define if you have the 'inet_pton' function. */
#undef HAVE_INET_PTON

/* Define to 1 if you have the `initgroups' function. */
#undef HAVE_INITGROUPS

/* Define to 1 if you have the <inttypes.h> header file. */
#undef HAVE_INTTYPES_H

/* Define to 1 if you have the <io.h> header file. */
#undef HAVE_IO_H

/* Define to 1 if you have the `kill' function. */
#undef HAVE_KILL

/* Define to 1 if you have the `killpg' function. */
#undef HAVE_KILLPG

/* Define if you have the 'kqueue' functions. */
#undef HAVE_KQUEUE

/* Define to 1 if you have the <langinfo.h> header file. */
#undef HAVE_LANGINFO_H

/* Defined to enable large file support when an off_t is bigger than a long
   and long long is available and at least as big as an off_t. You may need to
   add some flags for configuration and compilation to enable this mode. (For
   Solaris and Linux, the necessary defines are already defined.) */
#undef HAVE_LARGEFILE_SUPPORT

<<<<<<< HEAD
/* Define to 1 if you have the `lchflags' function. */
=======
/* Define to 1 if you have the 'lchflags' function. */
>>>>>>> 4f5f3481
#undef HAVE_LCHFLAGS

/* Define to 1 if you have the `lchmod' function. */
#undef HAVE_LCHMOD

/* Define to 1 if you have the `lchown' function. */
#undef HAVE_LCHOWN

/* Define to 1 if you have the `lgamma' function. */
#undef HAVE_LGAMMA

/* Define to 1 if you have the `dl' library (-ldl). */
#undef HAVE_LIBDL

/* Define to 1 if you have the `dld' library (-ldld). */
#undef HAVE_LIBDLD

/* Define to 1 if you have the `ieee' library (-lieee). */
#undef HAVE_LIBIEEE

/* Define to 1 if you have the <libintl.h> header file. */
#undef HAVE_LIBINTL_H

/* Define if you have the readline library (-lreadline). */
#undef HAVE_LIBREADLINE

/* Define to 1 if you have the `resolv' library (-lresolv). */
#undef HAVE_LIBRESOLV

/* Define to 1 if you have the <libutil.h> header file. */
#undef HAVE_LIBUTIL_H

/* Define if you have the 'link' function. */
#undef HAVE_LINK

/* Define to 1 if you have the <linux/netlink.h> header file. */
#undef HAVE_LINUX_NETLINK_H

/* Define to 1 if you have the <linux/tipc.h> header file. */
#undef HAVE_LINUX_TIPC_H

/* Define to 1 if you have the `log1p' function. */
#undef HAVE_LOG1P

/* Define this if you have the type long double. */
#undef HAVE_LONG_DOUBLE

/* Define this if you have the type long long. */
#undef HAVE_LONG_LONG

/* Define to 1 if you have the `lstat' function. */
#undef HAVE_LSTAT

/* Define this if you have the makedev macro. */
#undef HAVE_MAKEDEV

/* Define to 1 if you have the `mbrtowc' function. */
#undef HAVE_MBRTOWC

/* Define to 1 if you have the `memmove' function. */
#undef HAVE_MEMMOVE

/* Define to 1 if you have the <memory.h> header file. */
#undef HAVE_MEMORY_H

/* Define to 1 if you have the `mkfifo' function. */
#undef HAVE_MKFIFO

/* Define to 1 if you have the `mknod' function. */
#undef HAVE_MKNOD

/* Define to 1 if you have the `mktime' function. */
#undef HAVE_MKTIME

/* Define to 1 if you have the `mremap' function. */
#undef HAVE_MREMAP

/* Define to 1 if you have the <ncurses.h> header file. */
#undef HAVE_NCURSES_H

/* Define to 1 if you have the <ndir.h> header file, and it defines `DIR'. */
#undef HAVE_NDIR_H

/* Define to 1 if you have the <netpacket/packet.h> header file. */
#undef HAVE_NETPACKET_PACKET_H

/* Define to 1 if you have the `nice' function. */
#undef HAVE_NICE

/* Define to 1 if you have the `openpty' function. */
#undef HAVE_OPENPTY

/* Define if compiling using MacOS X 10.5 SDK or later. */
#undef HAVE_OSX105_SDK

/* Define to 1 if you have the `pathconf' function. */
#undef HAVE_PATHCONF

/* Define to 1 if you have the `pause' function. */
#undef HAVE_PAUSE

/* Define if the OS supports pipe2() */
#undef HAVE_PIPE2

/* Define to 1 if you have the `plock' function. */
#undef HAVE_PLOCK

/* Define to 1 if you have the `poll' function. */
#undef HAVE_POLL

/* Define to 1 if you have the <poll.h> header file. */
#undef HAVE_POLL_H

/* Define to 1 if you have the <process.h> header file. */
#undef HAVE_PROCESS_H

/* Define if your compiler supports function prototype */
#undef HAVE_PROTOTYPES

/* Defined for Solaris 2.6 bug in pthread header. */
#undef HAVE_PTHREAD_DESTRUCTOR

/* Define to 1 if you have the <pthread.h> header file. */
#undef HAVE_PTHREAD_H

/* Define to 1 if you have the `pthread_init' function. */
#undef HAVE_PTHREAD_INIT

/* Define to 1 if you have the `pthread_sigmask' function. */
#undef HAVE_PTHREAD_SIGMASK

/* Define to 1 if you have the <pty.h> header file. */
#undef HAVE_PTY_H

/* Define to 1 if you have the `putenv' function. */
#undef HAVE_PUTENV

/* Define to 1 if you have the `readlink' function. */
#undef HAVE_READLINK

/* Define to 1 if you have the `realpath' function. */
#undef HAVE_REALPATH

/* Define if you have readline 2.1 */
#undef HAVE_RL_CALLBACK

/* Define if you can turn off readline's signal handling. */
#undef HAVE_RL_CATCH_SIGNAL

/* Define if you have readline 2.2 */
#undef HAVE_RL_COMPLETION_APPEND_CHARACTER

/* Define if you have readline 4.0 */
#undef HAVE_RL_COMPLETION_DISPLAY_MATCHES_HOOK

/* Define if you have readline 4.2 */
#undef HAVE_RL_COMPLETION_MATCHES

/* Define if you have rl_completion_suppress_append */
#undef HAVE_RL_COMPLETION_SUPPRESS_APPEND

/* Define if you have readline 4.0 */
#undef HAVE_RL_PRE_INPUT_HOOK

/* Define to 1 if you have the `round' function. */
#undef HAVE_ROUND

/* Define to 1 if you have the `select' function. */
#undef HAVE_SELECT

/* Define to 1 if you have the `sem_getvalue' function. */
#undef HAVE_SEM_GETVALUE

/* Define to 1 if you have the `sem_open' function. */
#undef HAVE_SEM_OPEN

/* Define to 1 if you have the `sem_timedwait' function. */
#undef HAVE_SEM_TIMEDWAIT

/* Define to 1 if you have the `sem_unlink' function. */
#undef HAVE_SEM_UNLINK

/* Define to 1 if you have the `setegid' function. */
#undef HAVE_SETEGID

/* Define to 1 if you have the `seteuid' function. */
#undef HAVE_SETEUID

/* Define to 1 if you have the `setgid' function. */
#undef HAVE_SETGID

/* Define if you have the 'setgroups' function. */
#undef HAVE_SETGROUPS

/* Define to 1 if you have the `setitimer' function. */
#undef HAVE_SETITIMER

/* Define to 1 if you have the `setlocale' function. */
#undef HAVE_SETLOCALE

/* Define to 1 if you have the `setpgid' function. */
#undef HAVE_SETPGID

/* Define to 1 if you have the `setpgrp' function. */
#undef HAVE_SETPGRP

/* Define to 1 if you have the `setregid' function. */
#undef HAVE_SETREGID

/* Define to 1 if you have the `setresgid' function. */
#undef HAVE_SETRESGID

/* Define to 1 if you have the `setresuid' function. */
#undef HAVE_SETRESUID

/* Define to 1 if you have the `setreuid' function. */
#undef HAVE_SETREUID

/* Define to 1 if you have the `setsid' function. */
#undef HAVE_SETSID

/* Define to 1 if you have the `setuid' function. */
#undef HAVE_SETUID

/* Define to 1 if you have the `setvbuf' function. */
#undef HAVE_SETVBUF

/* Define to 1 if you have the <shadow.h> header file. */
#undef HAVE_SHADOW_H

/* Define to 1 if you have the `sigaction' function. */
#undef HAVE_SIGACTION

/* Define to 1 if you have the `siginterrupt' function. */
#undef HAVE_SIGINTERRUPT

/* Define to 1 if you have the <signal.h> header file. */
#undef HAVE_SIGNAL_H

/* Define to 1 if you have the `sigrelse' function. */
#undef HAVE_SIGRELSE

/* Define to 1 if you have the `snprintf' function. */
#undef HAVE_SNPRINTF

/* Define if sockaddr has sa_len member */
#undef HAVE_SOCKADDR_SA_LEN

/* struct sockaddr_storage (sys/socket.h) */
#undef HAVE_SOCKADDR_STORAGE

/* Define if you have the 'socketpair' function. */
#undef HAVE_SOCKETPAIR

/* Define to 1 if you have the <spawn.h> header file. */
#undef HAVE_SPAWN_H

/* Define if your compiler provides ssize_t */
#undef HAVE_SSIZE_T

/* Define to 1 if you have the `statvfs' function. */
#undef HAVE_STATVFS

/* Define if you have struct stat.st_mtim.tv_nsec */
#undef HAVE_STAT_TV_NSEC

/* Define if you have struct stat.st_mtimensec */
#undef HAVE_STAT_TV_NSEC2

/* Define if your compiler supports variable length function prototypes (e.g.
   void fprintf(FILE *, char *, ...);) *and* <stdarg.h> */
#undef HAVE_STDARG_PROTOTYPES

/* Define to 1 if you have the <stdint.h> header file. */
#undef HAVE_STDINT_H

/* Define to 1 if you have the <stdlib.h> header file. */
#undef HAVE_STDLIB_H

/* Define to 1 if you have the `strdup' function. */
#undef HAVE_STRDUP

/* Define to 1 if you have the `strftime' function. */
#undef HAVE_STRFTIME

/* Define to 1 if you have the <strings.h> header file. */
#undef HAVE_STRINGS_H

/* Define to 1 if you have the <string.h> header file. */
#undef HAVE_STRING_H

/* Define to 1 if you have the `strlcpy' function. */
#undef HAVE_STRLCPY

/* Define to 1 if you have the <stropts.h> header file. */
#undef HAVE_STROPTS_H

/* Define to 1 if `st_birthtime' is a member of `struct stat'. */
#undef HAVE_STRUCT_STAT_ST_BIRTHTIME

/* Define to 1 if `st_blksize' is a member of `struct stat'. */
#undef HAVE_STRUCT_STAT_ST_BLKSIZE

/* Define to 1 if `st_blocks' is a member of `struct stat'. */
#undef HAVE_STRUCT_STAT_ST_BLOCKS

/* Define to 1 if `st_flags' is a member of `struct stat'. */
#undef HAVE_STRUCT_STAT_ST_FLAGS

/* Define to 1 if `st_gen' is a member of `struct stat'. */
#undef HAVE_STRUCT_STAT_ST_GEN

/* Define to 1 if `st_rdev' is a member of `struct stat'. */
#undef HAVE_STRUCT_STAT_ST_RDEV

/* Define to 1 if `tm_zone' is a member of `struct tm'. */
#undef HAVE_STRUCT_TM_TM_ZONE

/* Define to 1 if your `struct stat' has `st_blocks'. Deprecated, use
   `HAVE_STRUCT_STAT_ST_BLOCKS' instead. */
#undef HAVE_ST_BLOCKS

/* Define if you have the 'symlink' function. */
#undef HAVE_SYMLINK

/* Define to 1 if you have the `sysconf' function. */
#undef HAVE_SYSCONF

/* Define to 1 if you have the <sysexits.h> header file. */
#undef HAVE_SYSEXITS_H

/* Define to 1 if you have the <sys/audioio.h> header file. */
#undef HAVE_SYS_AUDIOIO_H

/* Define to 1 if you have the <sys/bsdtty.h> header file. */
#undef HAVE_SYS_BSDTTY_H

/* Define to 1 if you have the <sys/dir.h> header file, and it defines `DIR'.
   */
#undef HAVE_SYS_DIR_H

/* Define to 1 if you have the <sys/epoll.h> header file. */
#undef HAVE_SYS_EPOLL_H

/* Define to 1 if you have the <sys/event.h> header file. */
#undef HAVE_SYS_EVENT_H

/* Define to 1 if you have the <sys/file.h> header file. */
#undef HAVE_SYS_FILE_H

/* Define to 1 if you have the <sys/loadavg.h> header file. */
#undef HAVE_SYS_LOADAVG_H

/* Define to 1 if you have the <sys/lock.h> header file. */
#undef HAVE_SYS_LOCK_H

/* Define to 1 if you have the <sys/mkdev.h> header file. */
#undef HAVE_SYS_MKDEV_H

/* Define to 1 if you have the <sys/modem.h> header file. */
#undef HAVE_SYS_MODEM_H

/* Define to 1 if you have the <sys/ndir.h> header file, and it defines `DIR'.
   */
#undef HAVE_SYS_NDIR_H

/* Define to 1 if you have the <sys/param.h> header file. */
#undef HAVE_SYS_PARAM_H

/* Define to 1 if you have the <sys/poll.h> header file. */
#undef HAVE_SYS_POLL_H

/* Define to 1 if you have the <sys/resource.h> header file. */
#undef HAVE_SYS_RESOURCE_H

/* Define to 1 if you have the <sys/select.h> header file. */
#undef HAVE_SYS_SELECT_H

/* Define to 1 if you have the <sys/socket.h> header file. */
#undef HAVE_SYS_SOCKET_H

/* Define to 1 if you have the <sys/statvfs.h> header file. */
#undef HAVE_SYS_STATVFS_H

/* Define to 1 if you have the <sys/stat.h> header file. */
#undef HAVE_SYS_STAT_H

/* Define to 1 if you have the <sys/termio.h> header file. */
#undef HAVE_SYS_TERMIO_H

/* Define to 1 if you have the <sys/times.h> header file. */
#undef HAVE_SYS_TIMES_H

/* Define to 1 if you have the <sys/time.h> header file. */
#undef HAVE_SYS_TIME_H

/* Define to 1 if you have the <sys/types.h> header file. */
#undef HAVE_SYS_TYPES_H

/* Define to 1 if you have the <sys/un.h> header file. */
#undef HAVE_SYS_UN_H

/* Define to 1 if you have the <sys/utsname.h> header file. */
#undef HAVE_SYS_UTSNAME_H

/* Define to 1 if you have the <sys/wait.h> header file. */
#undef HAVE_SYS_WAIT_H

/* Define to 1 if you have the `tcgetpgrp' function. */
#undef HAVE_TCGETPGRP

/* Define to 1 if you have the `tcsetpgrp' function. */
#undef HAVE_TCSETPGRP

/* Define to 1 if you have the `tempnam' function. */
#undef HAVE_TEMPNAM

/* Define to 1 if you have the <termios.h> header file. */
#undef HAVE_TERMIOS_H

/* Define to 1 if you have the <term.h> header file. */
#undef HAVE_TERM_H

/* Define to 1 if you have the `tgamma' function. */
#undef HAVE_TGAMMA

/* Define to 1 if you have the <thread.h> header file. */
#undef HAVE_THREAD_H

/* Define to 1 if you have the `timegm' function. */
#undef HAVE_TIMEGM

/* Define to 1 if you have the `times' function. */
#undef HAVE_TIMES

/* Define to 1 if you have the `tmpfile' function. */
#undef HAVE_TMPFILE

/* Define to 1 if you have the `tmpnam' function. */
#undef HAVE_TMPNAM

/* Define to 1 if you have the `tmpnam_r' function. */
#undef HAVE_TMPNAM_R

/* Define to 1 if your `struct tm' has `tm_zone'. Deprecated, use
   `HAVE_STRUCT_TM_TM_ZONE' instead. */
#undef HAVE_TM_ZONE

/* Define to 1 if you have the `truncate' function. */
#undef HAVE_TRUNCATE

/* Define to 1 if you don't have `tm_zone' but do have the external array
   `tzname'. */
#undef HAVE_TZNAME

/* Define this if you have tcl and TCL_UTF_MAX==6 */
#undef HAVE_UCS4_TCL

/* Define to 1 if the system has the type `uintptr_t'. */
#undef HAVE_UINTPTR_T

/* Define to 1 if you have the `uname' function. */
#undef HAVE_UNAME

/* Define to 1 if you have the <unistd.h> header file. */
#undef HAVE_UNISTD_H

/* Define to 1 if you have the `unsetenv' function. */
#undef HAVE_UNSETENV

/* Define if you have a useable wchar_t type defined in wchar.h; useable means
   wchar_t must be an unsigned type with at least 16 bits. (see
   Include/unicodeobject.h). */
#undef HAVE_USABLE_WCHAR_T

/* Define to 1 if you have the <util.h> header file. */
#undef HAVE_UTIL_H

/* Define to 1 if you have the `utimes' function. */
#undef HAVE_UTIMES

/* Define to 1 if you have the <utime.h> header file. */
#undef HAVE_UTIME_H

/* Define to 1 if you have the `wait3' function. */
#undef HAVE_WAIT3

/* Define to 1 if you have the `wait4' function. */
#undef HAVE_WAIT4

/* Define to 1 if you have the `waitpid' function. */
#undef HAVE_WAITPID

/* Define if the compiler provides a wchar.h header file. */
#undef HAVE_WCHAR_H

/* Define to 1 if you have the `wcscoll' function. */
#undef HAVE_WCSCOLL

/* Define to 1 if you have the `wcsftime' function. */
#undef HAVE_WCSFTIME

/* Define to 1 if you have the `wcsxfrm' function. */
#undef HAVE_WCSXFRM

/* Define if tzset() actually switches the local timezone in a meaningful way.
   */
#undef HAVE_WORKING_TZSET

/* Define if the zlib library has inflateCopy */
#undef HAVE_ZLIB_COPY

/* Define to 1 if you have the `_getpty' function. */
#undef HAVE__GETPTY

/* Define if you are using Mach cthreads directly under /include */
#undef HURD_C_THREADS

/* Define if log1p(-0.) is 0. rather than -0. */
#undef LOG1P_DROPS_ZERO_SIGN

/* Define if you are using Mach cthreads under mach / */
#undef MACH_C_THREADS

/* Define to 1 if `major', `minor', and `makedev' are declared in <mkdev.h>.
   */
#undef MAJOR_IN_MKDEV

/* Define to 1 if `major', `minor', and `makedev' are declared in
   <sysmacros.h>. */
#undef MAJOR_IN_SYSMACROS

/* Define if mvwdelch in curses.h is an expression. */
#undef MVWDELCH_IS_EXPRESSION

/* Define to the address where bug reports for this package should be sent. */
#undef PACKAGE_BUGREPORT

/* Define to the full name of this package. */
#undef PACKAGE_NAME

/* Define to the full name and version of this package. */
#undef PACKAGE_STRING

/* Define to the one symbol short name of this package. */
#undef PACKAGE_TARNAME

/* Define to the home page for this package. */
#undef PACKAGE_URL

/* Define to the version of this package. */
#undef PACKAGE_VERSION

/* Define if POSIX semaphores aren't enabled on your system */
#undef POSIX_SEMAPHORES_NOT_ENABLED

/* Defined if PTHREAD_SCOPE_SYSTEM supported. */
#undef PTHREAD_SYSTEM_SCHED_SUPPORTED

/* Define as the preferred size in bits of long digits */
#undef PYLONG_BITS_IN_DIGIT

/* Define to printf format modifier for long long type */
#undef PY_FORMAT_LONG_LONG

/* Define to printf format modifier for Py_ssize_t */
#undef PY_FORMAT_SIZE_T

/* Define as the integral type used for Unicode representation. */
#undef PY_UNICODE_TYPE

/* Define if you want to build an interpreter with many run-time checks. */
#undef Py_DEBUG

/* Defined if Python is built as a shared library. */
#undef Py_ENABLE_SHARED

/* Define as the size of the unicode type. */
#undef Py_UNICODE_SIZE

<<<<<<< HEAD
=======
/* Define if you want to have a Unicode type. */
#undef Py_USING_UNICODE

>>>>>>> 4f5f3481
/* assume C89 semantics that RETSIGTYPE is always void */
#undef RETSIGTYPE

/* Define if setpgrp() must be called as setpgrp(0, 0). */
#undef SETPGRP_HAVE_ARG

/* Define this to be extension of shared libraries (including the dot!). */
#undef SHLIB_EXT

/* Define if i>>j for signed int i does not extend the sign bit when i < 0 */
#undef SIGNED_RIGHT_SHIFT_ZERO_FILLS

/* The size of `double', as computed by sizeof. */
#undef SIZEOF_DOUBLE

/* The size of `float', as computed by sizeof. */
#undef SIZEOF_FLOAT

/* The size of `fpos_t', as computed by sizeof. */
#undef SIZEOF_FPOS_T

/* The size of `int', as computed by sizeof. */
#undef SIZEOF_INT

/* The size of `long', as computed by sizeof. */
#undef SIZEOF_LONG

/* The size of `long double', as computed by sizeof. */
#undef SIZEOF_LONG_DOUBLE

/* The size of `long long', as computed by sizeof. */
#undef SIZEOF_LONG_LONG

/* The size of `off_t', as computed by sizeof. */
#undef SIZEOF_OFF_T

/* The size of `pid_t', as computed by sizeof. */
#undef SIZEOF_PID_T

/* The size of `pthread_t', as computed by sizeof. */
#undef SIZEOF_PTHREAD_T

/* The size of `short', as computed by sizeof. */
#undef SIZEOF_SHORT

/* The size of `size_t', as computed by sizeof. */
#undef SIZEOF_SIZE_T

/* The size of `time_t', as computed by sizeof. */
#undef SIZEOF_TIME_T

/* The size of `uintptr_t', as computed by sizeof. */
#undef SIZEOF_UINTPTR_T

/* The size of `void *', as computed by sizeof. */
#undef SIZEOF_VOID_P

/* The size of `wchar_t', as computed by sizeof. */
#undef SIZEOF_WCHAR_T

/* The size of `_Bool', as computed by sizeof. */
#undef SIZEOF__BOOL

/* Define to 1 if you have the ANSI C header files. */
#undef STDC_HEADERS

/* Define if you can safely include both <sys/select.h> and <sys/time.h>
   (which you can't on SCO ODT 3.0). */
#undef SYS_SELECT_WITH_SYS_TIME

/* Define if tanh(-0.) is -0., or if platform doesn't have signed zeros */
#undef TANH_PRESERVES_ZERO_SIGN

/* Define to 1 if you can safely include both <sys/time.h> and <time.h>. */
#undef TIME_WITH_SYS_TIME

/* Define to 1 if your <sys/time.h> declares `struct tm'. */
#undef TM_IN_SYS_TIME

<<<<<<< HEAD
/* Define if you want to use computed gotos in ceval.c. */
#undef USE_COMPUTED_GOTOS

/* Define to use the C99 inline keyword. */
#undef USE_INLINE

=======
>>>>>>> 4f5f3481
/* Enable extensions on AIX 3, Interix.  */
#ifndef _ALL_SOURCE
# undef _ALL_SOURCE
#endif
/* Enable GNU extensions on systems that have them.  */
#ifndef _GNU_SOURCE
# undef _GNU_SOURCE
#endif
/* Enable threading extensions on Solaris.  */
#ifndef _POSIX_PTHREAD_SEMANTICS
# undef _POSIX_PTHREAD_SEMANTICS
#endif
/* Enable extensions on HP NonStop.  */
#ifndef _TANDEM_SOURCE
# undef _TANDEM_SOURCE
#endif
/* Enable general extensions on Solaris.  */
#ifndef __EXTENSIONS__
# undef __EXTENSIONS__
#endif

<<<<<<< HEAD
=======

/* Define if you want to use MacPython modules on MacOSX in unix-Python. */
#undef USE_TOOLBOX_OBJECT_GLUE
>>>>>>> 4f5f3481

/* Define if a va_list is an array of some kind */
#undef VA_LIST_IS_ARRAY

/* Define if you want SIGFPE handled (see Include/pyfpe.h). */
#undef WANT_SIGFPE_HANDLER

/* Define if WINDOW in curses.h offers a field _flags. */
#undef WINDOW_HAS_FLAGS

/* Define if you want documentation strings in extension modules */
#undef WITH_DOC_STRINGS

/* Define if you want to use the new-style (Openstep, Rhapsody, MacOS) dynamic
   linker (dyld) instead of the old-style (NextStep) dynamic linker (rld).
   Dyld is necessary to support frameworks. */
#undef WITH_DYLD

/* Define to 1 if libintl is needed for locale functions. */
#undef WITH_LIBINTL

/* Define if you want to produce an OpenStep/Rhapsody framework (shared
   library plus accessory files). */
#undef WITH_NEXT_FRAMEWORK

/* Define if you want to compile in Python-specific mallocs */
#undef WITH_PYMALLOC

/* Define if you want to compile in rudimentary thread support */
#undef WITH_THREAD

/* Define to profile with the Pentium timestamp counter */
#undef WITH_TSC

/* Define if you want pymalloc to be disabled when running under valgrind */
#undef WITH_VALGRIND

/* Define WORDS_BIGENDIAN to 1 if your processor stores words with the most
   significant byte first (like Motorola and SPARC, unlike Intel). */
#if defined AC_APPLE_UNIVERSAL_BUILD
# if defined __BIG_ENDIAN__
#  define WORDS_BIGENDIAN 1
# endif
#else
# ifndef WORDS_BIGENDIAN
#  undef WORDS_BIGENDIAN
# endif
#endif

/* Define if arithmetic is subject to x87-style double rounding issue */
#undef X87_DOUBLE_ROUNDING

/* Define on OpenBSD to activate all library features */
#undef _BSD_SOURCE

/* Define on Irix to enable u_int */
#undef _BSD_TYPES

/* Define on Darwin to activate all library features */
#undef _DARWIN_C_SOURCE

/* This must be set to 64 on some systems to enable large file support. */
#undef _FILE_OFFSET_BITS

/* Define on Linux to activate all library features */
#undef _GNU_SOURCE

/* This must be defined on some systems to enable large file support. */
#undef _LARGEFILE_SOURCE

<<<<<<< HEAD
=======
/* This must be defined on AIX systems to enable large file support. */
#undef _LARGE_FILES

>>>>>>> 4f5f3481
/* Define to 1 if on MINIX. */
#undef _MINIX

/* Define on NetBSD to activate all library features */
#undef _NETBSD_SOURCE

/* Define _OSF_SOURCE to get the makedev macro. */
#undef _OSF_SOURCE

/* Define to 2 if the system does not provide POSIX.1 features except with
   this defined. */
#undef _POSIX_1_SOURCE

/* Define to activate features from IEEE Stds 1003.1-2001 */
#undef _POSIX_C_SOURCE

/* Define to 1 if you need to in order for `stat' and other things to work. */
#undef _POSIX_SOURCE

/* Define if you have POSIX threads, and your system does not define that. */
#undef _POSIX_THREADS

/* Define to force use of thread-safe errno, h_errno, and other functions */
#undef _REENTRANT

/* Define for Solaris 2.5.1 so the uint32_t typedef from <sys/synch.h>,
   <pthread.h>, or <semaphore.h> is not used. If the typedef were allowed, the
   #define below would cause a syntax error. */
#undef _UINT32_T

/* Define for Solaris 2.5.1 so the uint64_t typedef from <sys/synch.h>,
   <pthread.h>, or <semaphore.h> is not used. If the typedef were allowed, the
   #define below would cause a syntax error. */
#undef _UINT64_T

/* Define to the level of X/Open that your system supports */
#undef _XOPEN_SOURCE

/* Define to activate Unix95-and-earlier features */
#undef _XOPEN_SOURCE_EXTENDED

/* Define on FreeBSD to activate all library features */
#undef __BSD_VISIBLE

/* Define to 1 if type `char' is unsigned and you are not using gcc.  */
#ifndef __CHAR_UNSIGNED__
# undef __CHAR_UNSIGNED__
#endif

/* Define to 'long' if <time.h> doesn't define. */
#undef clock_t

/* Define to empty if `const' does not conform to ANSI C. */
#undef const

/* Define to `int' if <sys/types.h> doesn't define. */
#undef gid_t

<<<<<<< HEAD
/* Define to `__inline__' or `__inline' if that's what the C compiler
   calls it, or to nothing if 'inline' is not supported under any name.  */
#ifndef __cplusplus
#undef inline
#endif

=======
>>>>>>> 4f5f3481
/* Define to the type of a signed integer type of width exactly 32 bits if
   such a type exists and the standard includes do not define it. */
#undef int32_t

/* Define to the type of a signed integer type of width exactly 64 bits if
   such a type exists and the standard includes do not define it. */
#undef int64_t

/* Define to `int' if <sys/types.h> does not define. */
#undef mode_t

/* Define to `long int' if <sys/types.h> does not define. */
#undef off_t

/* Define to `int' if <sys/types.h> does not define. */
#undef pid_t

/* Define to empty if the keyword does not work. */
#undef signed

/* Define to `unsigned int' if <sys/types.h> does not define. */
#undef size_t

/* Define to `int' if <sys/socket.h> does not define. */
#undef socklen_t

/* Define to `int' if <sys/types.h> doesn't define. */
#undef uid_t

/* Define to the type of an unsigned integer type of width exactly 32 bits if
   such a type exists and the standard includes do not define it. */
#undef uint32_t

/* Define to the type of an unsigned integer type of width exactly 64 bits if
   such a type exists and the standard includes do not define it. */
#undef uint64_t

/* Define to empty if the keyword does not work. */
#undef volatile


/* Define the macros needed if on a UnixWare 7.x system. */
#if defined(__USLC__) && defined(__SCO_VERSION__)
#define STRICT_SYSV_CURSES /* Don't use ncurses extensions */
#endif

#endif /*Py_PYCONFIG_H*/
<|MERGE_RESOLUTION|>--- conflicted
+++ resolved
@@ -12,6 +12,12 @@
    support for AIX C++ shared extension modules. */
 #undef AIX_GENUINE_CPLUSPLUS
 
+/* Define this if you have AtheOS threads. */
+#undef ATHEOS_THREADS
+
+/* Define this if you have BeOS threads. */
+#undef BEOS_THREADS
+
 /* Define if you have the Mach cthreads package */
 #undef C_THREADS
 
@@ -40,12 +46,6 @@
    the case on Motorola V4 (R40V4.2) */
 #undef GETTIMEOFDAY_NO_TZ
 
-<<<<<<< HEAD
-/* Define to 1 if you have the `accept4' function. */
-#undef HAVE_ACCEPT4
-
-=======
->>>>>>> 4f5f3481
 /* Define to 1 if you have the `acosh' function. */
 #undef HAVE_ACOSH
 
@@ -79,10 +79,6 @@
 /* Define to 1 if you have the <bluetooth.h> header file. */
 #undef HAVE_BLUETOOTH_H
 
-/* Define if mbstowcs(NULL, "text", 0) does not return the number of wide
-   chars that would be converted. */
-#undef HAVE_BROKEN_MBSTOWCS
-
 /* Define if nice() returns success/failure instead of the new priority. */
 #undef HAVE_BROKEN_NICE
 
@@ -101,20 +97,13 @@
 /* define to 1 if your sem_getvalue is broken. */
 #undef HAVE_BROKEN_SEM_GETVALUE
 
-<<<<<<< HEAD
+/* Define if `unsetenv` does not return an int. */
+#undef HAVE_BROKEN_UNSETENV
+
 /* Define this if you have the type _Bool. */
 #undef HAVE_C99_BOOL
 
-/* Define to 1 if you have the `chflags' function. */
-=======
-/* Define if `unsetenv` does not return an int. */
-#undef HAVE_BROKEN_UNSETENV
-
-/* Define this if you have the type _Bool. */
-#undef HAVE_C99_BOOL
-
 /* Define to 1 if you have the 'chflags' function. */
->>>>>>> 4f5f3481
 #undef HAVE_CHFLAGS
 
 /* Define to 1 if you have the `chown' function. */
@@ -125,9 +114,6 @@
 
 /* Define to 1 if you have the `clock' function. */
 #undef HAVE_CLOCK
-
-/* Define if the C compiler supports computed gotos. */
-#undef HAVE_COMPUTED_GOTOS
 
 /* Define to 1 if you have the `confstr' function. */
 #undef HAVE_CONFSTR
@@ -408,11 +394,7 @@
    Solaris and Linux, the necessary defines are already defined.) */
 #undef HAVE_LARGEFILE_SUPPORT
 
-<<<<<<< HEAD
-/* Define to 1 if you have the `lchflags' function. */
-=======
 /* Define to 1 if you have the 'lchflags' function. */
->>>>>>> 4f5f3481
 #undef HAVE_LCHFLAGS
 
 /* Define to 1 if you have the `lchmod' function. */
@@ -469,9 +451,6 @@
 /* Define this if you have the makedev macro. */
 #undef HAVE_MAKEDEV
 
-/* Define to 1 if you have the `mbrtowc' function. */
-#undef HAVE_MBRTOWC
-
 /* Define to 1 if you have the `memmove' function. */
 #undef HAVE_MEMMOVE
 
@@ -514,9 +493,6 @@
 /* Define to 1 if you have the `pause' function. */
 #undef HAVE_PAUSE
 
-/* Define if the OS supports pipe2() */
-#undef HAVE_PIPE2
-
 /* Define to 1 if you have the `plock' function. */
 #undef HAVE_PLOCK
 
@@ -531,6 +507,9 @@
 
 /* Define if your compiler supports function prototype */
 #undef HAVE_PROTOTYPES
+
+/* Define if you have GNU PTH threads. */
+#undef HAVE_PTH
 
 /* Defined for Solaris 2.6 bug in pthread header. */
 #undef HAVE_PTHREAD_DESTRUCTOR
@@ -703,9 +682,6 @@
 
 /* Define to 1 if you have the <string.h> header file. */
 #undef HAVE_STRING_H
-
-/* Define to 1 if you have the `strlcpy' function. */
-#undef HAVE_STRLCPY
 
 /* Define to 1 if you have the <stropts.h> header file. */
 #undef HAVE_STROPTS_H
@@ -912,12 +888,6 @@
 /* Define to 1 if you have the `wcscoll' function. */
 #undef HAVE_WCSCOLL
 
-/* Define to 1 if you have the `wcsftime' function. */
-#undef HAVE_WCSFTIME
-
-/* Define to 1 if you have the `wcsxfrm' function. */
-#undef HAVE_WCSXFRM
-
 /* Define if tzset() actually switches the local timezone in a meaningful way.
    */
 #undef HAVE_WORKING_TZSET
@@ -931,9 +901,6 @@
 /* Define if you are using Mach cthreads directly under /include */
 #undef HURD_C_THREADS
 
-/* Define if log1p(-0.) is 0. rather than -0. */
-#undef LOG1P_DROPS_ZERO_SIGN
-
 /* Define if you are using Mach cthreads under mach / */
 #undef MACH_C_THREADS
 
@@ -993,12 +960,9 @@
 /* Define as the size of the unicode type. */
 #undef Py_UNICODE_SIZE
 
-<<<<<<< HEAD
-=======
 /* Define if you want to have a Unicode type. */
 #undef Py_USING_UNICODE
 
->>>>>>> 4f5f3481
 /* assume C89 semantics that RETSIGTYPE is always void */
 #undef RETSIGTYPE
 
@@ -1078,15 +1042,6 @@
 /* Define to 1 if your <sys/time.h> declares `struct tm'. */
 #undef TM_IN_SYS_TIME
 
-<<<<<<< HEAD
-/* Define if you want to use computed gotos in ceval.c. */
-#undef USE_COMPUTED_GOTOS
-
-/* Define to use the C99 inline keyword. */
-#undef USE_INLINE
-
-=======
->>>>>>> 4f5f3481
 /* Enable extensions on AIX 3, Interix.  */
 #ifndef _ALL_SOURCE
 # undef _ALL_SOURCE
@@ -1108,18 +1063,19 @@
 # undef __EXTENSIONS__
 #endif
 
-<<<<<<< HEAD
-=======
 
 /* Define if you want to use MacPython modules on MacOSX in unix-Python. */
 #undef USE_TOOLBOX_OBJECT_GLUE
->>>>>>> 4f5f3481
 
 /* Define if a va_list is an array of some kind */
 #undef VA_LIST_IS_ARRAY
 
 /* Define if you want SIGFPE handled (see Include/pyfpe.h). */
 #undef WANT_SIGFPE_HANDLER
+
+/* Define if you want wctype.h functions to be used instead of the one
+   supplied by Python itself. (see Include/unicodectype.h). */
+#undef WANT_WCTYPE_FUNCTIONS
 
 /* Define if WINDOW in curses.h offers a field _flags. */
 #undef WINDOW_HAS_FLAGS
@@ -1184,12 +1140,9 @@
 /* This must be defined on some systems to enable large file support. */
 #undef _LARGEFILE_SOURCE
 
-<<<<<<< HEAD
-=======
 /* This must be defined on AIX systems to enable large file support. */
 #undef _LARGE_FILES
 
->>>>>>> 4f5f3481
 /* Define to 1 if on MINIX. */
 #undef _MINIX
 
@@ -1239,6 +1192,9 @@
 # undef __CHAR_UNSIGNED__
 #endif
 
+/* Defined on Solaris to see additional function prototypes. */
+#undef __EXTENSIONS__
+
 /* Define to 'long' if <time.h> doesn't define. */
 #undef clock_t
 
@@ -1248,15 +1204,6 @@
 /* Define to `int' if <sys/types.h> doesn't define. */
 #undef gid_t
 
-<<<<<<< HEAD
-/* Define to `__inline__' or `__inline' if that's what the C compiler
-   calls it, or to nothing if 'inline' is not supported under any name.  */
-#ifndef __cplusplus
-#undef inline
-#endif
-
-=======
->>>>>>> 4f5f3481
 /* Define to the type of a signed integer type of width exactly 32 bits if
    such a type exists and the standard includes do not define it. */
 #undef int32_t
