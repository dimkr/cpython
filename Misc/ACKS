--- conflicted
+++ resolved
@@ -1102,11 +1102,8 @@
 Ionel Simionescu
 Kirill Simonov
 Nathan Paul Simons
-<<<<<<< HEAD
 Adam Simpkins
-=======
 Ravi Sinha
->>>>>>> cc777b9e
 Janne Sinkkonen
 Ng Pheng Siong
 George Sipe
