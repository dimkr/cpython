Acknowledgements
----------------

This list is not complete and not in any useful order, but I would
like to thank everybody who contributed in any way, with code, hints,
bug reports, ideas, moral support, endorsement, or even complaints....
Without you, I would've stopped working on Python long ago!

	--Guido

PS: In the standard Python distribution, this file is encoded in UTF-8
and the list is in rough alphabetical order by last names.

Rajiv Abraham
David Abrahams
Marc Abramowitz
Ron Adam
Ali Afshar
Jim Ahlstrom
Farhan Ahmad
Matthew Ahrens
Nir Aides
Yaniv Aknin
Jyrki Alakuijala
Ray Allen
Billy G. Allie
Kevin Altis
Joe Amenta
Mark Anacker
Shashwat Anand
Anders Andersen
John Anderson
Erik Andersén
Oliver Andrich
Ross Andrus
Juancarlo Añez
Jérémy Anger
Jon Anglin
Éric Araujo
Alicia Arlen
Jason Asbahr
David Ascher
Chris AtLee
Aymeric Augustin
John Aycock
Donovan Baarda
Attila Babo
Marcin Bachry
Alfonso Baciero
Dwayne Bailey
Stig Bakken
Greg Ball
Luigi Ballabio
Jeff Balogh
Matt Bandy
Michael J. Barber
Nicolas Bareil
Chris Barker
Nick Barnes
Quentin Barnes
David Barnett
Richard Barran
Cesar Eduardo Barros
Des Barry
Ulf Bartelt
Pior Bastida
Nick Bastin
Jeff Bauer
Michael R Bax
Anthony Baxter
Mike Bayer
Samuel L. Bayer
Donald Beaudry
David Beazley
Neal Becker
Robin Becker
Torsten Becker
Bill Bedford
Stefan Behnel
Reimer Behrends
Ben Bell
Thomas Bellman
Alexander “Саша” Belopolsky
Eli Bendersky
Andrew Bennetts
Andy Bensky
Ezra Berch
Michel Van den Bergh
Julian Berman
Brice Berna
Eric Beser
Steven Bethard
Stephen Bevan
Ron Bickers
Natalia B. Bidart
Adrian von Bidder
David Binger
Dominic Binks
Philippe Biondi
Stuart Bishop
Roy Bixler
Renaud Blanch
Mike Bland
Martin Bless
Pablo Bleyer
Erik van Blokland
Eric Blossom
Finn Bock
Paul Boddie
Matthew Boedicker
David Bolen
Gawain Bolton
Forest Bond
Gregory Bond
Matias Bordese
Jurjen Bos
Peter Bosch
Dan Boswell
Eric Bouck
Thierry Bousch
Sebastian Boving
Jeff Bradberry
Monty Brandenberg
Georg Brandl
Christopher Brannon
Terrence Brannon
Erik Bray
Brian Brazil
Dave Brennan
Tom Bridgman
Anthony Briggs
Tobias Brink
Richard Brodie
Michael Broghton
Daniel Brotsky
Jean Brouwers
Gary S. Brown
Titus Brown
Oleg Broytmann
Dave Brueck
Francisco Martín Brugué
Floris Bruynooghe
Stan Bubrouski
Erik de Bueger
Jan-Hein Bührman
Dick Bulterman
Bill Bumgarner
Jimmy Burgett
Tommy Burnette
Roger Burnham
Alastair Burt
Tarn Weisner Burton
Lee Busby
Ralph Butler
Nicolas Cadou
Jp Calderone
Arnaud Calmettes
Daniel Calvelo
Tony Campbell
Brett Cannon
Mike Carlton
Pierre Carrier
Terry Carroll
Lorenzo M. Catucci
Donn Cave
Charles Cazabon
Per Cederqvist
Matej Cepl
Octavian Cerna
Pascal Chambon
John Chandler
Hye-Shik Chang
Jeffrey Chang
Godefroid Chapelle
Brad Chapman
Greg Chapman
Mitch Chapman
David Chaum
Nicolas Chauvat
Jerry Chen
Michael Chermside
Albert Chin-A-Young
Adal Chiriliuc
Matt Chisholm
Anders Chrigström
Tom Christiansen
Vadim Chugunov
David Cinege
Craig Citro
Chris Clark
Mike Clarkson
Andrew Clegg
Brad Clements
Robbie Clemons
Steve Clift
Hervé Coatanhay
Nick Coghlan
Josh Cogliati
Dave Cole
Terrence Cole
Benjamin Collar
Jeffery Collins
Robert Collins
Paul Colomiets
Christophe Combelles
Geremy Condra
Denver Coneybeare
Juan José Conti
Matt Conway
David M. Cooke
Jason R. Coombs
Garrett Cooper
Greg Copeland
Aldo Cortesi
David Costanzo
Scott Cotton
Greg Couch
David Cournapeau
Steve Cousins
Alex Coventry
Matthew Dixon Cowles
Ryan Coyner
Christopher A. Craig
Laura Creighton
Simon Cross
Drew Csillag
Joaquin Cuenca Abela
John Cugini
Tom Culliton
Antonio Cuni
Brian Curtin
Lisandro Dalcin
Darren Dale
Andrew Dalke
Lars Damerow
Evan Dandrea
Eric Daniel
Scott David Daniels
Ben Darnell
Jonathan Dasteel
Pierre-Yves David
Xavier de Gaye
John DeGood
Ned Deily
Vincent Delft
Arnaud Delobelle
Konrad Delong
Erik Demaine
John Dennis
Roger Dev
Philippe Devalkeneer
Raghuram Devarakonda
Caleb Deveraux
Catherine Devlin
Scott Dial
Toby Dickenson
Mark Dickinson
Jack Diederich
Daniel Diniz
Humberto Diogenes
Yves Dionne
Daniel Dittmar
Josip Djolonga
Jaromir Dolecek
Ismail Donmez
Marcos Donolo
Dima Dorfman
Yves Dorfsman
Cesar Douady
Dean Draayer
Fred L. Drake, Jr.
Derk Drukker
John DuBois
Paul Dubois
Graham Dumpleton
Quinn Dunkan
Robin Dunn
Luke Dunstan
Virgil Dupras
Andy Dustman
Gary Duzan
Eugene Dvurechenski
Maxim Dzumanenko
Walter Dörwald
Hans Eckardt
Rodolpho Eckhardt
John Edmonds
Grant Edwards
John Ehresman
Tal Einat
Eric Eisner
Andrew Eland
Julien Élie
Lance Ellinghaus
David Ely
Jeff Epler
Jeff McNeil
Tom Epperly
Stoffel Erasmus
Jürgen A. Erhard
Michael Ernst
Ben Escoto
Andy Eskilsson
André Espaze
Stefan Esser
Nicolas Estibals
Carey Evans
Stephen D Evans
Tim Everett
Paul Everitt
David Everly
Daniel Evers
Winston Ewert
Greg Ewing
Martijn Faassen
Clovis Fabricio
Andreas Faerber
Bill Fancher
Michael Farrell
Troy J. Farrell
Mark Favas
Boris Feld
Niels Ferguson
Sebastian Fernandez
Florian Festi
John Feuerstein
Vincent Fiack
Tomer Filiba
Jeffrey Finkelstein
Russell Finn
Nils Fischbeck
Frederik Fix
Matt Fleming
Hernán Martínez Foffani
Michael Foord
Amaury Forgeot d'Arc
Doug Fort
John Fouhy
Andrew Francis
Martin Franklin
Bruce Frederiksen
Robin Friedrich
Bradley Froehle
Ivan Frohne
Matthias Fuchs
Jim Fulton
Tadayoshi Funaba
Gyro Funch
Peter Funk
Ethan Furman
Geoff Furnish
Ulisses Furquim
Hagen Fürstenau
Hallvard B Furuseth
Achim Gaedke
Martin von Gagern
Lele Gaifax
Santiago Gala
Yitzchak Gale
Quentin Gallet-Gilles
Riccardo Attilio Galli
Raymund Galvin
Nitin Ganatra
Fred Gansevles
Lars Marius Garshol
Dan Gass
Andrew Gaul
Stephen M. Gava
Xavier de Gaye
Harry Henry Gebel
Marius Gedminas
Thomas Gellekum
Gabriel Genellina
Christos Georgiou
Ben Gertzfield
Dinu Gherman
Jonathan Giddy
Johannes Gijsbers
Michael Gilfix
Yannick Gingras
Michael Goderbauer
Christoph Gohlke
Tim Golden
Guilherme Gonçalves
Tiago Gonçalves
Chris Gonnerman
David Goodger
Hans de Graaff
Eddy De Greef
Duncan Grisby
Fabian Groffen
Eric Groo
Dag Gruneau
Filip Gruszczyński
Michael Guravage
Lars Gustäbel
Thomas Güttler
Jonas H.
Barry Haddow
Philipp Hagemeister
Paul ten Hagen
Rasmus Hahn
Peter Haight
Václav Haisman
Walker Hale IV
Bob Halley
Jesse Hallio
Jun Hamano
Alexandre Hamelin
Mark Hammond
Manus Hand
Milton L. Hankins
Stephen Hansen
Barry Hantman
Lynda Hardman
Derek Harland
Jason Harper
Brian Harring
Jonathan Hartley
Larry Hastings
Shane Hathaway
Rycharde Hawkes
Ben Hayden
Jochen Hayek
Christian Heimes
Thomas Heller
Malte Helmert
Lance Finn Helsten
Jonathan Hendry
Michael Henry
James Henstridge
Kasun Herath
Chris Herborth
Ivan Herman
Jürgen Hermann
Gary Herron
Thomas Herve
Bernhard Herzog
Magnus L. Hetland
Raymond Hettinger
Kevan Heydon
Kelsey Hightower
Jason Hildebrand
Richie Hindle
Konrad Hinsen
David Hobley
Tim Hochberg
Joerg-Cyril Hoehle
Gregor Hoffleit
Chris Hoffman
Albert Hofkamp
Tomas Hoger
Jonathan Hogg
Gerrit Holl
Shane Holloway
Rune Holm
Thomas Holmes
Philip Homburg
Naofumi Honda
Jeffrey Honig
Rob Hooft
Michiel de Hoon
Brian Hooper
Randall Hopper
Nadav Horesh
Alon Horev
Jan Hosang
Ken Howard
Brad Howes
Mike Hoy
Chih-Hao Huang
Christian Hudon
Lawrence Hudson
Michael Hudson
Jim Hugunin
Greg Humphreys
Eric Huss
Jeremy Hylton
Gerhard Häring
Fredrik Håård
Catalin Iacob
Mihai Ibanescu
Ali Ikinci
Lars Immisch
Bobby Impollonia
Meador Inge
Tony Ingraldi
John Interrante
Bob Ippolito
Atsuo Ishimoto
Adam Jackson
Ben Jackson
Paul Jackson
David Jacobs
Kevin Jacobs
Kjetil Jacobsen
Bertrand Janin
Geert Jansen
Jack Jansen
Bill Janssen
Thomas Jarosch
Juhana Jauhiainen
Zbigniew Jędrzejewski-Szmek
Julien Jehannet
Drew Jenkins
Flemming Kjær Jensen
MunSic Jeong
Chris Jerdonek
Jim Jewett
Orjan Johansen
Fredrik Johansson
Gregory K. Johnson
Simon Johnston
Matt Joiner
Thomas Jollans
Nicolas Joly
Brian K. Jones
Evan Jones
Jeremy Jones
Richard Jones
Irmen de Jong
Lucas de Jonge
Kristján Valur Jónsson
Jens B. Jorgensen
John Jorgensen
Sijin Joseph
Andreas Jung
Tattoo Mabonzo K.
Bob Kahn
Kurt B. Kaiser
Tamito Kajiyama
Jan Kaliszewski
Peter van Kampen
Rafe Kaplan
Jacob Kaplan-Moss
<<<<<<< HEAD
Jan Kaliszewski
Jeremy Kloth
Arkady Koplyarov
=======
Per Øyvind Karlsen
>>>>>>> 112c6f16
Lou Kates
Hiroaki Kawai
Sebastien Keim
Ryan Kelly
Dan Kenigsberg
Randall Kern
Robert Kern
Magnus Kessler
Lawrence Kesteloot
Vivek Khera
Mads Kiilerich
Jason Killen
Taek Joo Kim
W. Trevor King
Paul Kippes
Steve Kirsch
Sebastian Kirsche
Akira Kitada
Ron Klatchko
Reid Kleckner
Bastian Kleineidam
Bob Kline
Matthias Klose
Jeremy Kloth
Thomas Kluyver
Kim Knapp
Lenny Kneler
Pat Knight
Jeff Knupp
Greg Kochanski
Damon Kohler
Marko Kohtala
Jacek Konieczny
Марк Коренберг
Arkady Koplyarov
Vlad Korolev
Joseph Koshy
Jerzy Kozera
Maksim Kozyarchuk
Stefan Krah
Bob Kras
Holger Krekel
Michael Kremer
Fabian Kreutz
Cédric Krier
Pedro Kroger
Hannu Krosing
Andrej Krpic
Ivan Krstić
Andrew Kuchling
Jon Kuhn
Vladimir Kushnir
Ross Lagerwall
Cameron Laird
Jean-Baptiste "Jiba" Lamy
Ronan Lamy
Torsten Landschoff
Łukasz Langa
Tino Lange
Andrew Langmead
Detlef Lannert
Soren Larsen
Amos Latteier
Piers Lauder
Ben Laurie
Simon Law
Chris Lawrence
Brian Leair
Mathieu Leduc-Hamel
Christopher Lee
Inyeol Lee
James Lee
John J. Lee
Thomas Lee
Tennessee Leeuwenburg
Luc Lefebvre
Vincent Legoll
Kip Lehman
Joerg Lehmann
Robert Lehmann
Petri Lehtinen
Luke Kenneth Casson Leighton
Tshepang Lekhonkhobe
Marc-Andre Lemburg
John Lenton
Christopher Tur Lesniewski-Laas
Alain Leufroy
Mark Levinson
William Lewis
Akira Li
Xuanji Li
Robert van Liere
Ross Light
Shawn Ligocki
Martin Ligr
Grant Limberg
Christopher Lindblad
Björn Lindqvist
Per Lindqvist
Eric Lindvall
Gregor Lingl
Nick Lockwood
Stephanie Lockwood
Hugo Lopes Tavares
Anne Lord
Tom Loredo
Justin Love
Jason Lowe
Tony Lownds
Ray Loyzaga
Lukas Lueg
Loren Luke
Fredrik Lundh
Mark Lutz
Jim Lynch
Mikael Lyngvig
Martin von Löwis
Guillermo López-Anglada
Andrew I MacIntyre
Tim MacKenzie
Nick Maclaren
Don MacMillen
Steve Majewski
Grzegorz Makarewicz
David Malcolm
Ken Manheimer
Vladimir Marangozov
Colin Marc
David Marek
Doug Marien
Sven Marnach
Alex Martelli
Anthony Martin
Owen Martin
Sébastien Martini
Sidney San Martín
Roger Masse
Nick Mathewson
Simon Mathieu
Graham Matthews
Dieter Maurer
Arnaud Mazin
Kirk McDonald
Chris McDonough
Greg McFarlane
Alan McIntyre
Michael McLay
Mark Mc Mahon
Gordon McMillan
Andrew McNamara
Caolan McNamara
Craig McPheeters
Lambert Meertens
Bill van Melle
Lucas Prado Melo
Ezio Melotti
Brian Merrell
Luke Mewburn
Carl Meyer
Mike Meyer
Piotr Meyer
Alexis Métaireau
Steven Miale
Trent Mick
Stan Mihai
Stefan Mihaila
Aristotelis Mikropoulos
Chad Miller
Damien Miller
Jason V. Miller
Jay T. Miller
Roman Milner
Julien Miotte
Andrii V. Mishkovskyi
Dom Mitchell
Dustin J. Mitchell
Zubin Mithra
Florian Mladitsch
Doug Moen
The Dragon De Monsyne
Skip Montanaro
Peter Moody
Paul Moore
Derek Morr
James A Morrison
Derek McTavish Mounce
Pablo Mouzo
Mher Movsisyan
Ruslan Mstoi
Michael Mulich
Sape Mullender
Sjoerd Mullender
Michael Muller
Neil Muller
Louis Munro
R. David Murray
John Nagle
Takahiro Nakayama
Travers Naran
Charles-François Natali
Vilmos Nebehaj
Fredrik Nehr
Tony Nelson
Trent Nelson
Chad Netzer
Max Neunhöffer
George Neville-Neil
Johannes Nicolai
Samuel Nicolary
Jonathan Niehof
Gustavo Niemeyer
Oscar Nierstrasz
Hrvoje Niksic
Gregory Nofi
Jesse Noller
Bill Noon
Stefan Norberg
Tim Northover
Joe Norton
Neal Norwitz
Mikhail Novikov
Michal Nowikowski
Steffen Daode Nurpmeso
Nigel O'Brian
John O'Connor
Kevin O'Connor
Tim O'Malley
James Oakley
Jon Oberheide
Pascal Oberndoerfer
Jeffrey Ollie
Adam Olsen
Grant Olson
Piet van Oostrum
Jason Orendorff
Douglas Orr
Michele Orrù
Oleg Oshmyan
Denis S. Otkidach
Peter Otten
Michael Otteneder
R. M. Oudkerk
Russel Owen
Ondrej Palkovsky
Mike Pall
Todd R. Palmer
Juan David Ibáñez Palomar
Jan Palus
M. Papillon
Peter Parente
Alexandre Parenteau
Dan Parisien
Harri Pasanen
Gaël Pasgrimaud
Joe Peterson
Randy Pausch
Samuele Pedroni
Justin Peel
Marcel van der Peijl
Berker Peksag
Steven Pemberton
Santiago Peresón
George Peristerakis
Mathieu Perreault
Mark Perrego
Trevor Perrin
Gabriel de Perthuis
Tim Peters
Benjamin Peterson
Joe Peterson
Chris Petrilli
Bjorn Pettersen
Ronny Pfannschmidt
Geoff Philbrick
Gavrie Philipson
Adrian Phillips
Christopher J. Phoenix
Neale Pickett
Jim St. Pierre
Dan Pierson
Martijn Pieters
Anand B. Pillai
François Pinard
Zach Pincus
Michael Piotrowski
Antoine Pitrou
Jean-François Piéronne
Oleg Plakhotnyuk
Remi Pointel
Guilherme Polo
Michael Pomraning
Iustin Pop
Claudiu Popa
John Popplewell
Amrit Prem
Paul Prescod
Donovan Preston
Paul Price
Jyrki Pulliainen
Steve Purcell
Eduardo Pérez
Fernando Pérez
Pierre Quentel
Brian Quinlan
Anders Qvist
Jérôme Radix
Burton Radons
Jeff Ramnani
Brodie Rao
Antti Rasinen
Sridhar Ratnakumar
Ysj Ray
Eric Raymond
Edward K. Ream
Chris Rebert
Marc Recht
John Redford
Terry Reedy
Gareth Rees
Steve Reeves
Lennart Regebro
John Regehr
Federico Reghenzani
Ofir Reichenberg
Sean Reifschneider
Michael P. Reilly
Bernhard Reiter
Steven Reiz
Roeland Rengelink
Antoine Reversat
Francesco Ricciardi
Tim Rice
Jan Pieter Riegel
Armin Rigo
Arc Riley
Nicholas Riley
Jean-Claude Rimbault
Vlad Riscutia
Juan M. Bello Rivas
Davide Rizzo
Anthony Roach
Carl Robben
Mark Roberts
Andy Robinson
Jim Robinson
Mark Roddy
Kevin Rodgers
Giampaolo Rodola
Elson Rodriguez
Adi Roiban
Luis Rojas
Mike Romberg
Armin Ronacher
Case Roole
Timothy Roscoe
Erik Rose
Jim Roskind
Brian Rosner
Just van Rossum
Hugo van Rossum
Saskia van Rossum
Donald Wallace Rouse II
Liam Routt
Craig Rowland
Clinton Roy
Paul Rubin
Sam Ruby
Demur Rumed
Audun S. Runde
Rauli Ruohonen
Jeff Rush
Sam Rushing
Mark Russell
Rusty Russell
Nick Russo
Patrick Sabin
Sébastien Sablé
Suman Saha
Hajime Saitou
George Sakkis
Rich Salz
Kevin Samborn
Adrian Sampson
James Sanders
Ilya Sandler
Mark Sapiro
Ty Sarna
Ben Sayer
sbt
Marco Scataglini
Andrew Schaaf
Michael Scharf
Andreas Schawo
Neil Schemenauer
David Scherer
Hynek Schlawack
Bob Schmertz
Gregor Schmid
Ralf Schmitt
Michael Schneider
Peter Schneider-Kamp
Arvin Schnell
Robin Schreiber
Chad J. Schroeder
Sam Schulenburg
Stefan Schwarzer
Dietmar Schwertberger
Federico Schwindt
Barry Scott
Steven Scott
Nick Seidenman
Žiga Seilnach
Yury Selivanov
Fred Sells
Jiwon Seo
Iñigo Serna
Roger D. Serwy
Jerry Seutter
Denis Severson
Ian Seyer
Ha Shao
Mark Shannon
Richard Shapiro
Bruce Sherwood
Alexander Shigin
Pete Shinners
Michael Shiplett
John W. Shipman
Joel Shprentz
Itamar Shtull-Trauring
Eric Siegerman
Paul Sijben
Tim Silk
Kirill Simonov
Nathan Paul Simons
Adam Simpkins
Janne Sinkkonen
George Sipe
J. Sipprell
Kragen Sitaker
Christopher Smith
Eric V. Smith
Gregory P. Smith
Mark Smith
Rafal Smotrzyk
Eric Snow
Dirk Soede
Paul Sokolovsky
Cody Somerville
Edoardo Spadolini
Clay Spence
Stefan Sperling
Per Spilling
Joshua Spoerri
Noah Spurrier
Nathan Srebro
RajGopal Srinivasan
Quentin Stafford-Fraser
Frank Stajano
Joel Stanley
Oliver Steele
Greg Stein
Baruch Sterin
Chris Stern
Alex Stewart
Victor Stinner
Richard Stoakley
Peter Stoehr
Casper Stoel
Michael Stone
Serhiy Storchaka
Ken Stox
Dan Stromberg
Daniel Stutzbach
Andreas Stührk
Pal Subbiah
Nathan Sullivan
Mark Summerfield
Hisao Suzuki
Kalle Svensson
Andrew Svetlov
Paul Swartz
Thenault Sylvain
Péter Szabó
Arfrever Frehtes Taifersar Arahesis
Neil Tallim
Geoff Talvola
Musashi Tamura
William Tanksley
Christian Tanzer
Steven Taschuk
Amy Taylor
Monty Taylor
Anatoly Techtonik
Mikhail Terekhov
Richard M. Tew
Tobias Thelen
Nicolas M. Thiéry
James Thomas
Robin Thomas
Stephen Thorne
Jeremy Thurgood
Eric Tiedemann
July Tikhonov
Tracy Tims
Oren Tirosh
Jason Tishler
Christian Tismer
Frank J. Tobin
Bennett Todd
R Lindsay Todd
Eugene Toder
Erik Tollerud
Matias Torchinsky
Sandro Tosi
Richard Townsend
David Townshend
Laurence Tratt
Alberto Trevino
Matthias Troffaes
John Tromp
Jason Trowbridge
Anthony Tuininga
Erno Tukia
Stephen Turner
Theodore Turocy
Bill Tutt
Doobee R. Tzeck
Eren Türkay
Lionel Ulmer
Roger Upole
Daniel Urban
Michael Urman
Hector Urtubia
Andi Vajda
Case Van Horsen
Kyle VanderBeek
Andrew Vant
Atul Varma
Dmitry Vasiliev
Alexandre Vassalotti
Nadeem Vawda
Frank Vercruesse
Mike Verdone
Jaap Vermeulen
Nikita Vetoshkin
Al Vezza
Jacques A. Vidrine
John Viega
Kannan Vijayan
Kurt Vile
Norman Vine
Pauli Virtanen
Frank Visser
Johannes Vogel
Sjoerd de Vries
Niki W. Waibel
Wojtek Walczak
Charles Waldman
Richard Walker
Larry Wall
Kevin Walzer
Rodrigo Steinmuller Wanderley
Greg Ward
Zachary Ware
Barry Warsaw
Steve Waterbury
Bob Watson
David Watson
Aaron Watters
Henrik Weber
Corran Webster
Stefan Wehr
Zack Weinberg
Edward Welbourne
Cliff Wells
Rickard Westman
Jeff Wheeler
Christopher White
David White
Mats Wichmann
Truida Wiedijk
Felix Wiemann
Gerry Wiener
Frank Wierzbicki
Bryce "Zooko" Wilcox-O'Hearn
Jakub Wilk
Gerald S. Williams
Jason Williams
John Williams
Sue Williams
Frank Willison
Greg V. Wilson
Jody Winston
Collin Winter
Dik Winter
Blake Winton
Jean-Claude Wippler
Lars Wirzenius
John Wiseman
Chris Withers
Stefan Witzel
Irek Wlizlo
David Wolever
Klaus-Juergen Wolf
Dan Wolfe
Richard Wolff
Adam Woodbeck
Gordon Worley
Darren Worrall
Thomas Wouters
Heiko Wundram
Doug Wyatt
Robert Xiao
Florent Xicluna
Hirokazu Yamamoto
Ka-Ping Yee
Jason Yeo
EungJun Yi
Bob Yodlowski
Danny Yoo
George Yoshida
Masazumi Yoshikawa
Arnaud Ysmal
Bernard Yue
Moshe Zadka
Milan Zamazal
Artur Zaprzala
Mike Zarnstorff
Siebren van der Zee
Yuxiao Zeng
Uwe Zessin
Kai Zhu
Tarek Ziadé
Peter Åstrand
<|MERGE_RESOLUTION|>--- conflicted
+++ resolved
@@ -533,13 +533,7 @@
 Peter van Kampen
 Rafe Kaplan
 Jacob Kaplan-Moss
-<<<<<<< HEAD
-Jan Kaliszewski
-Jeremy Kloth
-Arkady Koplyarov
-=======
 Per Øyvind Karlsen
->>>>>>> 112c6f16
 Lou Kates
 Hiroaki Kawai
 Sebastien Keim
